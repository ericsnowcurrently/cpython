--- conflicted
+++ resolved
@@ -1222,33 +1222,19 @@
         FORK = 1<<15
         EXEC = 1<<16
 
-<<<<<<< HEAD
-        features = ['fork', 'exec', 'threads', 'daemon_threads',
+        features = ['obmalloc', 'fork', 'exec', 'threads', 'daemon_threads',
                     'extensions', 'own_gil']
         kwlist = [f'allow_{n}' for n in features]
+        kwlist[0] = 'use_main_obmalloc'
         kwlist[-2] = 'check_multi_interp_extensions'
         kwlist[-1] = 'own_gil'
         for config, expected in {
-            (True, True, True, True, True, True):
-                (FORK | EXEC | THREADS | DAEMON_THREADS | EXTENSIONS, True),
-            (False, False, False, False, False, False):
-                (0, False),
-            (False, False, True, False, True, False):
+            (True, True, True, True, True, True, True):
+                (OBMALLOC | FORK | EXEC | THREADS | DAEMON_THREADS | EXTENSIONS, True),
+            (True, False, False, False, False, False, False):
+                (OBMALLOC, False),
+            (False, False, False, True, False, True, False):
                 (THREADS | EXTENSIONS, False),
-=======
-        features = ['obmalloc', 'fork', 'exec', 'threads', 'daemon_threads',
-                    'extensions']
-        kwlist = [f'allow_{n}' for n in features]
-        kwlist[0] = 'use_main_obmalloc'
-        kwlist[-1] = 'check_multi_interp_extensions'
-
-        # expected to work
-        for config, expected in {
-            (True, True, True, True, True, True):
-                OBMALLOC | FORK | EXEC | THREADS | DAEMON_THREADS | EXTENSIONS,
-            (True, False, False, False, False, False): OBMALLOC,
-            (False, False, False, True, False, True): THREADS | EXTENSIONS,
->>>>>>> 22758a32
         }.items():
             kwargs = dict(zip(kwlist, config))
             exp_flags, exp_gil = expected
@@ -1274,7 +1260,7 @@
 
         # expected to fail
         for config in [
-            (False, False, False, False, False, False),
+            (False, False, False, False, False, False, False),
         ]:
             kwargs = dict(zip(kwlist, config))
             with self.subTest(config):
