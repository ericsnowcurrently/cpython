--- conflicted
+++ resolved
@@ -1639,10 +1639,7 @@
         # Isolation-related config values aren't included here.
     )
     ISOLATED = dict(
-<<<<<<< HEAD
         own_gil=True,
-=======
->>>>>>> b51da991
         use_main_obmalloc=False,
     )
     NOT_ISOLATED = {k: not v for k, v in ISOLATED.items()}
