--- conflicted
+++ resolved
@@ -674,7 +674,6 @@
    threadstate.
 */
 
-<<<<<<< HEAD
 static void
 _pending_calls_init(struct _pending_calls *pending,
                     struct _pending_call *preallocated, size_t len)
@@ -685,7 +684,7 @@
     assert(pending->npending == 0);
     assert(!pending->busy);
     assert(pending->max > 0);
-    assert(pending->maxloop > 0);
+    assert(pending->maxloop >= 0);
 
     assert(pending->freelist == NULL);
     if (preallocated) {
@@ -717,21 +716,15 @@
     }
 }
 
-=======
->>>>>>> 09c29475
 /* Push one item onto the queue while holding the lock. */
 static int
 _push_pending_call(struct _pending_calls *pending,
                    _Py_pending_call_func func, void *arg, int flags)
 {
-<<<<<<< HEAD
-    // XXX Drop the limit?
-    if (pending->max >= 0) {
-        if (pending->npending == pending->max) {
-            return -1; /* Queue full */
-        }
-        assert(pending->npending < pending->max);
-    }
+    if (pending->npending == pending->max) {
+        return _Py_ADD_PENDING_FULL;
+    }
+    assert(pending->npending < pending->max);
 
     // Allocate for the pending call.
     struct _pending_call *call = pending->freelist;
@@ -741,43 +734,9 @@
     else {
         call = PyMem_RawMalloc(sizeof(struct _pending_call));
         if (call == NULL) {
-            return -1;
+            return _Py_ADD_PENDING_NO_MEMORY;
         }
         call->from_heap = 1;
-=======
-    if (pending->npending == pending->max) {
-        return _Py_ADD_PENDING_FULL;
-    }
-    assert(pending->npending < pending->max);
-
-    int i = pending->next;
-    assert(pending->calls[i].func == NULL);
-
-    pending->calls[i].func = func;
-    pending->calls[i].arg = arg;
-    pending->calls[i].flags = flags;
-
-    assert(pending->npending < PENDINGCALLSARRAYSIZE);
-    _Py_atomic_add_int32(&pending->npending, 1);
-
-    pending->next = (i + 1) % PENDINGCALLSARRAYSIZE;
-    assert(pending->next != pending->first
-            || pending->npending == pending->max);
-
-    return _Py_ADD_PENDING_SUCCESS;
-}
-
-static int
-_next_pending_call(struct _pending_calls *pending,
-                   int (**func)(void *), void **arg, int *flags)
-{
-    int i = pending->first;
-    if (pending->npending == 0) {
-        /* Queue empty */
-        assert(i == pending->next);
-        assert(pending->calls[i].func == NULL);
-        return -1;
->>>>>>> 09c29475
     }
 
     // Initialize the data.
@@ -797,7 +756,7 @@
     pending->tail = call;
     _Py_atomic_add_int32(&pending->npending, 1);
 
-    return 0;
+    return _Py_ADD_PENDING_SUCCESS;
 }
 
 /* Pop one item off the queue while holding the lock. */
@@ -805,7 +764,6 @@
 _pop_pending_call(struct _pending_calls *pending,
                   int (**func)(void *), void **arg, int *flags)
 {
-<<<<<<< HEAD
     struct _pending_call *call = pending->head;
     if (call == NULL) {
         /* Queue empty */
@@ -831,15 +789,6 @@
     // "Deallocate" the list entry.
     call->next = pending->freelist;
     pending->freelist = call;
-=======
-    int i = _next_pending_call(pending, func, arg, flags);
-    if (i >= 0) {
-        pending->calls[i] = (struct _pending_call){0};
-        pending->first = (i + 1) % PENDINGCALLSARRAYSIZE;
-        assert(pending->npending > 0);
-        _Py_atomic_add_int32(&pending->npending, -1);
-    }
->>>>>>> 09c29475
 }
 
 /* This implementation is thread-safe.  It allows
@@ -914,16 +863,9 @@
 static int
 _make_pending_calls(struct _pending_calls *pending, int32_t *p_npending)
 {
-<<<<<<< HEAD
-    assert(pending->max > 0);  // XXX Drop this.
-    /* perform a bounded number of calls, in case of recursion */
-    for (int i=0; i<pending->maxloop; i++) {
-=======
     int res = 0;
     int32_t npending = -1;
 
-    assert(sizeof(pending->max) <= sizeof(size_t)
-            && ((size_t)pending->max) <= Py_ARRAY_LENGTH(pending->calls));
     int32_t maxloop = pending->maxloop;
     if (maxloop == 0) {
         maxloop = pending->max;
@@ -932,7 +874,6 @@
 
     /* perform a bounded number of calls, in case of recursion */
     for (int i=0; i<maxloop; i++) {
->>>>>>> 09c29475
         _Py_pending_call_func func = NULL;
         void *arg = NULL;
         int flags = 0;
@@ -943,13 +884,9 @@
         npending = pending->npending;
         PyMutex_Unlock(&pending->mutex);
 
-        /* Check if there are any more pending calls. */
+        /* Check if there were any pending calls left. */
         if (func == NULL) {
-<<<<<<< HEAD
-            // There are no pending calls left.
-=======
             assert(npending == 0);
->>>>>>> 09c29475
             break;
         }
 
@@ -959,13 +896,9 @@
             PyMem_RawFree(arg);
         }
         if (res != 0) {
-<<<<<<< HEAD
             assert(PyErr_Occurred());
-            return -1;
-=======
             res = -1;
             goto finally;
->>>>>>> 09c29475
         }
     }
 
@@ -1032,11 +965,7 @@
         signal_pending_calls(tstate, interp);
         return -1;
     }
-<<<<<<< HEAD
-    if (pending->npending > 0) {
-=======
     if (npending > 0) {
->>>>>>> 09c29475
         /* We hit pending->maxloop. */
         signal_pending_calls(tstate, interp);
     }
@@ -1048,11 +977,7 @@
             signal_pending_calls(tstate, interp);
             return -1;
         }
-<<<<<<< HEAD
-        if (pending_main->npending > 0) {
-=======
         if (npending > 0) {
->>>>>>> 09c29475
             /* We hit pending_main->maxloop. */
             signal_pending_calls(tstate, interp);
         }
