--- conflicted
+++ resolved
@@ -67,41 +67,10 @@
         return;
     }
 
-<<<<<<< HEAD
-    if (_Py_IsMainThread()) {
-        int32_t npending = _Py_atomic_load_int32_relaxed(
-            &_PyRuntime.ceval.pending_mainthread.npending);
-        if (npending) {
-            _Py_set_eval_breaker_bit(interp, _PY_CALLS_TO_DO_BIT, 1);
-        }
-        if (_Py_ThreadCanHandleSignals(interp)) {
-            if (_Py_atomic_load_int(&_PyRuntime.signals.is_tripped)) {
-                _Py_set_eval_breaker_bit(interp, _PY_SIGNALS_PENDING_BIT, 1);
-            }
-        }
-    }
-    if (tstate->async_exc != NULL) {
-        _Py_set_eval_breaker_bit(interp, _PY_ASYNC_EXCEPTION_BIT, 1);
-    }
-}
-
-static inline void
-SET_GIL_DROP_REQUEST(PyInterpreterState *interp)
-{
-    _Py_set_eval_breaker_bit(interp, _PY_GIL_DROP_REQUEST_BIT, 1);
-}
-
-
-static inline void
-RESET_GIL_DROP_REQUEST(PyInterpreterState *interp)
-{
-    _Py_set_eval_breaker_bit(interp, _PY_GIL_DROP_REQUEST_BIT, 0);
-=======
     uintptr_t new_value;
     do {
         new_value = (old_value & ~mask) | from_bits;
     } while (!_Py_atomic_compare_exchange_uintptr(to, &old_value, new_value));
->>>>>>> d2f1b0eb
 }
 
 // When attaching a thread, set the global instrumentation version and
@@ -115,15 +84,15 @@
     return;
 #endif
 
-    int32_t calls_to_do = _Py_atomic_load_int32_relaxed(
-        &interp->ceval.pending.calls_to_do);
-    if (calls_to_do) {
+    int32_t npending = _Py_atomic_load_int32_relaxed(
+        &interp->ceval.pending.npending);
+    if (npending) {
         _Py_set_eval_breaker_bit(tstate, _PY_CALLS_TO_DO_BIT);
     }
     else if (_Py_IsMainThread()) {
-        calls_to_do = _Py_atomic_load_int32_relaxed(
-            &_PyRuntime.ceval.pending_mainthread.calls_to_do);
-        if (calls_to_do) {
+        npending = _Py_atomic_load_int32_relaxed(
+            &_PyRuntime.ceval.pending_mainthread.npending);
+        if (npending) {
             _Py_set_eval_breaker_bit(tstate, _PY_CALLS_TO_DO_BIT);
         }
     }
@@ -937,7 +906,7 @@
     }
     if (pending->npending > 0) {
         /* We hit pending->maxloop. */
-        SIGNAL_PENDING_CALLS(interp);
+        signal_pending_calls(tstate, interp);
     }
 
     if (_Py_IsMainThread() && _Py_IsMainInterpreter(interp)) {
@@ -949,7 +918,7 @@
         }
         if (pending_main->npending > 0) {
             /* We hit pending_main->maxloop. */
-            SIGNAL_PENDING_CALLS(interp);
+            signal_pending_calls(tstate, interp);
         }
     }
 
