/* Long (arbitrary precision) integer object implementation */

/* XXX The functional organization of this file is terrible */

#include "Python.h"
#include "pycore_bitutils.h"      // _Py_popcount32()
#include "pycore_initconfig.h"    // _PyStatus_OK()
#include "pycore_long.h"          // _Py_SmallInts
#include "pycore_object.h"        // _PyObject_Init()
#include "pycore_pystate.h"       // _Py_IsMainInterpreter()
#include "pycore_runtime.h"       // _PY_NSMALLPOSINTS
#include "pycore_structseq.h"     // _PyStructSequence_FiniType()

#include <ctype.h>
#include <float.h>
#include <stddef.h>
#include <stdlib.h>               // abs()

#include "clinic/longobject.c.h"
/*[clinic input]
class int "PyObject *" "&PyLong_Type"
[clinic start generated code]*/
/*[clinic end generated code: output=da39a3ee5e6b4b0d input=ec0275e3422a36e3]*/

#define medium_value(x) ((stwodigits)_PyLong_CompactValue(x))

#define IS_SMALL_INT(ival) (-_PY_NSMALLNEGINTS <= (ival) && (ival) < _PY_NSMALLPOSINTS)
#define IS_SMALL_UINT(ival) ((ival) < _PY_NSMALLPOSINTS)

#define _MAX_STR_DIGITS_ERROR_FMT_TO_INT "Exceeds the limit (%d digits) for integer string conversion: value has %zd digits; use sys.set_int_max_str_digits() to increase the limit"
#define _MAX_STR_DIGITS_ERROR_FMT_TO_STR "Exceeds the limit (%d digits) for integer string conversion; use sys.set_int_max_str_digits() to increase the limit"

/* If defined, use algorithms from the _pylong.py module */
#define WITH_PYLONG_MODULE 1

static inline void
_Py_DECREF_INT(PyLongObject *op)
{
    assert(PyLong_CheckExact(op));
    _Py_DECREF_SPECIALIZED((PyObject *)op, (destructor)PyObject_Free);
}

static inline int
is_medium_int(stwodigits x)
{
    /* Take care that we are comparing unsigned values. */
    twodigits x_plus_mask = ((twodigits)x) + PyLong_MASK;
    return x_plus_mask < ((twodigits)PyLong_MASK) + PyLong_BASE;
}

static PyObject *
get_small_int(sdigit ival)
{
    assert(IS_SMALL_INT(ival));
    return (PyObject *)&_PyLong_SMALL_INTS[_PY_NSMALLNEGINTS + ival];
}

static PyLongObject *
maybe_small_long(PyLongObject *v)
{
    if (v && _PyLong_IsCompact(v)) {
        stwodigits ival = medium_value(v);
        if (IS_SMALL_INT(ival)) {
            _Py_DECREF_INT(v);
            return (PyLongObject *)get_small_int((sdigit)ival);
        }
    }
    return v;
}

/* For int multiplication, use the O(N**2) school algorithm unless
 * both operands contain more than KARATSUBA_CUTOFF digits (this
 * being an internal Python int digit, in base BASE).
 */
#define KARATSUBA_CUTOFF 70
#define KARATSUBA_SQUARE_CUTOFF (2 * KARATSUBA_CUTOFF)

/* For exponentiation, use the binary left-to-right algorithm unless the
 ^ exponent contains more than HUGE_EXP_CUTOFF bits.  In that case, do
 * (no more than) EXP_WINDOW_SIZE bits at a time.  The potential drawback is
 * that a table of 2**(EXP_WINDOW_SIZE - 1) intermediate results is
 * precomputed.
 */
#define EXP_WINDOW_SIZE 5
#define EXP_TABLE_LEN (1 << (EXP_WINDOW_SIZE - 1))
/* Suppose the exponent has bit length e. All ways of doing this
 * need e squarings. The binary method also needs a multiply for
 * each bit set. In a k-ary method with window width w, a multiply
 * for each non-zero window, so at worst (and likely!)
 * ceiling(e/w). The k-ary sliding window method has the same
 * worst case, but the window slides so it can sometimes skip
 * over an all-zero window that the fixed-window method can't
 * exploit. In addition, the windowing methods need multiplies
 * to precompute a table of small powers.
 *
 * For the sliding window method with width 5, 16 precomputation
 * multiplies are needed. Assuming about half the exponent bits
 * are set, then, the binary method needs about e/2 extra mults
 * and the window method about 16 + e/5.
 *
 * The latter is smaller for e > 53 1/3. We don't have direct
 * access to the bit length, though, so call it 60, which is a
 * multiple of a long digit's max bit length (15 or 30 so far).
 */
#define HUGE_EXP_CUTOFF 60

#define SIGCHECK(PyTryBlock)                    \
    do {                                        \
        if (PyErr_CheckSignals()) PyTryBlock    \
    } while(0)

/* Normalize (remove leading zeros from) an int object.
   Doesn't attempt to free the storage--in most cases, due to the nature
   of the algorithms used, this could save at most be one word anyway. */

static PyLongObject *
long_normalize(PyLongObject *v)
{
    Py_ssize_t j = _PyLong_DigitCount(v);
    Py_ssize_t i = j;

    while (i > 0 && v->long_value.ob_digit[i-1] == 0)
        --i;
    if (i != j) {
        if (i == 0) {
            _PyLong_SetSignAndDigitCount(v, 0, 0);
        }
        else {
            _PyLong_SetDigitCount(v, i);
        }
    }
    return v;
}

/* Allocate a new int object with size digits.
   Return NULL and set exception if we run out of memory. */

#define MAX_LONG_DIGITS \
    ((PY_SSIZE_T_MAX - offsetof(PyLongObject, long_value.ob_digit))/sizeof(digit))

PyLongObject *
_PyLong_New(Py_ssize_t size)
{
    assert(size >= 0);
    PyLongObject *result;
    if (size > (Py_ssize_t)MAX_LONG_DIGITS) {
        PyErr_SetString(PyExc_OverflowError,
                        "too many digits in integer");
        return NULL;
    }
    /* Fast operations for single digit integers (including zero)
     * assume that there is always at least one digit present. */
    Py_ssize_t ndigits = size ? size : 1;
    /* Number of bytes needed is: offsetof(PyLongObject, ob_digit) +
       sizeof(digit)*size.  Previous incarnations of this code used
       sizeof() instead of the offsetof, but this risks being
       incorrect in the presence of padding between the header
       and the digits. */
    result = PyObject_Malloc(offsetof(PyLongObject, long_value.ob_digit) +
                             ndigits*sizeof(digit));
    if (!result) {
        PyErr_NoMemory();
        return NULL;
    }
    _PyLong_SetSignAndDigitCount(result, size != 0, size);
    _PyObject_Init((PyObject*)result, &PyLong_Type);
    return result;
}

PyLongObject *
_PyLong_FromDigits(int negative, Py_ssize_t digit_count, digit *digits)
{
    assert(digit_count >= 0);
    if (digit_count == 0) {
        return (PyLongObject *)Py_NewRef(_PyLong_GetZero());
    }
    PyLongObject *result = _PyLong_New(digit_count);
    if (result == NULL) {
        PyErr_NoMemory();
        return NULL;
    }
    _PyLong_SetSignAndDigitCount(result, negative?-1:1, digit_count);
    memcpy(result->long_value.ob_digit, digits, digit_count * sizeof(digit));
    return result;
}

PyObject *
_PyLong_Copy(PyLongObject *src)
{
    assert(src != NULL);

    if (_PyLong_IsCompact(src)) {
        stwodigits ival = medium_value(src);
        if (IS_SMALL_INT(ival)) {
            return get_small_int((sdigit)ival);
        }
    }
    Py_ssize_t size = _PyLong_DigitCount(src);
    return (PyObject *)_PyLong_FromDigits(_PyLong_IsNegative(src), size, src->long_value.ob_digit);
}

static PyObject *
_PyLong_FromMedium(sdigit x)
{
    assert(!IS_SMALL_INT(x));
    assert(is_medium_int(x));
    /* We could use a freelist here */
    PyLongObject *v = PyObject_Malloc(sizeof(PyLongObject));
    if (v == NULL) {
        PyErr_NoMemory();
        return NULL;
    }
    digit abs_x = x < 0 ? -x : x;
    _PyLong_SetSignAndDigitCount(v, x<0?-1:1, 1);
    _PyObject_Init((PyObject*)v, &PyLong_Type);
    v->long_value.ob_digit[0] = abs_x;
    return (PyObject*)v;
}

static PyObject *
_PyLong_FromLarge(stwodigits ival)
{
    twodigits abs_ival;
    int sign;
    assert(!is_medium_int(ival));

    if (ival < 0) {
        /* negate: can't write this as abs_ival = -ival since that
           invokes undefined behaviour when ival is LONG_MIN */
        abs_ival = 0U-(twodigits)ival;
        sign = -1;
    }
    else {
        abs_ival = (twodigits)ival;
        sign = 1;
    }
    /* Must be at least two digits */
    assert(abs_ival >> PyLong_SHIFT != 0);
    twodigits t = abs_ival >> (PyLong_SHIFT * 2);
    Py_ssize_t ndigits = 2;
    while (t) {
        ++ndigits;
        t >>= PyLong_SHIFT;
    }
    PyLongObject *v = _PyLong_New(ndigits);
    if (v != NULL) {
        digit *p = v->long_value.ob_digit;
        _PyLong_SetSignAndDigitCount(v, sign, ndigits);
        t = abs_ival;
        while (t) {
            *p++ = Py_SAFE_DOWNCAST(
                t & PyLong_MASK, twodigits, digit);
            t >>= PyLong_SHIFT;
        }
    }
    return (PyObject *)v;
}

/* Create a new int object from a C word-sized int */
static inline PyObject *
_PyLong_FromSTwoDigits(stwodigits x)
{
    if (IS_SMALL_INT(x)) {
        return get_small_int((sdigit)x);
    }
    assert(x != 0);
    if (is_medium_int(x)) {
        return _PyLong_FromMedium((sdigit)x);
    }
    return _PyLong_FromLarge(x);
}

/* If a freshly-allocated int is already shared, it must
   be a small integer, so negating it must go to PyLong_FromLong */
Py_LOCAL_INLINE(void)
_PyLong_Negate(PyLongObject **x_p)
{
    PyLongObject *x;

    x = (PyLongObject *)*x_p;
    if (Py_REFCNT(x) == 1) {
         _PyLong_FlipSign(x);
        return;
    }

    *x_p = (PyLongObject *)_PyLong_FromSTwoDigits(-medium_value(x));
    Py_DECREF(x);
}

/* Create a new int object from a C long int */

PyObject *
PyLong_FromLong(long ival)
{
    PyLongObject *v;
    unsigned long abs_ival, t;
    int ndigits;

    /* Handle small and medium cases. */
    if (IS_SMALL_INT(ival)) {
        return get_small_int((sdigit)ival);
    }
    if (-(long)PyLong_MASK <= ival && ival <= (long)PyLong_MASK) {
        return _PyLong_FromMedium((sdigit)ival);
    }

    /* Count digits (at least two - smaller cases were handled above). */
    abs_ival = ival < 0 ? 0U-(unsigned long)ival : (unsigned long)ival;
    /* Do shift in two steps to avoid possible undefined behavior. */
    t = abs_ival >> PyLong_SHIFT >> PyLong_SHIFT;
    ndigits = 2;
    while (t) {
        ++ndigits;
        t >>= PyLong_SHIFT;
    }

    /* Construct output value. */
    v = _PyLong_New(ndigits);
    if (v != NULL) {
        digit *p = v->long_value.ob_digit;
        _PyLong_SetSignAndDigitCount(v, ival < 0 ? -1 : 1, ndigits);
        t = abs_ival;
        while (t) {
            *p++ = (digit)(t & PyLong_MASK);
            t >>= PyLong_SHIFT;
        }
    }
    return (PyObject *)v;
}

#define PYLONG_FROM_UINT(INT_TYPE, ival) \
    do { \
        if (IS_SMALL_UINT(ival)) { \
            return get_small_int((sdigit)(ival)); \
        } \
        /* Count the number of Python digits. */ \
        Py_ssize_t ndigits = 0; \
        INT_TYPE t = (ival); \
        while (t) { \
            ++ndigits; \
            t >>= PyLong_SHIFT; \
        } \
        PyLongObject *v = _PyLong_New(ndigits); \
        if (v == NULL) { \
            return NULL; \
        } \
        digit *p = v->long_value.ob_digit; \
        while ((ival)) { \
            *p++ = (digit)((ival) & PyLong_MASK); \
            (ival) >>= PyLong_SHIFT; \
        } \
        return (PyObject *)v; \
    } while(0)

/* Create a new int object from a C unsigned long int */

PyObject *
PyLong_FromUnsignedLong(unsigned long ival)
{
    PYLONG_FROM_UINT(unsigned long, ival);
}

/* Create a new int object from a C unsigned long long int. */

PyObject *
PyLong_FromUnsignedLongLong(unsigned long long ival)
{
    PYLONG_FROM_UINT(unsigned long long, ival);
}

/* Create a new int object from a C size_t. */

PyObject *
PyLong_FromSize_t(size_t ival)
{
    PYLONG_FROM_UINT(size_t, ival);
}

/* Create a new int object from a C double */

PyObject *
PyLong_FromDouble(double dval)
{
    /* Try to get out cheap if this fits in a long. When a finite value of real
     * floating type is converted to an integer type, the value is truncated
     * toward zero. If the value of the integral part cannot be represented by
     * the integer type, the behavior is undefined. Thus, we must check that
     * value is in range (LONG_MIN - 1, LONG_MAX + 1). If a long has more bits
     * of precision than a double, casting LONG_MIN - 1 to double may yield an
     * approximation, but LONG_MAX + 1 is a power of two and can be represented
     * as double exactly (assuming FLT_RADIX is 2 or 16), so for simplicity
     * check against [-(LONG_MAX + 1), LONG_MAX + 1).
     */
    const double int_max = (unsigned long)LONG_MAX + 1;
    if (-int_max < dval && dval < int_max) {
        return PyLong_FromLong((long)dval);
    }

    PyLongObject *v;
    double frac;
    int i, ndig, expo, neg;
    neg = 0;
    if (Py_IS_INFINITY(dval)) {
        PyErr_SetString(PyExc_OverflowError,
                        "cannot convert float infinity to integer");
        return NULL;
    }
    if (Py_IS_NAN(dval)) {
        PyErr_SetString(PyExc_ValueError,
                        "cannot convert float NaN to integer");
        return NULL;
    }
    if (dval < 0.0) {
        neg = 1;
        dval = -dval;
    }
    frac = frexp(dval, &expo); /* dval = frac*2**expo; 0.0 <= frac < 1.0 */
    assert(expo > 0);
    ndig = (expo-1) / PyLong_SHIFT + 1; /* Number of 'digits' in result */
    v = _PyLong_New(ndig);
    if (v == NULL)
        return NULL;
    frac = ldexp(frac, (expo-1) % PyLong_SHIFT + 1);
    for (i = ndig; --i >= 0; ) {
        digit bits = (digit)frac;
        v->long_value.ob_digit[i] = bits;
        frac = frac - (double)bits;
        frac = ldexp(frac, PyLong_SHIFT);
    }
    if (neg) {
        _PyLong_FlipSign(v);
    }
    return (PyObject *)v;
}

/* Checking for overflow in PyLong_AsLong is a PITA since C doesn't define
 * anything about what happens when a signed integer operation overflows,
 * and some compilers think they're doing you a favor by being "clever"
 * then.  The bit pattern for the largest positive signed long is
 * (unsigned long)LONG_MAX, and for the smallest negative signed long
 * it is abs(LONG_MIN), which we could write -(unsigned long)LONG_MIN.
 * However, some other compilers warn about applying unary minus to an
 * unsigned operand.  Hence the weird "0-".
 */
#define PY_ABS_LONG_MIN         (0-(unsigned long)LONG_MIN)
#define PY_ABS_SSIZE_T_MIN      (0-(size_t)PY_SSIZE_T_MIN)

/* Get a C long int from an int object or any object that has an __index__
   method.

   On overflow, return -1 and set *overflow to 1 or -1 depending on the sign of
   the result.  Otherwise *overflow is 0.

   For other errors (e.g., TypeError), return -1 and set an error condition.
   In this case *overflow will be 0.
*/

long
PyLong_AsLongAndOverflow(PyObject *vv, int *overflow)
{
    /* This version by Tim Peters */
    PyLongObject *v;
    unsigned long x, prev;
    long res;
    Py_ssize_t i;
    int sign;
    int do_decref = 0; /* if PyNumber_Index was called */

    *overflow = 0;
    if (vv == NULL) {
        PyErr_BadInternalCall();
        return -1;
    }

    if (PyLong_Check(vv)) {
        v = (PyLongObject *)vv;
    }
    else {
        v = (PyLongObject *)_PyNumber_Index(vv);
        if (v == NULL)
            return -1;
        do_decref = 1;
    }
    if (_PyLong_IsCompact(v)) {
#if SIZEOF_LONG < SIZEOF_VOID_P
        intptr_t tmp = _PyLong_CompactValue(v);
        res = (long)tmp;
        if (res != tmp) {
            *overflow = tmp < 0 ? -1 : 1;
        }
#else
        res = _PyLong_CompactValue(v);
#endif
    }
    else {
        res = -1;
        i = _PyLong_DigitCount(v);
        sign = _PyLong_NonCompactSign(v);
        x = 0;
        while (--i >= 0) {
            prev = x;
            x = (x << PyLong_SHIFT) | v->long_value.ob_digit[i];
            if ((x >> PyLong_SHIFT) != prev) {
                *overflow = sign;
                goto exit;
            }
        }
        /* Haven't lost any bits, but casting to long requires extra
        * care (see comment above).
        */
        if (x <= (unsigned long)LONG_MAX) {
            res = (long)x * sign;
        }
        else if (sign < 0 && x == PY_ABS_LONG_MIN) {
            res = LONG_MIN;
        }
        else {
            *overflow = sign;
            /* res is already set to -1 */
        }
    }
  exit:
    if (do_decref) {
        Py_DECREF(v);
    }
    return res;
}

/* Get a C long int from an int object or any object that has an __index__
   method.  Return -1 and set an error if overflow occurs. */

long
PyLong_AsLong(PyObject *obj)
{
    int overflow;
    long result = PyLong_AsLongAndOverflow(obj, &overflow);
    if (overflow) {
        /* XXX: could be cute and give a different
           message for overflow == -1 */
        PyErr_SetString(PyExc_OverflowError,
                        "Python int too large to convert to C long");
    }
    return result;
}

/* Get a C int from an int object or any object that has an __index__
   method.  Return -1 and set an error if overflow occurs. */

int
_PyLong_AsInt(PyObject *obj)
{
    int overflow;
    long result = PyLong_AsLongAndOverflow(obj, &overflow);
    if (overflow || result > INT_MAX || result < INT_MIN) {
        /* XXX: could be cute and give a different
           message for overflow == -1 */
        PyErr_SetString(PyExc_OverflowError,
                        "Python int too large to convert to C int");
        return -1;
    }
    return (int)result;
}

/* Get a Py_ssize_t from an int object.
   Returns -1 and sets an error condition if overflow occurs. */

Py_ssize_t
PyLong_AsSsize_t(PyObject *vv) {
    PyLongObject *v;
    size_t x, prev;
    Py_ssize_t i;
    int sign;

    if (vv == NULL) {
        PyErr_BadInternalCall();
        return -1;
    }
    if (!PyLong_Check(vv)) {
        PyErr_SetString(PyExc_TypeError, "an integer is required");
        return -1;
    }

    v = (PyLongObject *)vv;
    if (_PyLong_IsCompact(v)) {
        return _PyLong_CompactValue(v);
    }
    i = _PyLong_DigitCount(v);
    sign = _PyLong_NonCompactSign(v);
    x = 0;
    while (--i >= 0) {
        prev = x;
        x = (x << PyLong_SHIFT) | v->long_value.ob_digit[i];
        if ((x >> PyLong_SHIFT) != prev)
            goto overflow;
    }
    /* Haven't lost any bits, but casting to a signed type requires
     * extra care (see comment above).
     */
    if (x <= (size_t)PY_SSIZE_T_MAX) {
        return (Py_ssize_t)x * sign;
    }
    else if (sign < 0 && x == PY_ABS_SSIZE_T_MIN) {
        return PY_SSIZE_T_MIN;
    }
    /* else overflow */

  overflow:
    PyErr_SetString(PyExc_OverflowError,
                    "Python int too large to convert to C ssize_t");
    return -1;
}

/* Get a C unsigned long int from an int object.
   Returns -1 and sets an error condition if overflow occurs. */

unsigned long
PyLong_AsUnsignedLong(PyObject *vv)
{
    PyLongObject *v;
    unsigned long x, prev;
    Py_ssize_t i;

    if (vv == NULL) {
        PyErr_BadInternalCall();
        return (unsigned long)-1;
    }
    if (!PyLong_Check(vv)) {
        PyErr_SetString(PyExc_TypeError, "an integer is required");
        return (unsigned long)-1;
    }

    v = (PyLongObject *)vv;
    if (_PyLong_IsNonNegativeCompact(v)) {
#if SIZEOF_LONG < SIZEOF_VOID_P
        intptr_t tmp = _PyLong_CompactValue(v);
        unsigned long res = (unsigned long)tmp;
        if (res != tmp) {
            goto overflow;
        }
#else
        return _PyLong_CompactValue(v);
#endif
    }
    if (_PyLong_IsNegative(v)) {
        PyErr_SetString(PyExc_OverflowError,
                        "can't convert negative value to unsigned int");
        return (unsigned long) -1;
    }
    i = _PyLong_DigitCount(v);
    x = 0;
    while (--i >= 0) {
        prev = x;
        x = (x << PyLong_SHIFT) | v->long_value.ob_digit[i];
        if ((x >> PyLong_SHIFT) != prev) {
            goto overflow;
        }
    }
    return x;
overflow:
    PyErr_SetString(PyExc_OverflowError,
                    "Python int too large to convert "
                    "to C unsigned long");
    return (unsigned long) -1;
}

/* Get a C size_t from an int object. Returns (size_t)-1 and sets
   an error condition if overflow occurs. */

size_t
PyLong_AsSize_t(PyObject *vv)
{
    PyLongObject *v;
    size_t x, prev;
    Py_ssize_t i;

    if (vv == NULL) {
        PyErr_BadInternalCall();
        return (size_t) -1;
    }
    if (!PyLong_Check(vv)) {
        PyErr_SetString(PyExc_TypeError, "an integer is required");
        return (size_t)-1;
    }

    v = (PyLongObject *)vv;
    if (_PyLong_IsNonNegativeCompact(v)) {
        return _PyLong_CompactValue(v);
    }
    if (_PyLong_IsNegative(v)) {
        PyErr_SetString(PyExc_OverflowError,
                   "can't convert negative value to size_t");
        return (size_t) -1;
    }
    i = _PyLong_DigitCount(v);
    x = 0;
    while (--i >= 0) {
        prev = x;
        x = (x << PyLong_SHIFT) | v->long_value.ob_digit[i];
        if ((x >> PyLong_SHIFT) != prev) {
            PyErr_SetString(PyExc_OverflowError,
                "Python int too large to convert to C size_t");
            return (size_t) -1;
        }
    }
    return x;
}

/* Get a C unsigned long int from an int object, ignoring the high bits.
   Returns -1 and sets an error condition if an error occurs. */

static unsigned long
_PyLong_AsUnsignedLongMask(PyObject *vv)
{
    PyLongObject *v;
    unsigned long x;
    Py_ssize_t i;

    if (vv == NULL || !PyLong_Check(vv)) {
        PyErr_BadInternalCall();
        return (unsigned long) -1;
    }
    v = (PyLongObject *)vv;
    if (_PyLong_IsCompact(v)) {
        return (unsigned long)_PyLong_CompactValue(v);
    }
    i = _PyLong_DigitCount(v);
    int sign = _PyLong_NonCompactSign(v);
    x = 0;
    while (--i >= 0) {
        x = (x << PyLong_SHIFT) | v->long_value.ob_digit[i];
    }
    return x * sign;
}

unsigned long
PyLong_AsUnsignedLongMask(PyObject *op)
{
    PyLongObject *lo;
    unsigned long val;

    if (op == NULL) {
        PyErr_BadInternalCall();
        return (unsigned long)-1;
    }

    if (PyLong_Check(op)) {
        return _PyLong_AsUnsignedLongMask(op);
    }

    lo = (PyLongObject *)_PyNumber_Index(op);
    if (lo == NULL)
        return (unsigned long)-1;

    val = _PyLong_AsUnsignedLongMask((PyObject *)lo);
    Py_DECREF(lo);
    return val;
}

int
_PyLong_Sign(PyObject *vv)
{
    PyLongObject *v = (PyLongObject *)vv;

    assert(v != NULL);
    assert(PyLong_Check(v));
    if (_PyLong_IsCompact(v)) {
        return _PyLong_CompactSign(v);
    }
    return _PyLong_NonCompactSign(v);
}

static int
bit_length_digit(digit x)
{
    // digit can be larger than unsigned long, but only PyLong_SHIFT bits
    // of it will be ever used.
    static_assert(PyLong_SHIFT <= sizeof(unsigned long) * 8,
                  "digit is larger than unsigned long");
    return _Py_bit_length((unsigned long)x);
}

size_t
_PyLong_NumBits(PyObject *vv)
{
    PyLongObject *v = (PyLongObject *)vv;
    size_t result = 0;
    Py_ssize_t ndigits;
    int msd_bits;

    assert(v != NULL);
    assert(PyLong_Check(v));
    ndigits = _PyLong_DigitCount(v);
    assert(ndigits == 0 || v->long_value.ob_digit[ndigits - 1] != 0);
    if (ndigits > 0) {
        digit msd = v->long_value.ob_digit[ndigits - 1];
        if ((size_t)(ndigits - 1) > SIZE_MAX / (size_t)PyLong_SHIFT)
            goto Overflow;
        result = (size_t)(ndigits - 1) * (size_t)PyLong_SHIFT;
        msd_bits = bit_length_digit(msd);
        if (SIZE_MAX - msd_bits < result)
            goto Overflow;
        result += msd_bits;
    }
    return result;

  Overflow:
    PyErr_SetString(PyExc_OverflowError, "int has too many bits "
                    "to express in a platform size_t");
    return (size_t)-1;
}

PyObject *
_PyLong_FromByteArray(const unsigned char* bytes, size_t n,
                      int little_endian, int is_signed)
{
    const unsigned char* pstartbyte;    /* LSB of bytes */
    int incr;                           /* direction to move pstartbyte */
    const unsigned char* pendbyte;      /* MSB of bytes */
    size_t numsignificantbytes;         /* number of bytes that matter */
    Py_ssize_t ndigits;                 /* number of Python int digits */
    PyLongObject* v;                    /* result */
    Py_ssize_t idigit = 0;              /* next free index in v->long_value.ob_digit */

    if (n == 0)
        return PyLong_FromLong(0L);

    if (little_endian) {
        pstartbyte = bytes;
        pendbyte = bytes + n - 1;
        incr = 1;
    }
    else {
        pstartbyte = bytes + n - 1;
        pendbyte = bytes;
        incr = -1;
    }

    if (is_signed)
        is_signed = *pendbyte >= 0x80;

    /* Compute numsignificantbytes.  This consists of finding the most
       significant byte.  Leading 0 bytes are insignificant if the number
       is positive, and leading 0xff bytes if negative. */
    {
        size_t i;
        const unsigned char* p = pendbyte;
        const int pincr = -incr;  /* search MSB to LSB */
        const unsigned char insignificant = is_signed ? 0xff : 0x00;

        for (i = 0; i < n; ++i, p += pincr) {
            if (*p != insignificant)
                break;
        }
        numsignificantbytes = n - i;
        /* 2's-comp is a bit tricky here, e.g. 0xff00 == -0x0100, so
           actually has 2 significant bytes.  OTOH, 0xff0001 ==
           -0x00ffff, so we wouldn't *need* to bump it there; but we
           do for 0xffff = -0x0001.  To be safe without bothering to
           check every case, bump it regardless. */
        if (is_signed && numsignificantbytes < n)
            ++numsignificantbytes;
    }

    /* How many Python int digits do we need?  We have
       8*numsignificantbytes bits, and each Python int digit has
       PyLong_SHIFT bits, so it's the ceiling of the quotient. */
    /* catch overflow before it happens */
    if (numsignificantbytes > (PY_SSIZE_T_MAX - PyLong_SHIFT) / 8) {
        PyErr_SetString(PyExc_OverflowError,
                        "byte array too long to convert to int");
        return NULL;
    }
    ndigits = (numsignificantbytes * 8 + PyLong_SHIFT - 1) / PyLong_SHIFT;
    v = _PyLong_New(ndigits);
    if (v == NULL)
        return NULL;

    /* Copy the bits over.  The tricky parts are computing 2's-comp on
       the fly for signed numbers, and dealing with the mismatch between
       8-bit bytes and (probably) 15-bit Python digits.*/
    {
        size_t i;
        twodigits carry = 1;                    /* for 2's-comp calculation */
        twodigits accum = 0;                    /* sliding register */
        unsigned int accumbits = 0;             /* number of bits in accum */
        const unsigned char* p = pstartbyte;

        for (i = 0; i < numsignificantbytes; ++i, p += incr) {
            twodigits thisbyte = *p;
            /* Compute correction for 2's comp, if needed. */
            if (is_signed) {
                thisbyte = (0xff ^ thisbyte) + carry;
                carry = thisbyte >> 8;
                thisbyte &= 0xff;
            }
            /* Because we're going LSB to MSB, thisbyte is
               more significant than what's already in accum,
               so needs to be prepended to accum. */
            accum |= thisbyte << accumbits;
            accumbits += 8;
            if (accumbits >= PyLong_SHIFT) {
                /* There's enough to fill a Python digit. */
                assert(idigit < ndigits);
                v->long_value.ob_digit[idigit] = (digit)(accum & PyLong_MASK);
                ++idigit;
                accum >>= PyLong_SHIFT;
                accumbits -= PyLong_SHIFT;
                assert(accumbits < PyLong_SHIFT);
            }
        }
        assert(accumbits < PyLong_SHIFT);
        if (accumbits) {
            assert(idigit < ndigits);
            v->long_value.ob_digit[idigit] = (digit)accum;
            ++idigit;
        }
    }

    int sign = is_signed ? -1: 1;
    if (idigit == 0) {
        sign = 0;
    }
    _PyLong_SetSignAndDigitCount(v, sign, idigit);
    return (PyObject *)maybe_small_long(long_normalize(v));
}

int
_PyLong_AsByteArray(PyLongObject* v,
                    unsigned char* bytes, size_t n,
                    int little_endian, int is_signed)
{
    Py_ssize_t i;               /* index into v->long_value.ob_digit */
    Py_ssize_t ndigits;         /* number of digits */
    twodigits accum;            /* sliding register */
    unsigned int accumbits;     /* # bits in accum */
    int do_twos_comp;           /* store 2's-comp?  is_signed and v < 0 */
    digit carry;                /* for computing 2's-comp */
    size_t j;                   /* # bytes filled */
    unsigned char* p;           /* pointer to next byte in bytes */
    int pincr;                  /* direction to move p */

    assert(v != NULL && PyLong_Check(v));

    ndigits = _PyLong_DigitCount(v);
    if (_PyLong_IsNegative(v)) {
        if (!is_signed) {
            PyErr_SetString(PyExc_OverflowError,
                            "can't convert negative int to unsigned");
            return -1;
        }
        do_twos_comp = 1;
    }
    else {
        do_twos_comp = 0;
    }

    if (little_endian) {
        p = bytes;
        pincr = 1;
    }
    else {
        p = bytes + n - 1;
        pincr = -1;
    }

    /* Copy over all the Python digits.
       It's crucial that every Python digit except for the MSD contribute
       exactly PyLong_SHIFT bits to the total, so first assert that the int is
       normalized. */
    assert(ndigits == 0 || v->long_value.ob_digit[ndigits - 1] != 0);
    j = 0;
    accum = 0;
    accumbits = 0;
    carry = do_twos_comp ? 1 : 0;
    for (i = 0; i < ndigits; ++i) {
        digit thisdigit = v->long_value.ob_digit[i];
        if (do_twos_comp) {
            thisdigit = (thisdigit ^ PyLong_MASK) + carry;
            carry = thisdigit >> PyLong_SHIFT;
            thisdigit &= PyLong_MASK;
        }
        /* Because we're going LSB to MSB, thisdigit is more
           significant than what's already in accum, so needs to be
           prepended to accum. */
        accum |= (twodigits)thisdigit << accumbits;

        /* The most-significant digit may be (probably is) at least
           partly empty. */
        if (i == ndigits - 1) {
            /* Count # of sign bits -- they needn't be stored,
             * although for signed conversion we need later to
             * make sure at least one sign bit gets stored. */
            digit s = do_twos_comp ? thisdigit ^ PyLong_MASK : thisdigit;
            while (s != 0) {
                s >>= 1;
                accumbits++;
            }
        }
        else
            accumbits += PyLong_SHIFT;

        /* Store as many bytes as possible. */
        while (accumbits >= 8) {
            if (j >= n)
                goto Overflow;
            ++j;
            *p = (unsigned char)(accum & 0xff);
            p += pincr;
            accumbits -= 8;
            accum >>= 8;
        }
    }

    /* Store the straggler (if any). */
    assert(accumbits < 8);
    assert(carry == 0);  /* else do_twos_comp and *every* digit was 0 */
    if (accumbits > 0) {
        if (j >= n)
            goto Overflow;
        ++j;
        if (do_twos_comp) {
            /* Fill leading bits of the byte with sign bits
               (appropriately pretending that the int had an
               infinite supply of sign bits). */
            accum |= (~(twodigits)0) << accumbits;
        }
        *p = (unsigned char)(accum & 0xff);
        p += pincr;
    }
    else if (j == n && n > 0 && is_signed) {
        /* The main loop filled the byte array exactly, so the code
           just above didn't get to ensure there's a sign bit, and the
           loop below wouldn't add one either.  Make sure a sign bit
           exists. */
        unsigned char msb = *(p - pincr);
        int sign_bit_set = msb >= 0x80;
        assert(accumbits == 0);
        if (sign_bit_set == do_twos_comp)
            return 0;
        else
            goto Overflow;
    }

    /* Fill remaining bytes with copies of the sign bit. */
    {
        unsigned char signbyte = do_twos_comp ? 0xffU : 0U;
        for ( ; j < n; ++j, p += pincr)
            *p = signbyte;
    }

    return 0;

  Overflow:
    PyErr_SetString(PyExc_OverflowError, "int too big to convert");
    return -1;

}

/* Create a new int object from a C pointer */

PyObject *
PyLong_FromVoidPtr(void *p)
{
#if SIZEOF_VOID_P <= SIZEOF_LONG
    return PyLong_FromUnsignedLong((unsigned long)(uintptr_t)p);
#else

#if SIZEOF_LONG_LONG < SIZEOF_VOID_P
#   error "PyLong_FromVoidPtr: sizeof(long long) < sizeof(void*)"
#endif
    return PyLong_FromUnsignedLongLong((unsigned long long)(uintptr_t)p);
#endif /* SIZEOF_VOID_P <= SIZEOF_LONG */

}

/* Get a C pointer from an int object. */

void *
PyLong_AsVoidPtr(PyObject *vv)
{
#if SIZEOF_VOID_P <= SIZEOF_LONG
    long x;

    if (PyLong_Check(vv) && _PyLong_IsNegative((PyLongObject *)vv)) {
        x = PyLong_AsLong(vv);
    }
    else {
        x = PyLong_AsUnsignedLong(vv);
    }
#else

#if SIZEOF_LONG_LONG < SIZEOF_VOID_P
#   error "PyLong_AsVoidPtr: sizeof(long long) < sizeof(void*)"
#endif
    long long x;

    if (PyLong_Check(vv) && _PyLong_IsNegative((PyLongObject *)vv)) {
        x = PyLong_AsLongLong(vv);
    }
    else {
        x = PyLong_AsUnsignedLongLong(vv);
    }

#endif /* SIZEOF_VOID_P <= SIZEOF_LONG */

    if (x == -1 && PyErr_Occurred())
        return NULL;
    return (void *)x;
}

/* Initial long long support by Chris Herborth (chrish@qnx.com), later
 * rewritten to use the newer PyLong_{As,From}ByteArray API.
 */

#define PY_ABS_LLONG_MIN (0-(unsigned long long)LLONG_MIN)

/* Create a new int object from a C long long int. */

PyObject *
PyLong_FromLongLong(long long ival)
{
    PyLongObject *v;
    unsigned long long abs_ival, t;
    int ndigits;

    /* Handle small and medium cases. */
    if (IS_SMALL_INT(ival)) {
        return get_small_int((sdigit)ival);
    }
    if (-(long long)PyLong_MASK <= ival && ival <= (long long)PyLong_MASK) {
        return _PyLong_FromMedium((sdigit)ival);
    }

    /* Count digits (at least two - smaller cases were handled above). */
    abs_ival = ival < 0 ? 0U-(unsigned long long)ival : (unsigned long long)ival;
    /* Do shift in two steps to avoid possible undefined behavior. */
    t = abs_ival >> PyLong_SHIFT >> PyLong_SHIFT;
    ndigits = 2;
    while (t) {
        ++ndigits;
        t >>= PyLong_SHIFT;
    }

    /* Construct output value. */
    v = _PyLong_New(ndigits);
    if (v != NULL) {
        digit *p = v->long_value.ob_digit;
        _PyLong_SetSignAndDigitCount(v, ival < 0 ? -1 : 1, ndigits);
        t = abs_ival;
        while (t) {
            *p++ = (digit)(t & PyLong_MASK);
            t >>= PyLong_SHIFT;
        }
    }
    return (PyObject *)v;
}

/* Create a new int object from a C Py_ssize_t. */

PyObject *
PyLong_FromSsize_t(Py_ssize_t ival)
{
    PyLongObject *v;
    size_t abs_ival;
    size_t t;  /* unsigned so >> doesn't propagate sign bit */
    int ndigits = 0;
    int negative = 0;

    if (IS_SMALL_INT(ival)) {
        return get_small_int((sdigit)ival);
    }

    if (ival < 0) {
        /* avoid signed overflow when ival = SIZE_T_MIN */
        abs_ival = (size_t)(-1-ival)+1;
        negative = 1;
    }
    else {
        abs_ival = (size_t)ival;
    }

    /* Count the number of Python digits. */
    t = abs_ival;
    while (t) {
        ++ndigits;
        t >>= PyLong_SHIFT;
    }
    v = _PyLong_New(ndigits);
    if (v != NULL) {
        digit *p = v->long_value.ob_digit;
        _PyLong_SetSignAndDigitCount(v, negative ? -1 : 1, ndigits);
        t = abs_ival;
        while (t) {
            *p++ = (digit)(t & PyLong_MASK);
            t >>= PyLong_SHIFT;
        }
    }
    return (PyObject *)v;
}

/* Get a C long long int from an int object or any object that has an
   __index__ method.  Return -1 and set an error if overflow occurs. */

long long
PyLong_AsLongLong(PyObject *vv)
{
    PyLongObject *v;
    long long bytes;
    int res;
    int do_decref = 0; /* if PyNumber_Index was called */

    if (vv == NULL) {
        PyErr_BadInternalCall();
        return -1;
    }

    if (PyLong_Check(vv)) {
        v = (PyLongObject *)vv;
    }
    else {
        v = (PyLongObject *)_PyNumber_Index(vv);
        if (v == NULL)
            return -1;
        do_decref = 1;
    }

    if (_PyLong_IsCompact(v)) {
        res = 0;
        bytes = _PyLong_CompactValue(v);
    }
    else {
        res = _PyLong_AsByteArray((PyLongObject *)v, (unsigned char *)&bytes,
                                  SIZEOF_LONG_LONG, PY_LITTLE_ENDIAN, 1);
    }
    if (do_decref) {
        Py_DECREF(v);
    }

    /* Plan 9 can't handle long long in ? : expressions */
    if (res < 0)
        return (long long)-1;
    else
        return bytes;
}

/* Get a C unsigned long long int from an int object.
   Return -1 and set an error if overflow occurs. */

unsigned long long
PyLong_AsUnsignedLongLong(PyObject *vv)
{
    PyLongObject *v;
    unsigned long long bytes;
    int res;

    if (vv == NULL) {
        PyErr_BadInternalCall();
        return (unsigned long long)-1;
    }
    if (!PyLong_Check(vv)) {
        PyErr_SetString(PyExc_TypeError, "an integer is required");
        return (unsigned long long)-1;
    }

    v = (PyLongObject*)vv;
    if (_PyLong_IsNonNegativeCompact(v)) {
        res = 0;
        bytes = _PyLong_CompactValue(v);
    }
    else {
        res = _PyLong_AsByteArray((PyLongObject *)vv, (unsigned char *)&bytes,
                              SIZEOF_LONG_LONG, PY_LITTLE_ENDIAN, 0);
    }

    /* Plan 9 can't handle long long in ? : expressions */
    if (res < 0)
        return (unsigned long long)res;
    else
        return bytes;
}

/* Get a C unsigned long int from an int object, ignoring the high bits.
   Returns -1 and sets an error condition if an error occurs. */

static unsigned long long
_PyLong_AsUnsignedLongLongMask(PyObject *vv)
{
    PyLongObject *v;
    unsigned long long x;
    Py_ssize_t i;
    int sign;

    if (vv == NULL || !PyLong_Check(vv)) {
        PyErr_BadInternalCall();
        return (unsigned long long) -1;
    }
    v = (PyLongObject *)vv;
    if (_PyLong_IsCompact(v)) {
        return (unsigned long long)(signed long long)_PyLong_CompactValue(v);
    }
    i = _PyLong_DigitCount(v);
    sign = _PyLong_NonCompactSign(v);
    x = 0;
    while (--i >= 0) {
        x = (x << PyLong_SHIFT) | v->long_value.ob_digit[i];
    }
    return x * sign;
}

unsigned long long
PyLong_AsUnsignedLongLongMask(PyObject *op)
{
    PyLongObject *lo;
    unsigned long long val;

    if (op == NULL) {
        PyErr_BadInternalCall();
        return (unsigned long long)-1;
    }

    if (PyLong_Check(op)) {
        return _PyLong_AsUnsignedLongLongMask(op);
    }

    lo = (PyLongObject *)_PyNumber_Index(op);
    if (lo == NULL)
        return (unsigned long long)-1;

    val = _PyLong_AsUnsignedLongLongMask((PyObject *)lo);
    Py_DECREF(lo);
    return val;
}

/* Get a C long long int from an int object or any object that has an
   __index__ method.

   On overflow, return -1 and set *overflow to 1 or -1 depending on the sign of
   the result.  Otherwise *overflow is 0.

   For other errors (e.g., TypeError), return -1 and set an error condition.
   In this case *overflow will be 0.
*/

long long
PyLong_AsLongLongAndOverflow(PyObject *vv, int *overflow)
{
    /* This version by Tim Peters */
    PyLongObject *v;
    unsigned long long x, prev;
    long long res;
    Py_ssize_t i;
    int sign;
    int do_decref = 0; /* if PyNumber_Index was called */

    *overflow = 0;
    if (vv == NULL) {
        PyErr_BadInternalCall();
        return -1;
    }

    if (PyLong_Check(vv)) {
        v = (PyLongObject *)vv;
    }
    else {
        v = (PyLongObject *)_PyNumber_Index(vv);
        if (v == NULL)
            return -1;
        do_decref = 1;
    }
    if (_PyLong_IsCompact(v)) {
        res = _PyLong_CompactValue(v);
    }
    else {
        i = _PyLong_DigitCount(v);
        sign = _PyLong_NonCompactSign(v);
        x = 0;
        while (--i >= 0) {
            prev = x;
            x = (x << PyLong_SHIFT) + v->long_value.ob_digit[i];
            if ((x >> PyLong_SHIFT) != prev) {
                *overflow = sign;
                res = -1;
                goto exit;
            }
        }
        /* Haven't lost any bits, but casting to long requires extra
         * care (see comment above).
         */
        if (x <= (unsigned long long)LLONG_MAX) {
            res = (long long)x * sign;
        }
        else if (sign < 0 && x == PY_ABS_LLONG_MIN) {
            res = LLONG_MIN;
        }
        else {
            *overflow = sign;
            res = -1;
        }
    }
  exit:
    if (do_decref) {
        Py_DECREF(v);
    }
    return res;
}

int
_PyLong_UnsignedShort_Converter(PyObject *obj, void *ptr)
{
    unsigned long uval;

    if (PyLong_Check(obj) && _PyLong_IsNegative((PyLongObject *)obj)) {
        PyErr_SetString(PyExc_ValueError, "value must be positive");
        return 0;
    }
    uval = PyLong_AsUnsignedLong(obj);
    if (uval == (unsigned long)-1 && PyErr_Occurred())
        return 0;
    if (uval > USHRT_MAX) {
        PyErr_SetString(PyExc_OverflowError,
                        "Python int too large for C unsigned short");
        return 0;
    }

    *(unsigned short *)ptr = Py_SAFE_DOWNCAST(uval, unsigned long, unsigned short);
    return 1;
}

int
_PyLong_UnsignedInt_Converter(PyObject *obj, void *ptr)
{
    unsigned long uval;

    if (PyLong_Check(obj) && _PyLong_IsNegative((PyLongObject *)obj)) {
        PyErr_SetString(PyExc_ValueError, "value must be positive");
        return 0;
    }
    uval = PyLong_AsUnsignedLong(obj);
    if (uval == (unsigned long)-1 && PyErr_Occurred())
        return 0;
    if (uval > UINT_MAX) {
        PyErr_SetString(PyExc_OverflowError,
                        "Python int too large for C unsigned int");
        return 0;
    }

    *(unsigned int *)ptr = Py_SAFE_DOWNCAST(uval, unsigned long, unsigned int);
    return 1;
}

int
_PyLong_UnsignedLong_Converter(PyObject *obj, void *ptr)
{
    unsigned long uval;

    if (PyLong_Check(obj) && _PyLong_IsNegative((PyLongObject *)obj)) {
        PyErr_SetString(PyExc_ValueError, "value must be positive");
        return 0;
    }
    uval = PyLong_AsUnsignedLong(obj);
    if (uval == (unsigned long)-1 && PyErr_Occurred())
        return 0;

    *(unsigned long *)ptr = uval;
    return 1;
}

int
_PyLong_UnsignedLongLong_Converter(PyObject *obj, void *ptr)
{
    unsigned long long uval;

    if (PyLong_Check(obj) && _PyLong_IsNegative((PyLongObject *)obj)) {
        PyErr_SetString(PyExc_ValueError, "value must be positive");
        return 0;
    }
    uval = PyLong_AsUnsignedLongLong(obj);
    if (uval == (unsigned long long)-1 && PyErr_Occurred())
        return 0;

    *(unsigned long long *)ptr = uval;
    return 1;
}

int
_PyLong_Size_t_Converter(PyObject *obj, void *ptr)
{
    size_t uval;

    if (PyLong_Check(obj) && _PyLong_IsNegative((PyLongObject *)obj)) {
        PyErr_SetString(PyExc_ValueError, "value must be positive");
        return 0;
    }
    uval = PyLong_AsSize_t(obj);
    if (uval == (size_t)-1 && PyErr_Occurred())
        return 0;

    *(size_t *)ptr = uval;
    return 1;
}


#define CHECK_BINOP(v,w)                                \
    do {                                                \
        if (!PyLong_Check(v) || !PyLong_Check(w))       \
            Py_RETURN_NOTIMPLEMENTED;                   \
    } while(0)

/* x[0:m] and y[0:n] are digit vectors, LSD first, m >= n required.  x[0:n]
 * is modified in place, by adding y to it.  Carries are propagated as far as
 * x[m-1], and the remaining carry (0 or 1) is returned.
 */
static digit
v_iadd(digit *x, Py_ssize_t m, digit *y, Py_ssize_t n)
{
    Py_ssize_t i;
    digit carry = 0;

    assert(m >= n);
    for (i = 0; i < n; ++i) {
        carry += x[i] + y[i];
        x[i] = carry & PyLong_MASK;
        carry >>= PyLong_SHIFT;
        assert((carry & 1) == carry);
    }
    for (; carry && i < m; ++i) {
        carry += x[i];
        x[i] = carry & PyLong_MASK;
        carry >>= PyLong_SHIFT;
        assert((carry & 1) == carry);
    }
    return carry;
}

/* x[0:m] and y[0:n] are digit vectors, LSD first, m >= n required.  x[0:n]
 * is modified in place, by subtracting y from it.  Borrows are propagated as
 * far as x[m-1], and the remaining borrow (0 or 1) is returned.
 */
static digit
v_isub(digit *x, Py_ssize_t m, digit *y, Py_ssize_t n)
{
    Py_ssize_t i;
    digit borrow = 0;

    assert(m >= n);
    for (i = 0; i < n; ++i) {
        borrow = x[i] - y[i] - borrow;
        x[i] = borrow & PyLong_MASK;
        borrow >>= PyLong_SHIFT;
        borrow &= 1;            /* keep only 1 sign bit */
    }
    for (; borrow && i < m; ++i) {
        borrow = x[i] - borrow;
        x[i] = borrow & PyLong_MASK;
        borrow >>= PyLong_SHIFT;
        borrow &= 1;
    }
    return borrow;
}

/* Shift digit vector a[0:m] d bits left, with 0 <= d < PyLong_SHIFT.  Put
 * result in z[0:m], and return the d bits shifted out of the top.
 */
static digit
v_lshift(digit *z, digit *a, Py_ssize_t m, int d)
{
    Py_ssize_t i;
    digit carry = 0;

    assert(0 <= d && d < PyLong_SHIFT);
    for (i=0; i < m; i++) {
        twodigits acc = (twodigits)a[i] << d | carry;
        z[i] = (digit)acc & PyLong_MASK;
        carry = (digit)(acc >> PyLong_SHIFT);
    }
    return carry;
}

/* Shift digit vector a[0:m] d bits right, with 0 <= d < PyLong_SHIFT.  Put
 * result in z[0:m], and return the d bits shifted out of the bottom.
 */
static digit
v_rshift(digit *z, digit *a, Py_ssize_t m, int d)
{
    Py_ssize_t i;
    digit carry = 0;
    digit mask = ((digit)1 << d) - 1U;

    assert(0 <= d && d < PyLong_SHIFT);
    for (i=m; i-- > 0;) {
        twodigits acc = (twodigits)carry << PyLong_SHIFT | a[i];
        carry = (digit)acc & mask;
        z[i] = (digit)(acc >> d);
    }
    return carry;
}

/* Divide long pin, w/ size digits, by non-zero digit n, storing quotient
   in pout, and returning the remainder.  pin and pout point at the LSD.
   It's OK for pin == pout on entry, which saves oodles of mallocs/frees in
   _PyLong_Format, but that should be done with great care since ints are
   immutable.

   This version of the code can be 20% faster than the pre-2022 version
   on todays compilers on architectures like amd64.  It evolved from Mark
   Dickinson observing that a 128:64 divide instruction was always being
   generated by the compiler despite us working with 30-bit digit values.
   See the thread for full context:

     https://mail.python.org/archives/list/python-dev@python.org/thread/ZICIMX5VFCX4IOFH5NUPVHCUJCQ4Q7QM/#NEUNFZU3TQU4CPTYZNF3WCN7DOJBBTK5

   If you ever want to change this code, pay attention to performance using
   different compilers, optimization levels, and cpu architectures. Beware of
   PGO/FDO builds doing value specialization such as a fast path for //10. :)

   Verify that 17 isn't specialized and this works as a quick test:
     python -m timeit -s 'x = 10**1000; r=x//10; assert r == 10**999, r' 'x//17'
*/
static digit
inplace_divrem1(digit *pout, digit *pin, Py_ssize_t size, digit n)
{
    digit remainder = 0;

    assert(n > 0 && n <= PyLong_MASK);
    while (--size >= 0) {
        twodigits dividend;
        dividend = ((twodigits)remainder << PyLong_SHIFT) | pin[size];
        digit quotient;
        quotient = (digit)(dividend / n);
        remainder = dividend % n;
        pout[size] = quotient;
    }
    return remainder;
}


/* Divide an integer by a digit, returning both the quotient
   (as function result) and the remainder (through *prem).
   The sign of a is ignored; n should not be zero. */

static PyLongObject *
divrem1(PyLongObject *a, digit n, digit *prem)
{
    const Py_ssize_t size = _PyLong_DigitCount(a);
    PyLongObject *z;

    assert(n > 0 && n <= PyLong_MASK);
    z = _PyLong_New(size);
    if (z == NULL)
        return NULL;
    *prem = inplace_divrem1(z->long_value.ob_digit, a->long_value.ob_digit, size, n);
    return long_normalize(z);
}

/* Remainder of long pin, w/ size digits, by non-zero digit n,
   returning the remainder. pin points at the LSD. */

static digit
inplace_rem1(digit *pin, Py_ssize_t size, digit n)
{
    twodigits rem = 0;

    assert(n > 0 && n <= PyLong_MASK);
    while (--size >= 0)
        rem = ((rem << PyLong_SHIFT) | pin[size]) % n;
    return (digit)rem;
}

/* Get the remainder of an integer divided by a digit, returning
   the remainder as the result of the function. The sign of a is
   ignored; n should not be zero. */

static PyLongObject *
rem1(PyLongObject *a, digit n)
{
    const Py_ssize_t size = _PyLong_DigitCount(a);

    assert(n > 0 && n <= PyLong_MASK);
    return (PyLongObject *)PyLong_FromLong(
        (long)inplace_rem1(a->long_value.ob_digit, size, n)
    );
}

#ifdef WITH_PYLONG_MODULE
/* asymptotically faster long_to_decimal_string, using _pylong.py */
static int
pylong_int_to_decimal_string(PyObject *aa,
                             PyObject **p_output,
                             _PyUnicodeWriter *writer,
                             _PyBytesWriter *bytes_writer,
                             char **bytes_str)
{
    PyObject *s = NULL;
    PyObject *mod = PyImport_ImportModule("_pylong");
    if (mod == NULL) {
        return -1;
    }
    s = PyObject_CallMethod(mod, "int_to_decimal_string", "O", aa);
    if (s == NULL) {
        goto error;
    }
    if (!PyUnicode_Check(s)) {
        PyErr_SetString(PyExc_TypeError,
                        "_pylong.int_to_decimal_string did not return a str");
        goto error;
    }
    if (writer) {
        Py_ssize_t size = PyUnicode_GET_LENGTH(s);
        if (_PyUnicodeWriter_Prepare(writer, size, '9') == -1) {
            goto error;
        }
        if (_PyUnicodeWriter_WriteStr(writer, s) < 0) {
            goto error;
        }
        goto success;
    }
    else if (bytes_writer) {
        Py_ssize_t size = PyUnicode_GET_LENGTH(s);
        const void *data = PyUnicode_DATA(s);
        int kind = PyUnicode_KIND(s);
        *bytes_str = _PyBytesWriter_Prepare(bytes_writer, *bytes_str, size);
        if (*bytes_str == NULL) {
            goto error;
        }
        char *p = *bytes_str;
        for (Py_ssize_t i=0; i < size; i++) {
            Py_UCS4 ch = PyUnicode_READ(kind, data, i);
            *p++ = (char) ch;
        }
        (*bytes_str) = p;
        goto success;
    }
    else {
        *p_output = Py_NewRef(s);
        goto success;
    }

error:
        Py_DECREF(mod);
        Py_XDECREF(s);
        return -1;

success:
        Py_DECREF(mod);
        Py_DECREF(s);
        return 0;
}
#endif /* WITH_PYLONG_MODULE */

/* Convert an integer to a base 10 string.  Returns a new non-shared
   string.  (Return value is non-shared so that callers can modify the
   returned value if necessary.) */

static int
long_to_decimal_string_internal(PyObject *aa,
                                PyObject **p_output,
                                _PyUnicodeWriter *writer,
                                _PyBytesWriter *bytes_writer,
                                char **bytes_str)
{
    PyLongObject *scratch, *a;
    PyObject *str = NULL;
    Py_ssize_t size, strlen, size_a, i, j;
    digit *pout, *pin, rem, tenpow;
    int negative;
    int d;
    int kind;

    a = (PyLongObject *)aa;
    if (a == NULL || !PyLong_Check(a)) {
        PyErr_BadInternalCall();
        return -1;
    }
    size_a = _PyLong_DigitCount(a);
    negative = _PyLong_IsNegative(a);

    /* quick and dirty pre-check for overflowing the decimal digit limit,
       based on the inequality 10/3 >= log2(10)

       explanation in https://github.com/python/cpython/pull/96537
    */
    if (size_a >= 10 * _PY_LONG_MAX_STR_DIGITS_THRESHOLD
                  / (3 * PyLong_SHIFT) + 2) {
        PyInterpreterState *interp = _PyInterpreterState_GET();
        int max_str_digits = interp->long_state.max_str_digits;
        if ((max_str_digits > 0) &&
            (max_str_digits / (3 * PyLong_SHIFT) <= (size_a - 11) / 10)) {
            PyErr_Format(PyExc_ValueError, _MAX_STR_DIGITS_ERROR_FMT_TO_STR,
                         max_str_digits);
            return -1;
        }
    }

#if WITH_PYLONG_MODULE
    if (size_a > 1000) {
        /* Switch to _pylong.int_to_decimal_string(). */
        return pylong_int_to_decimal_string(aa,
                                         p_output,
                                         writer,
                                         bytes_writer,
                                         bytes_str);
    }
#endif

    /* quick and dirty upper bound for the number of digits
       required to express a in base _PyLong_DECIMAL_BASE:

         #digits = 1 + floor(log2(a) / log2(_PyLong_DECIMAL_BASE))

       But log2(a) < size_a * PyLong_SHIFT, and
       log2(_PyLong_DECIMAL_BASE) = log2(10) * _PyLong_DECIMAL_SHIFT
                                  > 3.3 * _PyLong_DECIMAL_SHIFT

         size_a * PyLong_SHIFT / (3.3 * _PyLong_DECIMAL_SHIFT) =
             size_a + size_a / d < size_a + size_a / floor(d),
       where d = (3.3 * _PyLong_DECIMAL_SHIFT) /
                 (PyLong_SHIFT - 3.3 * _PyLong_DECIMAL_SHIFT)
    */
    d = (33 * _PyLong_DECIMAL_SHIFT) /
        (10 * PyLong_SHIFT - 33 * _PyLong_DECIMAL_SHIFT);
    assert(size_a < PY_SSIZE_T_MAX/2);
    size = 1 + size_a + size_a / d;
    scratch = _PyLong_New(size);
    if (scratch == NULL)
        return -1;

    /* convert array of base _PyLong_BASE digits in pin to an array of
       base _PyLong_DECIMAL_BASE digits in pout, following Knuth (TAOCP,
       Volume 2 (3rd edn), section 4.4, Method 1b). */
    pin = a->long_value.ob_digit;
    pout = scratch->long_value.ob_digit;
    size = 0;
    for (i = size_a; --i >= 0; ) {
        digit hi = pin[i];
        for (j = 0; j < size; j++) {
            twodigits z = (twodigits)pout[j] << PyLong_SHIFT | hi;
            hi = (digit)(z / _PyLong_DECIMAL_BASE);
            pout[j] = (digit)(z - (twodigits)hi *
                              _PyLong_DECIMAL_BASE);
        }
        while (hi) {
            pout[size++] = hi % _PyLong_DECIMAL_BASE;
            hi /= _PyLong_DECIMAL_BASE;
        }
        /* check for keyboard interrupt */
        SIGCHECK({
                Py_DECREF(scratch);
                return -1;
            });
    }
    /* pout should have at least one digit, so that the case when a = 0
       works correctly */
    if (size == 0)
        pout[size++] = 0;

    /* calculate exact length of output string, and allocate */
    strlen = negative + 1 + (size - 1) * _PyLong_DECIMAL_SHIFT;
    tenpow = 10;
    rem = pout[size-1];
    while (rem >= tenpow) {
        tenpow *= 10;
        strlen++;
    }
    if (strlen > _PY_LONG_MAX_STR_DIGITS_THRESHOLD) {
        PyInterpreterState *interp = _PyInterpreterState_GET();
        int max_str_digits = interp->long_state.max_str_digits;
        Py_ssize_t strlen_nosign = strlen - negative;
        if ((max_str_digits > 0) && (strlen_nosign > max_str_digits)) {
            Py_DECREF(scratch);
            PyErr_Format(PyExc_ValueError, _MAX_STR_DIGITS_ERROR_FMT_TO_STR,
                         max_str_digits);
            return -1;
        }
    }
    if (writer) {
        if (_PyUnicodeWriter_Prepare(writer, strlen, '9') == -1) {
            Py_DECREF(scratch);
            return -1;
        }
        kind = writer->kind;
    }
    else if (bytes_writer) {
        *bytes_str = _PyBytesWriter_Prepare(bytes_writer, *bytes_str, strlen);
        if (*bytes_str == NULL) {
            Py_DECREF(scratch);
            return -1;
        }
    }
    else {
        str = PyUnicode_New(strlen, '9');
        if (str == NULL) {
            Py_DECREF(scratch);
            return -1;
        }
        kind = PyUnicode_KIND(str);
    }

#define WRITE_DIGITS(p)                                               \
    do {                                                              \
        /* pout[0] through pout[size-2] contribute exactly            \
           _PyLong_DECIMAL_SHIFT digits each */                       \
        for (i=0; i < size - 1; i++) {                                \
            rem = pout[i];                                            \
            for (j = 0; j < _PyLong_DECIMAL_SHIFT; j++) {             \
                *--p = '0' + rem % 10;                                \
                rem /= 10;                                            \
            }                                                         \
        }                                                             \
        /* pout[size-1]: always produce at least one decimal digit */ \
        rem = pout[i];                                                \
        do {                                                          \
            *--p = '0' + rem % 10;                                    \
            rem /= 10;                                                \
        } while (rem != 0);                                           \
                                                                      \
        /* and sign */                                                \
        if (negative)                                                 \
            *--p = '-';                                               \
    } while (0)

#define WRITE_UNICODE_DIGITS(TYPE)                                    \
    do {                                                              \
        if (writer)                                                   \
            p = (TYPE*)PyUnicode_DATA(writer->buffer) + writer->pos + strlen; \
        else                                                          \
            p = (TYPE*)PyUnicode_DATA(str) + strlen;                  \
                                                                      \
        WRITE_DIGITS(p);                                              \
                                                                      \
        /* check we've counted correctly */                           \
        if (writer)                                                   \
            assert(p == ((TYPE*)PyUnicode_DATA(writer->buffer) + writer->pos)); \
        else                                                          \
            assert(p == (TYPE*)PyUnicode_DATA(str));                  \
    } while (0)

    /* fill the string right-to-left */
    if (bytes_writer) {
        char *p = *bytes_str + strlen;
        WRITE_DIGITS(p);
        assert(p == *bytes_str);
    }
    else if (kind == PyUnicode_1BYTE_KIND) {
        Py_UCS1 *p;
        WRITE_UNICODE_DIGITS(Py_UCS1);
    }
    else if (kind == PyUnicode_2BYTE_KIND) {
        Py_UCS2 *p;
        WRITE_UNICODE_DIGITS(Py_UCS2);
    }
    else {
        Py_UCS4 *p;
        assert (kind == PyUnicode_4BYTE_KIND);
        WRITE_UNICODE_DIGITS(Py_UCS4);
    }
#undef WRITE_DIGITS
#undef WRITE_UNICODE_DIGITS

    _Py_DECREF_INT(scratch);
    if (writer) {
        writer->pos += strlen;
    }
    else if (bytes_writer) {
        (*bytes_str) += strlen;
    }
    else {
        assert(_PyUnicode_CheckConsistency(str, 1));
        *p_output = (PyObject *)str;
    }
    return 0;
}

static PyObject *
long_to_decimal_string(PyObject *aa)
{
    PyObject *v;
    if (long_to_decimal_string_internal(aa, &v, NULL, NULL, NULL) == -1)
        return NULL;
    return v;
}

/* Convert an int object to a string, using a given conversion base,
   which should be one of 2, 8 or 16.  Return a string object.
   If base is 2, 8 or 16, add the proper prefix '0b', '0o' or '0x'
   if alternate is nonzero. */

static int
long_format_binary(PyObject *aa, int base, int alternate,
                   PyObject **p_output, _PyUnicodeWriter *writer,
                   _PyBytesWriter *bytes_writer, char **bytes_str)
{
    PyLongObject *a = (PyLongObject *)aa;
    PyObject *v = NULL;
    Py_ssize_t sz;
    Py_ssize_t size_a;
    int kind;
    int negative;
    int bits;

    assert(base == 2 || base == 8 || base == 16);
    if (a == NULL || !PyLong_Check(a)) {
        PyErr_BadInternalCall();
        return -1;
    }
    size_a = _PyLong_DigitCount(a);
    negative = _PyLong_IsNegative(a);

    /* Compute a rough upper bound for the length of the string */
    switch (base) {
    case 16:
        bits = 4;
        break;
    case 8:
        bits = 3;
        break;
    case 2:
        bits = 1;
        break;
    default:
        Py_UNREACHABLE();
    }

    /* Compute exact length 'sz' of output string. */
    if (size_a == 0) {
        sz = 1;
    }
    else {
        Py_ssize_t size_a_in_bits;
        /* Ensure overflow doesn't occur during computation of sz. */
        if (size_a > (PY_SSIZE_T_MAX - 3) / PyLong_SHIFT) {
            PyErr_SetString(PyExc_OverflowError,
                            "int too large to format");
            return -1;
        }
        size_a_in_bits = (size_a - 1) * PyLong_SHIFT +
                         bit_length_digit(a->long_value.ob_digit[size_a - 1]);
        /* Allow 1 character for a '-' sign. */
        sz = negative + (size_a_in_bits + (bits - 1)) / bits;
    }
    if (alternate) {
        /* 2 characters for prefix  */
        sz += 2;
    }

    if (writer) {
        if (_PyUnicodeWriter_Prepare(writer, sz, 'x') == -1)
            return -1;
        kind = writer->kind;
    }
    else if (bytes_writer) {
        *bytes_str = _PyBytesWriter_Prepare(bytes_writer, *bytes_str, sz);
        if (*bytes_str == NULL)
            return -1;
    }
    else {
        v = PyUnicode_New(sz, 'x');
        if (v == NULL)
            return -1;
        kind = PyUnicode_KIND(v);
    }

#define WRITE_DIGITS(p)                                                 \
    do {                                                                \
        if (size_a == 0) {                                              \
            *--p = '0';                                                 \
        }                                                               \
        else {                                                          \
            /* JRH: special case for power-of-2 bases */                \
            twodigits accum = 0;                                        \
            int accumbits = 0;   /* # of bits in accum */               \
            Py_ssize_t i;                                               \
            for (i = 0; i < size_a; ++i) {                              \
                accum |= (twodigits)a->long_value.ob_digit[i] << accumbits;        \
                accumbits += PyLong_SHIFT;                              \
                assert(accumbits >= bits);                              \
                do {                                                    \
                    char cdigit;                                        \
                    cdigit = (char)(accum & (base - 1));                \
                    cdigit += (cdigit < 10) ? '0' : 'a'-10;             \
                    *--p = cdigit;                                      \
                    accumbits -= bits;                                  \
                    accum >>= bits;                                     \
                } while (i < size_a-1 ? accumbits >= bits : accum > 0); \
            }                                                           \
        }                                                               \
                                                                        \
        if (alternate) {                                                \
            if (base == 16)                                             \
                *--p = 'x';                                             \
            else if (base == 8)                                         \
                *--p = 'o';                                             \
            else /* (base == 2) */                                      \
                *--p = 'b';                                             \
            *--p = '0';                                                 \
        }                                                               \
        if (negative)                                                   \
            *--p = '-';                                                 \
    } while (0)

#define WRITE_UNICODE_DIGITS(TYPE)                                      \
    do {                                                                \
        if (writer)                                                     \
            p = (TYPE*)PyUnicode_DATA(writer->buffer) + writer->pos + sz; \
        else                                                            \
            p = (TYPE*)PyUnicode_DATA(v) + sz;                          \
                                                                        \
        WRITE_DIGITS(p);                                                \
                                                                        \
        if (writer)                                                     \
            assert(p == ((TYPE*)PyUnicode_DATA(writer->buffer) + writer->pos)); \
        else                                                            \
            assert(p == (TYPE*)PyUnicode_DATA(v));                      \
    } while (0)

    if (bytes_writer) {
        char *p = *bytes_str + sz;
        WRITE_DIGITS(p);
        assert(p == *bytes_str);
    }
    else if (kind == PyUnicode_1BYTE_KIND) {
        Py_UCS1 *p;
        WRITE_UNICODE_DIGITS(Py_UCS1);
    }
    else if (kind == PyUnicode_2BYTE_KIND) {
        Py_UCS2 *p;
        WRITE_UNICODE_DIGITS(Py_UCS2);
    }
    else {
        Py_UCS4 *p;
        assert (kind == PyUnicode_4BYTE_KIND);
        WRITE_UNICODE_DIGITS(Py_UCS4);
    }
#undef WRITE_DIGITS
#undef WRITE_UNICODE_DIGITS

    if (writer) {
        writer->pos += sz;
    }
    else if (bytes_writer) {
        (*bytes_str) += sz;
    }
    else {
        assert(_PyUnicode_CheckConsistency(v, 1));
        *p_output = v;
    }
    return 0;
}

PyObject *
_PyLong_Format(PyObject *obj, int base)
{
    PyObject *str;
    int err;
    if (base == 10)
        err = long_to_decimal_string_internal(obj, &str, NULL, NULL, NULL);
    else
        err = long_format_binary(obj, base, 1, &str, NULL, NULL, NULL);
    if (err == -1)
        return NULL;
    return str;
}

int
_PyLong_FormatWriter(_PyUnicodeWriter *writer,
                     PyObject *obj,
                     int base, int alternate)
{
    if (base == 10)
        return long_to_decimal_string_internal(obj, NULL, writer,
                                               NULL, NULL);
    else
        return long_format_binary(obj, base, alternate, NULL, writer,
                                  NULL, NULL);
}

char*
_PyLong_FormatBytesWriter(_PyBytesWriter *writer, char *str,
                          PyObject *obj,
                          int base, int alternate)
{
    char *str2;
    int res;
    str2 = str;
    if (base == 10)
        res = long_to_decimal_string_internal(obj, NULL, NULL,
                                              writer, &str2);
    else
        res = long_format_binary(obj, base, alternate, NULL, NULL,
                                 writer, &str2);
    if (res < 0)
        return NULL;
    assert(str2 != NULL);
    return str2;
}

/* Table of digit values for 8-bit string -> integer conversion.
 * '0' maps to 0, ..., '9' maps to 9.
 * 'a' and 'A' map to 10, ..., 'z' and 'Z' map to 35.
 * All other indices map to 37.
 * Note that when converting a base B string, a char c is a legitimate
 * base B digit iff _PyLong_DigitValue[Py_CHARPyLong_MASK(c)] < B.
 */
unsigned char _PyLong_DigitValue[256] = {
    37, 37, 37, 37, 37, 37, 37, 37, 37, 37, 37, 37, 37, 37, 37, 37,
    37, 37, 37, 37, 37, 37, 37, 37, 37, 37, 37, 37, 37, 37, 37, 37,
    37, 37, 37, 37, 37, 37, 37, 37, 37, 37, 37, 37, 37, 37, 37, 37,
    0,  1,  2,  3,  4,  5,  6,  7,  8,  9,  37, 37, 37, 37, 37, 37,
    37, 10, 11, 12, 13, 14, 15, 16, 17, 18, 19, 20, 21, 22, 23, 24,
    25, 26, 27, 28, 29, 30, 31, 32, 33, 34, 35, 37, 37, 37, 37, 37,
    37, 10, 11, 12, 13, 14, 15, 16, 17, 18, 19, 20, 21, 22, 23, 24,
    25, 26, 27, 28, 29, 30, 31, 32, 33, 34, 35, 37, 37, 37, 37, 37,
    37, 37, 37, 37, 37, 37, 37, 37, 37, 37, 37, 37, 37, 37, 37, 37,
    37, 37, 37, 37, 37, 37, 37, 37, 37, 37, 37, 37, 37, 37, 37, 37,
    37, 37, 37, 37, 37, 37, 37, 37, 37, 37, 37, 37, 37, 37, 37, 37,
    37, 37, 37, 37, 37, 37, 37, 37, 37, 37, 37, 37, 37, 37, 37, 37,
    37, 37, 37, 37, 37, 37, 37, 37, 37, 37, 37, 37, 37, 37, 37, 37,
    37, 37, 37, 37, 37, 37, 37, 37, 37, 37, 37, 37, 37, 37, 37, 37,
    37, 37, 37, 37, 37, 37, 37, 37, 37, 37, 37, 37, 37, 37, 37, 37,
    37, 37, 37, 37, 37, 37, 37, 37, 37, 37, 37, 37, 37, 37, 37, 37,
};

/* `start` and `end` point to the start and end of a string of base `base`
 * digits.  base is a power of 2 (2, 4, 8, 16, or 32). An unnormalized int is
 * returned in *res. The string should be already validated by the caller and
 * consists only of valid digit characters and underscores. `digits` gives the
 * number of digit characters.
 *
 * The point to this routine is that it takes time linear in the
 * number of string characters.
 *
 * Return values:
 *   -1 on syntax error (exception needs to be set, *res is untouched)
 *   0 else (exception may be set, in that case *res is set to NULL)
 */
static int
long_from_binary_base(const char *start, const char *end, Py_ssize_t digits, int base, PyLongObject **res)
{
    const char *p;
    int bits_per_char;
    Py_ssize_t n;
    PyLongObject *z;
    twodigits accum;
    int bits_in_accum;
    digit *pdigit;

    assert(base >= 2 && base <= 32 && (base & (base - 1)) == 0);
    n = base;
    for (bits_per_char = -1; n; ++bits_per_char) {
        n >>= 1;
    }

    /* n <- the number of Python digits needed,
            = ceiling((digits * bits_per_char) / PyLong_SHIFT). */
    if (digits > (PY_SSIZE_T_MAX - (PyLong_SHIFT - 1)) / bits_per_char) {
        PyErr_SetString(PyExc_ValueError,
                        "int string too large to convert");
        *res = NULL;
        return 0;
    }
    n = (digits * bits_per_char + PyLong_SHIFT - 1) / PyLong_SHIFT;
    z = _PyLong_New(n);
    if (z == NULL) {
        *res = NULL;
        return 0;
    }
    /* Read string from right, and fill in int from left; i.e.,
     * from least to most significant in both.
     */
    accum = 0;
    bits_in_accum = 0;
    pdigit = z->long_value.ob_digit;
    p = end;
    while (--p >= start) {
        int k;
        if (*p == '_') {
            continue;
        }
        k = (int)_PyLong_DigitValue[Py_CHARMASK(*p)];
        assert(k >= 0 && k < base);
        accum |= (twodigits)k << bits_in_accum;
        bits_in_accum += bits_per_char;
        if (bits_in_accum >= PyLong_SHIFT) {
            *pdigit++ = (digit)(accum & PyLong_MASK);
            assert(pdigit - z->long_value.ob_digit <= n);
            accum >>= PyLong_SHIFT;
            bits_in_accum -= PyLong_SHIFT;
            assert(bits_in_accum < PyLong_SHIFT);
        }
    }
    if (bits_in_accum) {
        assert(bits_in_accum <= PyLong_SHIFT);
        *pdigit++ = (digit)accum;
        assert(pdigit - z->long_value.ob_digit <= n);
    }
    while (pdigit - z->long_value.ob_digit < n)
        *pdigit++ = 0;
    *res = z;
    return 0;
}

static PyObject *long_neg(PyLongObject *v);

#ifdef WITH_PYLONG_MODULE
/* asymptotically faster str-to-long conversion for base 10, using _pylong.py */
static int
pylong_int_from_string(const char *start, const char *end, PyLongObject **res)
{
    PyObject *mod = PyImport_ImportModule("_pylong");
    if (mod == NULL) {
        goto error;
    }
    PyObject *s = PyUnicode_FromStringAndSize(start, end-start);
    if (s == NULL) {
        Py_DECREF(mod);
        goto error;
    }
    PyObject *result = PyObject_CallMethod(mod, "int_from_string", "O", s);
    Py_DECREF(s);
    Py_DECREF(mod);
    if (result == NULL) {
        goto error;
    }
    if (!PyLong_Check(result)) {
        Py_DECREF(result);
        PyErr_SetString(PyExc_TypeError,
                        "_pylong.int_from_string did not return an int");
        goto error;
    }
    *res = (PyLongObject *)result;
    return 0;
error:
    *res = NULL;
    return 0;  // See the long_from_string_base() API comment.
}
#endif /* WITH_PYLONG_MODULE */

/***
long_from_non_binary_base: parameters and return values are the same as
long_from_binary_base.

Binary bases can be converted in time linear in the number of digits, because
Python's representation base is binary.  Other bases (including decimal!) use
the simple quadratic-time algorithm below, complicated by some speed tricks.

First some math:  the largest integer that can be expressed in N base-B digits
is B**N-1.  Consequently, if we have an N-digit input in base B, the worst-
case number of Python digits needed to hold it is the smallest integer n s.t.

    BASE**n-1 >= B**N-1  [or, adding 1 to both sides]
    BASE**n >= B**N      [taking logs to base BASE]
    n >= log(B**N)/log(BASE) = N * log(B)/log(BASE)

The static array log_base_BASE[base] == log(base)/log(BASE) so we can compute
this quickly.  A Python int with that much space is reserved near the start,
and the result is computed into it.

The input string is actually treated as being in base base**i (i.e., i digits
are processed at a time), where two more static arrays hold:

    convwidth_base[base] = the largest integer i such that base**i <= BASE
    convmultmax_base[base] = base ** convwidth_base[base]

The first of these is the largest i such that i consecutive input digits
must fit in a single Python digit.  The second is effectively the input
base we're really using.

Viewing the input as a sequence <c0, c1, ..., c_n-1> of digits in base
convmultmax_base[base], the result is "simply"

   (((c0*B + c1)*B + c2)*B + c3)*B + ... ))) + c_n-1

where B = convmultmax_base[base].

Error analysis:  as above, the number of Python digits `n` needed is worst-
case

    n >= N * log(B)/log(BASE)

where `N` is the number of input digits in base `B`.  This is computed via

    size_z = (Py_ssize_t)((scan - str) * log_base_BASE[base]) + 1;

below.  Two numeric concerns are how much space this can waste, and whether
the computed result can be too small.  To be concrete, assume BASE = 2**15,
which is the default (and it's unlikely anyone changes that).

Waste isn't a problem:  provided the first input digit isn't 0, the difference
between the worst-case input with N digits and the smallest input with N
digits is about a factor of B, but B is small compared to BASE so at most
one allocated Python digit can remain unused on that count.  If
N*log(B)/log(BASE) is mathematically an exact integer, then truncating that
and adding 1 returns a result 1 larger than necessary.  However, that can't
happen:  whenever B is a power of 2, long_from_binary_base() is called
instead, and it's impossible for B**i to be an integer power of 2**15 when
B is not a power of 2 (i.e., it's impossible for N*log(B)/log(BASE) to be
an exact integer when B is not a power of 2, since B**i has a prime factor
other than 2 in that case, but (2**15)**j's only prime factor is 2).

The computed result can be too small if the true value of N*log(B)/log(BASE)
is a little bit larger than an exact integer, but due to roundoff errors (in
computing log(B), log(BASE), their quotient, and/or multiplying that by N)
yields a numeric result a little less than that integer.  Unfortunately, "how
close can a transcendental function get to an integer over some range?"
questions are generally theoretically intractable.  Computer analysis via
continued fractions is practical:  expand log(B)/log(BASE) via continued
fractions, giving a sequence i/j of "the best" rational approximations.  Then
j*log(B)/log(BASE) is approximately equal to (the integer) i.  This shows that
we can get very close to being in trouble, but very rarely.  For example,
76573 is a denominator in one of the continued-fraction approximations to
log(10)/log(2**15), and indeed:

    >>> log(10)/log(2**15)*76573
    16958.000000654003

is very close to an integer.  If we were working with IEEE single-precision,
rounding errors could kill us.  Finding worst cases in IEEE double-precision
requires better-than-double-precision log() functions, and Tim didn't bother.
Instead the code checks to see whether the allocated space is enough as each
new Python digit is added, and copies the whole thing to a larger int if not.
This should happen extremely rarely, and in fact I don't have a test case
that triggers it(!).  Instead the code was tested by artificially allocating
just 1 digit at the start, so that the copying code was exercised for every
digit beyond the first.
***/
static int
long_from_non_binary_base(const char *start, const char *end, Py_ssize_t digits, int base, PyLongObject **res)
{
    twodigits c;           /* current input character */
    Py_ssize_t size_z;
    int i;
    int convwidth;
    twodigits convmultmax, convmult;
    digit *pz, *pzstop;
    PyLongObject *z;
    const char *p;

    static double log_base_BASE[37] = {0.0e0,};
    static int convwidth_base[37] = {0,};
    static twodigits convmultmax_base[37] = {0,};

    if (log_base_BASE[base] == 0.0) {
        twodigits convmax = base;
        int i = 1;

        log_base_BASE[base] = (log((double)base) /
                               log((double)PyLong_BASE));
        for (;;) {
            twodigits next = convmax * base;
            if (next > PyLong_BASE) {
                break;
            }
            convmax = next;
            ++i;
        }
        convmultmax_base[base] = convmax;
        assert(i > 0);
        convwidth_base[base] = i;
    }

    /* Create an int object that can contain the largest possible
     * integer with this base and length.  Note that there's no
     * need to initialize z->long_value.ob_digit -- no slot is read up before
     * being stored into.
     */
    double fsize_z = (double)digits * log_base_BASE[base] + 1.0;
    if (fsize_z > (double)MAX_LONG_DIGITS) {
        /* The same exception as in _PyLong_New(). */
        PyErr_SetString(PyExc_OverflowError,
                        "too many digits in integer");
        *res = NULL;
        return 0;
    }
    size_z = (Py_ssize_t)fsize_z;
    /* Uncomment next line to test exceedingly rare copy code */
    /* size_z = 1; */
    assert(size_z > 0);
    z = _PyLong_New(size_z);
    if (z == NULL) {
        *res = NULL;
        return 0;
    }
    _PyLong_SetSignAndDigitCount(z, 0, 0);

    /* `convwidth` consecutive input digits are treated as a single
     * digit in base `convmultmax`.
     */
    convwidth = convwidth_base[base];
    convmultmax = convmultmax_base[base];

    /* Work ;-) */
    p = start;
    while (p < end) {
        if (*p == '_') {
            p++;
            continue;
        }
        /* grab up to convwidth digits from the input string */
        c = (digit)_PyLong_DigitValue[Py_CHARMASK(*p++)];
        for (i = 1; i < convwidth && p != end; ++p) {
            if (*p == '_') {
                continue;
            }
            i++;
            c = (twodigits)(c *  base +
                            (int)_PyLong_DigitValue[Py_CHARMASK(*p)]);
            assert(c < PyLong_BASE);
        }

        convmult = convmultmax;
        /* Calculate the shift only if we couldn't get
         * convwidth digits.
         */
        if (i != convwidth) {
            convmult = base;
            for ( ; i > 1; --i) {
                convmult *= base;
            }
        }

        /* Multiply z by convmult, and add c. */
        pz = z->long_value.ob_digit;
        pzstop = pz + _PyLong_DigitCount(z);
        for (; pz < pzstop; ++pz) {
            c += (twodigits)*pz * convmult;
            *pz = (digit)(c & PyLong_MASK);
            c >>= PyLong_SHIFT;
        }
        /* carry off the current end? */
        if (c) {
            assert(c < PyLong_BASE);
            if (_PyLong_DigitCount(z) < size_z) {
                *pz = (digit)c;
                assert(!_PyLong_IsNegative(z));
                _PyLong_SetSignAndDigitCount(z, 1, _PyLong_DigitCount(z) + 1);
            }
            else {
                PyLongObject *tmp;
                /* Extremely rare.  Get more space. */
                assert(_PyLong_DigitCount(z) == size_z);
                tmp = _PyLong_New(size_z + 1);
                if (tmp == NULL) {
                    Py_DECREF(z);
                    *res = NULL;
                    return 0;
                }
                memcpy(tmp->long_value.ob_digit,
                       z->long_value.ob_digit,
                       sizeof(digit) * size_z);
                Py_SETREF(z, tmp);
                z->long_value.ob_digit[size_z] = (digit)c;
                ++size_z;
            }
        }
    }
    *res = z;
    return 0;
}

/* *str points to the first digit in a string of base `base` digits. base is an
 * integer from 2 to 36 inclusive. Here we don't need to worry about prefixes
 * like 0x or leading +- signs. The string should be null terminated consisting
 * of ASCII digits and separating underscores possibly with trailing whitespace
 * but we have to validate all of those points here.
 *
 * If base is a power of 2 then the complexity is linear in the number of
 * characters in the string. Otherwise a quadratic algorithm is used for
 * non-binary bases.
 *
 * Return values:
 *
 *   - Returns -1 on syntax error (exception needs to be set, *res is untouched)
 *   - Returns 0 and sets *res to NULL for MemoryError, OverflowError, or
 *     _pylong.int_from_string() errors.
 *   - Returns 0 and sets *res to an unsigned, unnormalized PyLong (success!).
 *
 * Afterwards *str is set to point to the first non-digit (which may be *str!).
 */
static int
long_from_string_base(const char **str, int base, PyLongObject **res)
{
    const char *start, *end, *p;
    char prev = 0;
    Py_ssize_t digits = 0;
    int is_binary_base = (base & (base - 1)) == 0;

    /* Here we do four things:
     *
     * - Find the `end` of the string.
     * - Validate the string.
     * - Count the number of `digits` (rather than underscores)
     * - Point *str to the end-of-string or first invalid character.
     */
    start = p = *str;
    /* Leading underscore not allowed. */
    if (*start == '_') {
        return -1;
    }
    /* Verify all characters are digits and underscores. */
    while (_PyLong_DigitValue[Py_CHARMASK(*p)] < base || *p == '_') {
        if (*p == '_') {
            /* Double underscore not allowed. */
            if (prev == '_') {
                *str = p - 1;
                return -1;
            }
        } else {
            ++digits;
        }
        prev = *p;
        ++p;
    }
    /* Trailing underscore not allowed. */
    if (prev == '_') {
        *str = p - 1;
        return -1;
    }
    *str = end = p;
    /* Reject empty strings */
    if (start == end) {
        return -1;
    }
    /* Allow only trailing whitespace after `end` */
    while (*p && Py_ISSPACE(*p)) {
        p++;
    }
    *str = p;
    if (*p != '\0') {
        return -1;
    }

    /*
     * Pass a validated string consisting of only valid digits and underscores
     * to long_from_xxx_base.
     */
    if (is_binary_base) {
        /* Use the linear algorithm for binary bases. */
        return long_from_binary_base(start, end, digits, base, res);
    }
    else {
        /* Limit the size to avoid excessive computation attacks exploiting the
         * quadratic algorithm. */
        if (digits > _PY_LONG_MAX_STR_DIGITS_THRESHOLD) {
            PyInterpreterState *interp = _PyInterpreterState_GET();
            int max_str_digits = interp->long_state.max_str_digits;
            if ((max_str_digits > 0) && (digits > max_str_digits)) {
                PyErr_Format(PyExc_ValueError, _MAX_STR_DIGITS_ERROR_FMT_TO_INT,
                             max_str_digits, digits);
                *res = NULL;
                return 0;
            }
        }
#if WITH_PYLONG_MODULE
        if (digits > 6000 && base == 10) {
            /* Switch to _pylong.int_from_string() */
            return pylong_int_from_string(start, end, res);
        }
#endif
        /* Use the quadratic algorithm for non binary bases. */
        return long_from_non_binary_base(start, end, digits, base, res);
    }
}

/* Parses an int from a bytestring. Leading and trailing whitespace will be
 * ignored.
 *
 * If successful, a PyLong object will be returned and 'pend' will be pointing
 * to the first unused byte unless it's NULL.
 *
 * If unsuccessful, NULL will be returned.
 */
PyObject *
PyLong_FromString(const char *str, char **pend, int base)
{
    int sign = 1, error_if_nonzero = 0;
    const char *orig_str = str;
    PyLongObject *z = NULL;
    PyObject *strobj;
    Py_ssize_t slen;

    if ((base != 0 && base < 2) || base > 36) {
        PyErr_SetString(PyExc_ValueError,
                        "int() arg 2 must be >= 2 and <= 36");
        return NULL;
    }
    while (*str != '\0' && Py_ISSPACE(*str)) {
        ++str;
    }
    if (*str == '+') {
        ++str;
    }
    else if (*str == '-') {
        ++str;
        sign = -1;
    }
    if (base == 0) {
        if (str[0] != '0') {
            base = 10;
        }
        else if (str[1] == 'x' || str[1] == 'X') {
            base = 16;
        }
        else if (str[1] == 'o' || str[1] == 'O') {
            base = 8;
        }
        else if (str[1] == 'b' || str[1] == 'B') {
            base = 2;
        }
        else {
            /* "old" (C-style) octal literal, now invalid.
               it might still be zero though */
            error_if_nonzero = 1;
            base = 10;
        }
    }
    if (str[0] == '0' &&
        ((base == 16 && (str[1] == 'x' || str[1] == 'X')) ||
         (base == 8  && (str[1] == 'o' || str[1] == 'O')) ||
         (base == 2  && (str[1] == 'b' || str[1] == 'B')))) {
        str += 2;
        /* One underscore allowed here. */
        if (*str == '_') {
            ++str;
        }
    }

    /* long_from_string_base is the main workhorse here. */
    int ret = long_from_string_base(&str, base, &z);
    if (ret == -1) {
        /* Syntax error. */
        goto onError;
    }
    if (z == NULL) {
        /* Error. exception already set. */
        return NULL;
    }

    if (error_if_nonzero) {
        /* reset the base to 0, else the exception message
           doesn't make too much sense */
        base = 0;
        if (!_PyLong_IsZero(z)) {
            goto onError;
        }
        /* there might still be other problems, therefore base
           remains zero here for the same reason */
    }

    /* Set sign and normalize */
    if (sign < 0) {
        _PyLong_FlipSign(z);
    }
    long_normalize(z);
    z = maybe_small_long(z);

    if (pend != NULL) {
        *pend = (char *)str;
    }
    return (PyObject *) z;

  onError:
    if (pend != NULL) {
        *pend = (char *)str;
    }
    Py_XDECREF(z);
    slen = strlen(orig_str) < 200 ? strlen(orig_str) : 200;
    strobj = PyUnicode_FromStringAndSize(orig_str, slen);
    if (strobj == NULL) {
        return NULL;
    }
    PyErr_Format(PyExc_ValueError,
                 "invalid literal for int() with base %d: %.200R",
                 base, strobj);
    Py_DECREF(strobj);
    return NULL;
}

/* Since PyLong_FromString doesn't have a length parameter,
 * check here for possible NULs in the string.
 *
 * Reports an invalid literal as a bytes object.
 */
PyObject *
_PyLong_FromBytes(const char *s, Py_ssize_t len, int base)
{
    PyObject *result, *strobj;
    char *end = NULL;

    result = PyLong_FromString(s, &end, base);
    if (end == NULL || (result != NULL && end == s + len))
        return result;
    Py_XDECREF(result);
    strobj = PyBytes_FromStringAndSize(s, Py_MIN(len, 200));
    if (strobj != NULL) {
        PyErr_Format(PyExc_ValueError,
                     "invalid literal for int() with base %d: %.200R",
                     base, strobj);
        Py_DECREF(strobj);
    }
    return NULL;
}

PyObject *
PyLong_FromUnicodeObject(PyObject *u, int base)
{
    PyObject *result, *asciidig;
    const char *buffer;
    char *end = NULL;
    Py_ssize_t buflen;

    asciidig = _PyUnicode_TransformDecimalAndSpaceToASCII(u);
    if (asciidig == NULL)
        return NULL;
    assert(PyUnicode_IS_ASCII(asciidig));
    /* Simply get a pointer to existing ASCII characters. */
    buffer = PyUnicode_AsUTF8AndSize(asciidig, &buflen);
    assert(buffer != NULL);

    result = PyLong_FromString(buffer, &end, base);
    if (end == NULL || (result != NULL && end == buffer + buflen)) {
        Py_DECREF(asciidig);
        return result;
    }
    Py_DECREF(asciidig);
    Py_XDECREF(result);
    PyErr_Format(PyExc_ValueError,
                 "invalid literal for int() with base %d: %.200R",
                 base, u);
    return NULL;
}

/* forward */
static PyLongObject *x_divrem
    (PyLongObject *, PyLongObject *, PyLongObject **);
static PyObject *long_long(PyObject *v);

/* Int division with remainder, top-level routine */

static int
long_divrem(PyLongObject *a, PyLongObject *b,
            PyLongObject **pdiv, PyLongObject **prem)
{
    Py_ssize_t size_a = _PyLong_DigitCount(a), size_b = _PyLong_DigitCount(b);
    PyLongObject *z;

    if (size_b == 0) {
        PyErr_SetString(PyExc_ZeroDivisionError,
                        "integer division or modulo by zero");
        return -1;
    }
    if (size_a < size_b ||
        (size_a == size_b &&
         a->long_value.ob_digit[size_a-1] < b->long_value.ob_digit[size_b-1])) {
        /* |a| < |b|. */
        *prem = (PyLongObject *)long_long((PyObject *)a);
        if (*prem == NULL) {
            return -1;
        }
        PyObject *zero = _PyLong_GetZero();
        *pdiv = (PyLongObject*)Py_NewRef(zero);
        return 0;
    }
    if (size_b == 1) {
        digit rem = 0;
        z = divrem1(a, b->long_value.ob_digit[0], &rem);
        if (z == NULL)
            return -1;
        *prem = (PyLongObject *) PyLong_FromLong((long)rem);
        if (*prem == NULL) {
            Py_DECREF(z);
            return -1;
        }
    }
    else {
        z = x_divrem(a, b, prem);
        *prem = maybe_small_long(*prem);
        if (z == NULL)
            return -1;
    }
    /* Set the signs.
       The quotient z has the sign of a*b;
       the remainder r has the sign of a,
       so a = b*z + r. */
    if ((_PyLong_IsNegative(a)) != (_PyLong_IsNegative(b))) {
        _PyLong_Negate(&z);
        if (z == NULL) {
            Py_CLEAR(*prem);
            return -1;
        }
    }
    if (_PyLong_IsNegative(a) && !_PyLong_IsZero(*prem)) {
        _PyLong_Negate(prem);
        if (*prem == NULL) {
            Py_DECREF(z);
            Py_CLEAR(*prem);
            return -1;
        }
    }
    *pdiv = maybe_small_long(z);
    return 0;
}

/* Int remainder, top-level routine */

static int
long_rem(PyLongObject *a, PyLongObject *b, PyLongObject **prem)
{
    Py_ssize_t size_a = _PyLong_DigitCount(a), size_b = _PyLong_DigitCount(b);

    if (size_b == 0) {
        PyErr_SetString(PyExc_ZeroDivisionError,
                        "integer modulo by zero");
        return -1;
    }
    if (size_a < size_b ||
        (size_a == size_b &&
         a->long_value.ob_digit[size_a-1] < b->long_value.ob_digit[size_b-1])) {
        /* |a| < |b|. */
        *prem = (PyLongObject *)long_long((PyObject *)a);
        return -(*prem == NULL);
    }
    if (size_b == 1) {
        *prem = rem1(a, b->long_value.ob_digit[0]);
        if (*prem == NULL)
            return -1;
    }
    else {
        /* Slow path using divrem. */
        Py_XDECREF(x_divrem(a, b, prem));
        *prem = maybe_small_long(*prem);
        if (*prem == NULL)
            return -1;
    }
    /* Set the sign. */
    if (_PyLong_IsNegative(a) && !_PyLong_IsZero(*prem)) {
        _PyLong_Negate(prem);
        if (*prem == NULL) {
            Py_CLEAR(*prem);
            return -1;
        }
    }
    return 0;
}

/* Unsigned int division with remainder -- the algorithm.  The arguments v1
   and w1 should satisfy 2 <= _PyLong_DigitCount(w1) <= _PyLong_DigitCount(v1). */

static PyLongObject *
x_divrem(PyLongObject *v1, PyLongObject *w1, PyLongObject **prem)
{
    PyLongObject *v, *w, *a;
    Py_ssize_t i, k, size_v, size_w;
    int d;
    digit wm1, wm2, carry, q, r, vtop, *v0, *vk, *w0, *ak;
    twodigits vv;
    sdigit zhi;
    stwodigits z;

    /* We follow Knuth [The Art of Computer Programming, Vol. 2 (3rd
       edn.), section 4.3.1, Algorithm D], except that we don't explicitly
       handle the special case when the initial estimate q for a quotient
       digit is >= PyLong_BASE: the max value for q is PyLong_BASE+1, and
       that won't overflow a digit. */

    /* allocate space; w will also be used to hold the final remainder */
    size_v = _PyLong_DigitCount(v1);
    size_w = _PyLong_DigitCount(w1);
    assert(size_v >= size_w && size_w >= 2); /* Assert checks by div() */
    v = _PyLong_New(size_v+1);
    if (v == NULL) {
        *prem = NULL;
        return NULL;
    }
    w = _PyLong_New(size_w);
    if (w == NULL) {
        Py_DECREF(v);
        *prem = NULL;
        return NULL;
    }

    /* normalize: shift w1 left so that its top digit is >= PyLong_BASE/2.
       shift v1 left by the same amount.  Results go into w and v. */
    d = PyLong_SHIFT - bit_length_digit(w1->long_value.ob_digit[size_w-1]);
    carry = v_lshift(w->long_value.ob_digit, w1->long_value.ob_digit, size_w, d);
    assert(carry == 0);
    carry = v_lshift(v->long_value.ob_digit, v1->long_value.ob_digit, size_v, d);
    if (carry != 0 || v->long_value.ob_digit[size_v-1] >= w->long_value.ob_digit[size_w-1]) {
        v->long_value.ob_digit[size_v] = carry;
        size_v++;
    }

    /* Now v->long_value.ob_digit[size_v-1] < w->long_value.ob_digit[size_w-1], so quotient has
       at most (and usually exactly) k = size_v - size_w digits. */
    k = size_v - size_w;
    assert(k >= 0);
    a = _PyLong_New(k);
    if (a == NULL) {
        Py_DECREF(w);
        Py_DECREF(v);
        *prem = NULL;
        return NULL;
    }
    v0 = v->long_value.ob_digit;
    w0 = w->long_value.ob_digit;
    wm1 = w0[size_w-1];
    wm2 = w0[size_w-2];
    for (vk = v0+k, ak = a->long_value.ob_digit + k; vk-- > v0;) {
        /* inner loop: divide vk[0:size_w+1] by w0[0:size_w], giving
           single-digit quotient q, remainder in vk[0:size_w]. */

        SIGCHECK({
                Py_DECREF(a);
                Py_DECREF(w);
                Py_DECREF(v);
                *prem = NULL;
                return NULL;
            });

        /* estimate quotient digit q; may overestimate by 1 (rare) */
        vtop = vk[size_w];
        assert(vtop <= wm1);
        vv = ((twodigits)vtop << PyLong_SHIFT) | vk[size_w-1];
        /* The code used to compute the remainder via
         *     r = (digit)(vv - (twodigits)wm1 * q);
         * and compilers generally generated code to do the * and -.
         * But modern processors generally compute q and r with a single
         * instruction, and modern optimizing compilers exploit that if we
         * _don't_ try to optimize it.
         */
        q = (digit)(vv / wm1);
        r = (digit)(vv % wm1);
        while ((twodigits)wm2 * q > (((twodigits)r << PyLong_SHIFT)
                                     | vk[size_w-2])) {
            --q;
            r += wm1;
            if (r >= PyLong_BASE)
                break;
        }
        assert(q <= PyLong_BASE);

        /* subtract q*w0[0:size_w] from vk[0:size_w+1] */
        zhi = 0;
        for (i = 0; i < size_w; ++i) {
            /* invariants: -PyLong_BASE <= -q <= zhi <= 0;
               -PyLong_BASE * q <= z < PyLong_BASE */
            z = (sdigit)vk[i] + zhi -
                (stwodigits)q * (stwodigits)w0[i];
            vk[i] = (digit)z & PyLong_MASK;
            zhi = (sdigit)Py_ARITHMETIC_RIGHT_SHIFT(stwodigits,
                                                    z, PyLong_SHIFT);
        }

        /* add w back if q was too large (this branch taken rarely) */
        assert((sdigit)vtop + zhi == -1 || (sdigit)vtop + zhi == 0);
        if ((sdigit)vtop + zhi < 0) {
            carry = 0;
            for (i = 0; i < size_w; ++i) {
                carry += vk[i] + w0[i];
                vk[i] = carry & PyLong_MASK;
                carry >>= PyLong_SHIFT;
            }
            --q;
        }

        /* store quotient digit */
        assert(q < PyLong_BASE);
        *--ak = q;
    }

    /* unshift remainder; we reuse w to store the result */
    carry = v_rshift(w0, v0, size_w, d);
    assert(carry==0);
    Py_DECREF(v);

    *prem = long_normalize(w);
    return long_normalize(a);
}

/* For a nonzero PyLong a, express a in the form x * 2**e, with 0.5 <=
   abs(x) < 1.0 and e >= 0; return x and put e in *e.  Here x is
   rounded to DBL_MANT_DIG significant bits using round-half-to-even.
   If a == 0, return 0.0 and set *e = 0.  If the resulting exponent
   e is larger than PY_SSIZE_T_MAX, raise OverflowError and return
   -1.0. */

/* attempt to define 2.0**DBL_MANT_DIG as a compile-time constant */
#if DBL_MANT_DIG == 53
#define EXP2_DBL_MANT_DIG 9007199254740992.0
#else
#define EXP2_DBL_MANT_DIG (ldexp(1.0, DBL_MANT_DIG))
#endif

double
_PyLong_Frexp(PyLongObject *a, Py_ssize_t *e)
{
    Py_ssize_t a_size, a_bits, shift_digits, shift_bits, x_size;
    /* See below for why x_digits is always large enough. */
    digit rem;
    digit x_digits[2 + (DBL_MANT_DIG + 1) / PyLong_SHIFT] = {0,};
    double dx;
    /* Correction term for round-half-to-even rounding.  For a digit x,
       "x + half_even_correction[x & 7]" gives x rounded to the nearest
       multiple of 4, rounding ties to a multiple of 8. */
    static const int half_even_correction[8] = {0, -1, -2, 1, 0, -1, 2, 1};

    a_size = _PyLong_DigitCount(a);
    if (a_size == 0) {
        /* Special case for 0: significand 0.0, exponent 0. */
        *e = 0;
        return 0.0;
    }
    a_bits = bit_length_digit(a->long_value.ob_digit[a_size-1]);
    /* The following is an overflow-free version of the check
       "if ((a_size - 1) * PyLong_SHIFT + a_bits > PY_SSIZE_T_MAX) ..." */
    if (a_size >= (PY_SSIZE_T_MAX - 1) / PyLong_SHIFT + 1 &&
        (a_size > (PY_SSIZE_T_MAX - 1) / PyLong_SHIFT + 1 ||
         a_bits > (PY_SSIZE_T_MAX - 1) % PyLong_SHIFT + 1))
        goto overflow;
    a_bits = (a_size - 1) * PyLong_SHIFT + a_bits;

    /* Shift the first DBL_MANT_DIG + 2 bits of a into x_digits[0:x_size]
       (shifting left if a_bits <= DBL_MANT_DIG + 2).

       Number of digits needed for result: write // for floor division.
       Then if shifting left, we end up using

         1 + a_size + (DBL_MANT_DIG + 2 - a_bits) // PyLong_SHIFT

       digits.  If shifting right, we use

         a_size - (a_bits - DBL_MANT_DIG - 2) // PyLong_SHIFT

       digits.  Using a_size = 1 + (a_bits - 1) // PyLong_SHIFT along with
       the inequalities

         m // PyLong_SHIFT + n // PyLong_SHIFT <= (m + n) // PyLong_SHIFT
         m // PyLong_SHIFT - n // PyLong_SHIFT <=
                                          1 + (m - n - 1) // PyLong_SHIFT,

       valid for any integers m and n, we find that x_size satisfies

         x_size <= 2 + (DBL_MANT_DIG + 1) // PyLong_SHIFT

       in both cases.
    */
    if (a_bits <= DBL_MANT_DIG + 2) {
        shift_digits = (DBL_MANT_DIG + 2 - a_bits) / PyLong_SHIFT;
        shift_bits = (DBL_MANT_DIG + 2 - a_bits) % PyLong_SHIFT;
        x_size = shift_digits;
        rem = v_lshift(x_digits + x_size, a->long_value.ob_digit, a_size,
                       (int)shift_bits);
        x_size += a_size;
        x_digits[x_size++] = rem;
    }
    else {
        shift_digits = (a_bits - DBL_MANT_DIG - 2) / PyLong_SHIFT;
        shift_bits = (a_bits - DBL_MANT_DIG - 2) % PyLong_SHIFT;
        rem = v_rshift(x_digits, a->long_value.ob_digit + shift_digits,
                       a_size - shift_digits, (int)shift_bits);
        x_size = a_size - shift_digits;
        /* For correct rounding below, we need the least significant
           bit of x to be 'sticky' for this shift: if any of the bits
           shifted out was nonzero, we set the least significant bit
           of x. */
        if (rem)
            x_digits[0] |= 1;
        else
            while (shift_digits > 0)
                if (a->long_value.ob_digit[--shift_digits]) {
                    x_digits[0] |= 1;
                    break;
                }
    }
    assert(1 <= x_size && x_size <= (Py_ssize_t)Py_ARRAY_LENGTH(x_digits));

    /* Round, and convert to double. */
    x_digits[0] += half_even_correction[x_digits[0] & 7];
    dx = x_digits[--x_size];
    while (x_size > 0)
        dx = dx * PyLong_BASE + x_digits[--x_size];

    /* Rescale;  make correction if result is 1.0. */
    dx /= 4.0 * EXP2_DBL_MANT_DIG;
    if (dx == 1.0) {
        if (a_bits == PY_SSIZE_T_MAX)
            goto overflow;
        dx = 0.5;
        a_bits += 1;
    }

    *e = a_bits;
    return _PyLong_IsNegative(a) ? -dx : dx;

  overflow:
    /* exponent > PY_SSIZE_T_MAX */
    PyErr_SetString(PyExc_OverflowError,
                    "huge integer: number of bits overflows a Py_ssize_t");
    *e = 0;
    return -1.0;
}

/* Get a C double from an int object.  Rounds to the nearest double,
   using the round-half-to-even rule in the case of a tie. */

double
PyLong_AsDouble(PyObject *v)
{
    Py_ssize_t exponent;
    double x;

    if (v == NULL) {
        PyErr_BadInternalCall();
        return -1.0;
    }
    if (!PyLong_Check(v)) {
        PyErr_SetString(PyExc_TypeError, "an integer is required");
        return -1.0;
    }
    if (_PyLong_IsCompact((PyLongObject *)v)) {
        /* Fast path; single digit long (31 bits) will cast safely
           to double.  This improves performance of FP/long operations
           by 20%.
        */
        return (double)medium_value((PyLongObject *)v);
    }
    x = _PyLong_Frexp((PyLongObject *)v, &exponent);
    if ((x == -1.0 && PyErr_Occurred()) || exponent > DBL_MAX_EXP) {
        PyErr_SetString(PyExc_OverflowError,
                        "int too large to convert to float");
        return -1.0;
    }
    return ldexp(x, (int)exponent);
}

/* Methods */

/* if a < b, return a negative number
   if a == b, return 0
   if a > b, return a positive number */

static Py_ssize_t
long_compare(PyLongObject *a, PyLongObject *b)
{
    if (_PyLong_BothAreCompact(a, b)) {
        return _PyLong_CompactValue(a) - _PyLong_CompactValue(b);
    }
    Py_ssize_t sign = _PyLong_SignedDigitCount(a) - _PyLong_SignedDigitCount(b);
    if (sign == 0) {
        Py_ssize_t i = _PyLong_DigitCount(a);
        sdigit diff = 0;
        while (--i >= 0) {
            diff = (sdigit) a->long_value.ob_digit[i] - (sdigit) b->long_value.ob_digit[i];
            if (diff) {
                break;
            }
        }
        sign = _PyLong_IsNegative(a) ? -diff : diff;
    }
    return sign;
}

static PyObject *
long_richcompare(PyObject *self, PyObject *other, int op)
{
    Py_ssize_t result;
    CHECK_BINOP(self, other);
    if (self == other)
        result = 0;
    else
        result = long_compare((PyLongObject*)self, (PyLongObject*)other);
    Py_RETURN_RICHCOMPARE(result, 0, op);
}

static void
long_dealloc(PyObject *self)
{
    /* This should never get called, but we also don't want to SEGV if
     * we accidentally decref small Ints out of existence. Instead,
     * since small Ints are immortal, re-set the reference count.
     */
    PyLongObject *pylong = (PyLongObject*)self;
    if (pylong && _PyLong_IsCompact(pylong)) {
        stwodigits ival = medium_value(pylong);
        if (IS_SMALL_INT(ival)) {
<<<<<<< HEAD
            _Py_SetImmortal(self);
            return;
=======
            PyLongObject *small_pylong = (PyLongObject *)get_small_int((sdigit)ival);
            if (pylong == small_pylong) {
                _Py_SetImmortal(self);
                return;
            }
>>>>>>> f8abfa33
        }
    }
    Py_TYPE(self)->tp_free(self);
}

static Py_hash_t
long_hash(PyLongObject *v)
{
    Py_uhash_t x;
    Py_ssize_t i;
    int sign;

    if (_PyLong_IsCompact(v)) {
        x = _PyLong_CompactValue(v);
        if (x == (Py_uhash_t)-1) {
            x = (Py_uhash_t)-2;
        }
        return x;
    }
    i = _PyLong_DigitCount(v);
    sign = _PyLong_NonCompactSign(v);
    x = 0;
    while (--i >= 0) {
        /* Here x is a quantity in the range [0, _PyHASH_MODULUS); we
           want to compute x * 2**PyLong_SHIFT + v->long_value.ob_digit[i] modulo
           _PyHASH_MODULUS.

           The computation of x * 2**PyLong_SHIFT % _PyHASH_MODULUS
           amounts to a rotation of the bits of x.  To see this, write

             x * 2**PyLong_SHIFT = y * 2**_PyHASH_BITS + z

           where y = x >> (_PyHASH_BITS - PyLong_SHIFT) gives the top
           PyLong_SHIFT bits of x (those that are shifted out of the
           original _PyHASH_BITS bits, and z = (x << PyLong_SHIFT) &
           _PyHASH_MODULUS gives the bottom _PyHASH_BITS - PyLong_SHIFT
           bits of x, shifted up.  Then since 2**_PyHASH_BITS is
           congruent to 1 modulo _PyHASH_MODULUS, y*2**_PyHASH_BITS is
           congruent to y modulo _PyHASH_MODULUS.  So

             x * 2**PyLong_SHIFT = y + z (mod _PyHASH_MODULUS).

           The right-hand side is just the result of rotating the
           _PyHASH_BITS bits of x left by PyLong_SHIFT places; since
           not all _PyHASH_BITS bits of x are 1s, the same is true
           after rotation, so 0 <= y+z < _PyHASH_MODULUS and y + z is
           the reduction of x*2**PyLong_SHIFT modulo
           _PyHASH_MODULUS. */
        x = ((x << PyLong_SHIFT) & _PyHASH_MODULUS) |
            (x >> (_PyHASH_BITS - PyLong_SHIFT));
        x += v->long_value.ob_digit[i];
        if (x >= _PyHASH_MODULUS)
            x -= _PyHASH_MODULUS;
    }
    x = x * sign;
    if (x == (Py_uhash_t)-1)
        x = (Py_uhash_t)-2;
    return (Py_hash_t)x;
}


/* Add the absolute values of two integers. */

static PyLongObject *
x_add(PyLongObject *a, PyLongObject *b)
{
    Py_ssize_t size_a = _PyLong_DigitCount(a), size_b = _PyLong_DigitCount(b);
    PyLongObject *z;
    Py_ssize_t i;
    digit carry = 0;

    /* Ensure a is the larger of the two: */
    if (size_a < size_b) {
        { PyLongObject *temp = a; a = b; b = temp; }
        { Py_ssize_t size_temp = size_a;
            size_a = size_b;
            size_b = size_temp; }
    }
    z = _PyLong_New(size_a+1);
    if (z == NULL)
        return NULL;
    for (i = 0; i < size_b; ++i) {
        carry += a->long_value.ob_digit[i] + b->long_value.ob_digit[i];
        z->long_value.ob_digit[i] = carry & PyLong_MASK;
        carry >>= PyLong_SHIFT;
    }
    for (; i < size_a; ++i) {
        carry += a->long_value.ob_digit[i];
        z->long_value.ob_digit[i] = carry & PyLong_MASK;
        carry >>= PyLong_SHIFT;
    }
    z->long_value.ob_digit[i] = carry;
    return long_normalize(z);
}

/* Subtract the absolute values of two integers. */

static PyLongObject *
x_sub(PyLongObject *a, PyLongObject *b)
{
    Py_ssize_t size_a = _PyLong_DigitCount(a), size_b = _PyLong_DigitCount(b);
    PyLongObject *z;
    Py_ssize_t i;
    int sign = 1;
    digit borrow = 0;

    /* Ensure a is the larger of the two: */
    if (size_a < size_b) {
        sign = -1;
        { PyLongObject *temp = a; a = b; b = temp; }
        { Py_ssize_t size_temp = size_a;
            size_a = size_b;
            size_b = size_temp; }
    }
    else if (size_a == size_b) {
        /* Find highest digit where a and b differ: */
        i = size_a;
        while (--i >= 0 && a->long_value.ob_digit[i] == b->long_value.ob_digit[i])
            ;
        if (i < 0)
            return (PyLongObject *)PyLong_FromLong(0);
        if (a->long_value.ob_digit[i] < b->long_value.ob_digit[i]) {
            sign = -1;
            { PyLongObject *temp = a; a = b; b = temp; }
        }
        size_a = size_b = i+1;
    }
    z = _PyLong_New(size_a);
    if (z == NULL)
        return NULL;
    for (i = 0; i < size_b; ++i) {
        /* The following assumes unsigned arithmetic
           works module 2**N for some N>PyLong_SHIFT. */
        borrow = a->long_value.ob_digit[i] - b->long_value.ob_digit[i] - borrow;
        z->long_value.ob_digit[i] = borrow & PyLong_MASK;
        borrow >>= PyLong_SHIFT;
        borrow &= 1; /* Keep only one sign bit */
    }
    for (; i < size_a; ++i) {
        borrow = a->long_value.ob_digit[i] - borrow;
        z->long_value.ob_digit[i] = borrow & PyLong_MASK;
        borrow >>= PyLong_SHIFT;
        borrow &= 1; /* Keep only one sign bit */
    }
    assert(borrow == 0);
    if (sign < 0) {
        _PyLong_FlipSign(z);
    }
    return maybe_small_long(long_normalize(z));
}

PyObject *
_PyLong_Add(PyLongObject *a, PyLongObject *b)
{
    if (_PyLong_BothAreCompact(a, b)) {
        return _PyLong_FromSTwoDigits(medium_value(a) + medium_value(b));
    }

    PyLongObject *z;
    if (_PyLong_IsNegative(a)) {
        if (_PyLong_IsNegative(b)) {
            z = x_add(a, b);
            if (z != NULL) {
                /* x_add received at least one multiple-digit int,
                   and thus z must be a multiple-digit int.
                   That also means z is not an element of
                   small_ints, so negating it in-place is safe. */
                assert(Py_REFCNT(z) == 1);
                _PyLong_FlipSign(z);
            }
        }
        else
            z = x_sub(b, a);
    }
    else {
        if (_PyLong_IsNegative(b))
            z = x_sub(a, b);
        else
            z = x_add(a, b);
    }
    return (PyObject *)z;
}

static PyObject *
long_add(PyLongObject *a, PyLongObject *b)
{
    CHECK_BINOP(a, b);
    return _PyLong_Add(a, b);
}

PyObject *
_PyLong_Subtract(PyLongObject *a, PyLongObject *b)
{
    PyLongObject *z;

    if (_PyLong_BothAreCompact(a, b)) {
        return _PyLong_FromSTwoDigits(medium_value(a) - medium_value(b));
    }
    if (_PyLong_IsNegative(a)) {
        if (_PyLong_IsNegative(b)) {
            z = x_sub(b, a);
        }
        else {
            z = x_add(a, b);
            if (z != NULL) {
                assert(_PyLong_IsZero(z) || Py_REFCNT(z) == 1);
                _PyLong_FlipSign(z);
            }
        }
    }
    else {
        if (_PyLong_IsNegative(b))
            z = x_add(a, b);
        else
            z = x_sub(a, b);
    }
    return (PyObject *)z;
}

static PyObject *
long_sub(PyLongObject *a, PyLongObject *b)
{
    CHECK_BINOP(a, b);
    return _PyLong_Subtract(a, b);
}

/* Grade school multiplication, ignoring the signs.
 * Returns the absolute value of the product, or NULL if error.
 */
static PyLongObject *
x_mul(PyLongObject *a, PyLongObject *b)
{
    PyLongObject *z;
    Py_ssize_t size_a = _PyLong_DigitCount(a);
    Py_ssize_t size_b = _PyLong_DigitCount(b);
    Py_ssize_t i;

    z = _PyLong_New(size_a + size_b);
    if (z == NULL)
        return NULL;

    memset(z->long_value.ob_digit, 0, _PyLong_DigitCount(z) * sizeof(digit));
    if (a == b) {
        /* Efficient squaring per HAC, Algorithm 14.16:
         * http://www.cacr.math.uwaterloo.ca/hac/about/chap14.pdf
         * Gives slightly less than a 2x speedup when a == b,
         * via exploiting that each entry in the multiplication
         * pyramid appears twice (except for the size_a squares).
         */
        digit *paend = a->long_value.ob_digit + size_a;
        for (i = 0; i < size_a; ++i) {
            twodigits carry;
            twodigits f = a->long_value.ob_digit[i];
            digit *pz = z->long_value.ob_digit + (i << 1);
            digit *pa = a->long_value.ob_digit + i + 1;

            SIGCHECK({
                    Py_DECREF(z);
                    return NULL;
                });

            carry = *pz + f * f;
            *pz++ = (digit)(carry & PyLong_MASK);
            carry >>= PyLong_SHIFT;
            assert(carry <= PyLong_MASK);

            /* Now f is added in twice in each column of the
             * pyramid it appears.  Same as adding f<<1 once.
             */
            f <<= 1;
            while (pa < paend) {
                carry += *pz + *pa++ * f;
                *pz++ = (digit)(carry & PyLong_MASK);
                carry >>= PyLong_SHIFT;
                assert(carry <= (PyLong_MASK << 1));
            }
            if (carry) {
                /* See comment below. pz points at the highest possible
                 * carry position from the last outer loop iteration, so
                 * *pz is at most 1.
                 */
                assert(*pz <= 1);
                carry += *pz;
                *pz = (digit)(carry & PyLong_MASK);
                carry >>= PyLong_SHIFT;
                if (carry) {
                    /* If there's still a carry, it must be into a position
                     * that still holds a 0. Where the base
                     ^ B is 1 << PyLong_SHIFT, the last add was of a carry no
                     * more than 2*B - 2 to a stored digit no more than 1.
                     * So the sum was no more than 2*B - 1, so the current
                     * carry no more than floor((2*B - 1)/B) = 1.
                     */
                    assert(carry == 1);
                    assert(pz[1] == 0);
                    pz[1] = (digit)carry;
                }
            }
        }
    }
    else {      /* a is not the same as b -- gradeschool int mult */
        for (i = 0; i < size_a; ++i) {
            twodigits carry = 0;
            twodigits f = a->long_value.ob_digit[i];
            digit *pz = z->long_value.ob_digit + i;
            digit *pb = b->long_value.ob_digit;
            digit *pbend = b->long_value.ob_digit + size_b;

            SIGCHECK({
                    Py_DECREF(z);
                    return NULL;
                });

            while (pb < pbend) {
                carry += *pz + *pb++ * f;
                *pz++ = (digit)(carry & PyLong_MASK);
                carry >>= PyLong_SHIFT;
                assert(carry <= PyLong_MASK);
            }
            if (carry)
                *pz += (digit)(carry & PyLong_MASK);
            assert((carry >> PyLong_SHIFT) == 0);
        }
    }
    return long_normalize(z);
}

/* A helper for Karatsuba multiplication (k_mul).
   Takes an int "n" and an integer "size" representing the place to
   split, and sets low and high such that abs(n) == (high << size) + low,
   viewing the shift as being by digits.  The sign bit is ignored, and
   the return values are >= 0.
   Returns 0 on success, -1 on failure.
*/
static int
kmul_split(PyLongObject *n,
           Py_ssize_t size,
           PyLongObject **high,
           PyLongObject **low)
{
    PyLongObject *hi, *lo;
    Py_ssize_t size_lo, size_hi;
    const Py_ssize_t size_n = _PyLong_DigitCount(n);

    size_lo = Py_MIN(size_n, size);
    size_hi = size_n - size_lo;

    if ((hi = _PyLong_New(size_hi)) == NULL)
        return -1;
    if ((lo = _PyLong_New(size_lo)) == NULL) {
        Py_DECREF(hi);
        return -1;
    }

    memcpy(lo->long_value.ob_digit, n->long_value.ob_digit, size_lo * sizeof(digit));
    memcpy(hi->long_value.ob_digit, n->long_value.ob_digit + size_lo, size_hi * sizeof(digit));

    *high = long_normalize(hi);
    *low = long_normalize(lo);
    return 0;
}

static PyLongObject *k_lopsided_mul(PyLongObject *a, PyLongObject *b);

/* Karatsuba multiplication.  Ignores the input signs, and returns the
 * absolute value of the product (or NULL if error).
 * See Knuth Vol. 2 Chapter 4.3.3 (Pp. 294-295).
 */
static PyLongObject *
k_mul(PyLongObject *a, PyLongObject *b)
{
    Py_ssize_t asize = _PyLong_DigitCount(a);
    Py_ssize_t bsize = _PyLong_DigitCount(b);
    PyLongObject *ah = NULL;
    PyLongObject *al = NULL;
    PyLongObject *bh = NULL;
    PyLongObject *bl = NULL;
    PyLongObject *ret = NULL;
    PyLongObject *t1, *t2, *t3;
    Py_ssize_t shift;           /* the number of digits we split off */
    Py_ssize_t i;

    /* (ah*X+al)(bh*X+bl) = ah*bh*X*X + (ah*bl + al*bh)*X + al*bl
     * Let k = (ah+al)*(bh+bl) = ah*bl + al*bh  + ah*bh + al*bl
     * Then the original product is
     *     ah*bh*X*X + (k - ah*bh - al*bl)*X + al*bl
     * By picking X to be a power of 2, "*X" is just shifting, and it's
     * been reduced to 3 multiplies on numbers half the size.
     */

    /* We want to split based on the larger number; fiddle so that b
     * is largest.
     */
    if (asize > bsize) {
        t1 = a;
        a = b;
        b = t1;

        i = asize;
        asize = bsize;
        bsize = i;
    }

    /* Use gradeschool math when either number is too small. */
    i = a == b ? KARATSUBA_SQUARE_CUTOFF : KARATSUBA_CUTOFF;
    if (asize <= i) {
        if (asize == 0)
            return (PyLongObject *)PyLong_FromLong(0);
        else
            return x_mul(a, b);
    }

    /* If a is small compared to b, splitting on b gives a degenerate
     * case with ah==0, and Karatsuba may be (even much) less efficient
     * than "grade school" then.  However, we can still win, by viewing
     * b as a string of "big digits", each of the same width as a. That
     * leads to a sequence of balanced calls to k_mul.
     */
    if (2 * asize <= bsize)
        return k_lopsided_mul(a, b);

    /* Split a & b into hi & lo pieces. */
    shift = bsize >> 1;
    if (kmul_split(a, shift, &ah, &al) < 0) goto fail;
    assert(_PyLong_IsPositive(ah));        /* the split isn't degenerate */

    if (a == b) {
        bh = (PyLongObject*)Py_NewRef(ah);
        bl = (PyLongObject*)Py_NewRef(al);
    }
    else if (kmul_split(b, shift, &bh, &bl) < 0) goto fail;

    /* The plan:
     * 1. Allocate result space (asize + bsize digits:  that's always
     *    enough).
     * 2. Compute ah*bh, and copy into result at 2*shift.
     * 3. Compute al*bl, and copy into result at 0.  Note that this
     *    can't overlap with #2.
     * 4. Subtract al*bl from the result, starting at shift.  This may
     *    underflow (borrow out of the high digit), but we don't care:
     *    we're effectively doing unsigned arithmetic mod
     *    BASE**(sizea + sizeb), and so long as the *final* result fits,
     *    borrows and carries out of the high digit can be ignored.
     * 5. Subtract ah*bh from the result, starting at shift.
     * 6. Compute (ah+al)*(bh+bl), and add it into the result starting
     *    at shift.
     */

    /* 1. Allocate result space. */
    ret = _PyLong_New(asize + bsize);
    if (ret == NULL) goto fail;
#ifdef Py_DEBUG
    /* Fill with trash, to catch reference to uninitialized digits. */
    memset(ret->long_value.ob_digit, 0xDF, _PyLong_DigitCount(ret) * sizeof(digit));
#endif

    /* 2. t1 <- ah*bh, and copy into high digits of result. */
    if ((t1 = k_mul(ah, bh)) == NULL) goto fail;
    assert(!_PyLong_IsNegative(t1));
    assert(2*shift + _PyLong_DigitCount(t1) <= _PyLong_DigitCount(ret));
    memcpy(ret->long_value.ob_digit + 2*shift, t1->long_value.ob_digit,
           _PyLong_DigitCount(t1) * sizeof(digit));

    /* Zero-out the digits higher than the ah*bh copy. */
    i = _PyLong_DigitCount(ret) - 2*shift - _PyLong_DigitCount(t1);
    if (i)
        memset(ret->long_value.ob_digit + 2*shift + _PyLong_DigitCount(t1), 0,
               i * sizeof(digit));

    /* 3. t2 <- al*bl, and copy into the low digits. */
    if ((t2 = k_mul(al, bl)) == NULL) {
        Py_DECREF(t1);
        goto fail;
    }
    assert(!_PyLong_IsNegative(t2));
    assert(_PyLong_DigitCount(t2) <= 2*shift); /* no overlap with high digits */
    memcpy(ret->long_value.ob_digit, t2->long_value.ob_digit, _PyLong_DigitCount(t2) * sizeof(digit));

    /* Zero out remaining digits. */
    i = 2*shift - _PyLong_DigitCount(t2);          /* number of uninitialized digits */
    if (i)
        memset(ret->long_value.ob_digit + _PyLong_DigitCount(t2), 0, i * sizeof(digit));

    /* 4 & 5. Subtract ah*bh (t1) and al*bl (t2).  We do al*bl first
     * because it's fresher in cache.
     */
    i = _PyLong_DigitCount(ret) - shift;  /* # digits after shift */
    (void)v_isub(ret->long_value.ob_digit + shift, i, t2->long_value.ob_digit, _PyLong_DigitCount(t2));
    _Py_DECREF_INT(t2);

    (void)v_isub(ret->long_value.ob_digit + shift, i, t1->long_value.ob_digit, _PyLong_DigitCount(t1));
    _Py_DECREF_INT(t1);

    /* 6. t3 <- (ah+al)(bh+bl), and add into result. */
    if ((t1 = x_add(ah, al)) == NULL) goto fail;
    _Py_DECREF_INT(ah);
    _Py_DECREF_INT(al);
    ah = al = NULL;

    if (a == b) {
        t2 = (PyLongObject*)Py_NewRef(t1);
    }
    else if ((t2 = x_add(bh, bl)) == NULL) {
        Py_DECREF(t1);
        goto fail;
    }
    _Py_DECREF_INT(bh);
    _Py_DECREF_INT(bl);
    bh = bl = NULL;

    t3 = k_mul(t1, t2);
    _Py_DECREF_INT(t1);
    _Py_DECREF_INT(t2);
    if (t3 == NULL) goto fail;
    assert(!_PyLong_IsNegative(t3));

    /* Add t3.  It's not obvious why we can't run out of room here.
     * See the (*) comment after this function.
     */
    (void)v_iadd(ret->long_value.ob_digit + shift, i, t3->long_value.ob_digit, _PyLong_DigitCount(t3));
    _Py_DECREF_INT(t3);

    return long_normalize(ret);

  fail:
    Py_XDECREF(ret);
    Py_XDECREF(ah);
    Py_XDECREF(al);
    Py_XDECREF(bh);
    Py_XDECREF(bl);
    return NULL;
}

/* (*) Why adding t3 can't "run out of room" above.

Let f(x) mean the floor of x and c(x) mean the ceiling of x.  Some facts
to start with:

1. For any integer i, i = c(i/2) + f(i/2).  In particular,
   bsize = c(bsize/2) + f(bsize/2).
2. shift = f(bsize/2)
3. asize <= bsize
4. Since we call k_lopsided_mul if asize*2 <= bsize, asize*2 > bsize in this
   routine, so asize > bsize/2 >= f(bsize/2) in this routine.

We allocated asize + bsize result digits, and add t3 into them at an offset
of shift.  This leaves asize+bsize-shift allocated digit positions for t3
to fit into, = (by #1 and #2) asize + f(bsize/2) + c(bsize/2) - f(bsize/2) =
asize + c(bsize/2) available digit positions.

bh has c(bsize/2) digits, and bl at most f(size/2) digits.  So bh+hl has
at most c(bsize/2) digits + 1 bit.

If asize == bsize, ah has c(bsize/2) digits, else ah has at most f(bsize/2)
digits, and al has at most f(bsize/2) digits in any case.  So ah+al has at
most (asize == bsize ? c(bsize/2) : f(bsize/2)) digits + 1 bit.

The product (ah+al)*(bh+bl) therefore has at most

    c(bsize/2) + (asize == bsize ? c(bsize/2) : f(bsize/2)) digits + 2 bits

and we have asize + c(bsize/2) available digit positions.  We need to show
this is always enough.  An instance of c(bsize/2) cancels out in both, so
the question reduces to whether asize digits is enough to hold
(asize == bsize ? c(bsize/2) : f(bsize/2)) digits + 2 bits.  If asize < bsize,
then we're asking whether asize digits >= f(bsize/2) digits + 2 bits.  By #4,
asize is at least f(bsize/2)+1 digits, so this in turn reduces to whether 1
digit is enough to hold 2 bits.  This is so since PyLong_SHIFT=15 >= 2.  If
asize == bsize, then we're asking whether bsize digits is enough to hold
c(bsize/2) digits + 2 bits, or equivalently (by #1) whether f(bsize/2) digits
is enough to hold 2 bits.  This is so if bsize >= 2, which holds because
bsize >= KARATSUBA_CUTOFF >= 2.

Note that since there's always enough room for (ah+al)*(bh+bl), and that's
clearly >= each of ah*bh and al*bl, there's always enough room to subtract
ah*bh and al*bl too.
*/

/* b has at least twice the digits of a, and a is big enough that Karatsuba
 * would pay off *if* the inputs had balanced sizes.  View b as a sequence
 * of slices, each with the same number of digits as a, and multiply the
 * slices by a, one at a time.  This gives k_mul balanced inputs to work with,
 * and is also cache-friendly (we compute one double-width slice of the result
 * at a time, then move on, never backtracking except for the helpful
 * single-width slice overlap between successive partial sums).
 */
static PyLongObject *
k_lopsided_mul(PyLongObject *a, PyLongObject *b)
{
    const Py_ssize_t asize = _PyLong_DigitCount(a);
    Py_ssize_t bsize = _PyLong_DigitCount(b);
    Py_ssize_t nbdone;          /* # of b digits already multiplied */
    PyLongObject *ret;
    PyLongObject *bslice = NULL;

    assert(asize > KARATSUBA_CUTOFF);
    assert(2 * asize <= bsize);

    /* Allocate result space, and zero it out. */
    ret = _PyLong_New(asize + bsize);
    if (ret == NULL)
        return NULL;
    memset(ret->long_value.ob_digit, 0, _PyLong_DigitCount(ret) * sizeof(digit));

    /* Successive slices of b are copied into bslice. */
    bslice = _PyLong_New(asize);
    if (bslice == NULL)
        goto fail;

    nbdone = 0;
    while (bsize > 0) {
        PyLongObject *product;
        const Py_ssize_t nbtouse = Py_MIN(bsize, asize);

        /* Multiply the next slice of b by a. */
        memcpy(bslice->long_value.ob_digit, b->long_value.ob_digit + nbdone,
               nbtouse * sizeof(digit));
        assert(nbtouse >= 0);
        _PyLong_SetSignAndDigitCount(bslice, 1, nbtouse);
        product = k_mul(a, bslice);
        if (product == NULL)
            goto fail;

        /* Add into result. */
        (void)v_iadd(ret->long_value.ob_digit + nbdone, _PyLong_DigitCount(ret) - nbdone,
                     product->long_value.ob_digit, _PyLong_DigitCount(product));
        _Py_DECREF_INT(product);

        bsize -= nbtouse;
        nbdone += nbtouse;
    }

    _Py_DECREF_INT(bslice);
    return long_normalize(ret);

  fail:
    Py_DECREF(ret);
    Py_XDECREF(bslice);
    return NULL;
}

PyObject *
_PyLong_Multiply(PyLongObject *a, PyLongObject *b)
{
    PyLongObject *z;

    /* fast path for single-digit multiplication */
    if (_PyLong_BothAreCompact(a, b)) {
        stwodigits v = medium_value(a) * medium_value(b);
        return _PyLong_FromSTwoDigits(v);
    }

    z = k_mul(a, b);
    /* Negate if exactly one of the inputs is negative. */
    if (!_PyLong_SameSign(a, b) && z) {
        _PyLong_Negate(&z);
        if (z == NULL)
            return NULL;
    }
    return (PyObject *)z;
}

static PyObject *
long_mul(PyLongObject *a, PyLongObject *b)
{
    CHECK_BINOP(a, b);
    return _PyLong_Multiply(a, b);
}

/* Fast modulo division for single-digit longs. */
static PyObject *
fast_mod(PyLongObject *a, PyLongObject *b)
{
    sdigit left = a->long_value.ob_digit[0];
    sdigit right = b->long_value.ob_digit[0];
    sdigit mod;

    assert(_PyLong_DigitCount(a) == 1);
    assert(_PyLong_DigitCount(b) == 1);
    sdigit sign = _PyLong_CompactSign(b);
    if (_PyLong_SameSign(a, b)) {
        mod = left % right;
    }
    else {
        /* Either 'a' or 'b' is negative. */
        mod = right - 1 - (left - 1) % right;
    }

    return PyLong_FromLong(mod * sign);
}

/* Fast floor division for single-digit longs. */
static PyObject *
fast_floor_div(PyLongObject *a, PyLongObject *b)
{
    sdigit left = a->long_value.ob_digit[0];
    sdigit right = b->long_value.ob_digit[0];
    sdigit div;

    assert(_PyLong_DigitCount(a) == 1);
    assert(_PyLong_DigitCount(b) == 1);

    if (_PyLong_SameSign(a, b)) {
        div = left / right;
    }
    else {
        /* Either 'a' or 'b' is negative. */
        div = -1 - (left - 1) / right;
    }

    return PyLong_FromLong(div);
}

#ifdef WITH_PYLONG_MODULE
/* asymptotically faster divmod, using _pylong.py */
static int
pylong_int_divmod(PyLongObject *v, PyLongObject *w,
                  PyLongObject **pdiv, PyLongObject **pmod)
{
    PyObject *mod = PyImport_ImportModule("_pylong");
    if (mod == NULL) {
        return -1;
    }
    PyObject *result = PyObject_CallMethod(mod, "int_divmod", "OO", v, w);
    Py_DECREF(mod);
    if (result == NULL) {
        return -1;
    }
    if (!PyTuple_Check(result)) {
        Py_DECREF(result);
        PyErr_SetString(PyExc_ValueError,
                        "tuple is required from int_divmod()");
        return -1;
    }
    PyObject *q = PyTuple_GET_ITEM(result, 0);
    PyObject *r = PyTuple_GET_ITEM(result, 1);
    if (!PyLong_Check(q) || !PyLong_Check(r)) {
        Py_DECREF(result);
        PyErr_SetString(PyExc_ValueError,
                        "tuple of int is required from int_divmod()");
        return -1;
    }
    if (pdiv != NULL) {
        *pdiv = (PyLongObject *)Py_NewRef(q);
    }
    if (pmod != NULL) {
        *pmod = (PyLongObject *)Py_NewRef(r);
    }
    Py_DECREF(result);
    return 0;
}
#endif /* WITH_PYLONG_MODULE */

/* The / and % operators are now defined in terms of divmod().
   The expression a mod b has the value a - b*floor(a/b).
   The long_divrem function gives the remainder after division of
   |a| by |b|, with the sign of a.  This is also expressed
   as a - b*trunc(a/b), if trunc truncates towards zero.
   Some examples:
     a           b      a rem b         a mod b
     13          10      3               3
    -13          10     -3               7
     13         -10      3              -7
    -13         -10     -3              -3
   So, to get from rem to mod, we have to add b if a and b
   have different signs.  We then subtract one from the 'div'
   part of the outcome to keep the invariant intact. */

/* Compute
 *     *pdiv, *pmod = divmod(v, w)
 * NULL can be passed for pdiv or pmod, in which case that part of
 * the result is simply thrown away.  The caller owns a reference to
 * each of these it requests (does not pass NULL for).
 */
static int
l_divmod(PyLongObject *v, PyLongObject *w,
         PyLongObject **pdiv, PyLongObject **pmod)
{
    PyLongObject *div, *mod;

    if (_PyLong_DigitCount(v) == 1 && _PyLong_DigitCount(w) == 1) {
        /* Fast path for single-digit longs */
        div = NULL;
        if (pdiv != NULL) {
            div = (PyLongObject *)fast_floor_div(v, w);
            if (div == NULL) {
                return -1;
            }
        }
        if (pmod != NULL) {
            mod = (PyLongObject *)fast_mod(v, w);
            if (mod == NULL) {
                Py_XDECREF(div);
                return -1;
            }
            *pmod = mod;
        }
        if (pdiv != NULL) {
            /* We only want to set `*pdiv` when `*pmod` is
               set successfully. */
            *pdiv = div;
        }
        return 0;
    }
#if WITH_PYLONG_MODULE
    Py_ssize_t size_v = _PyLong_DigitCount(v); /* digits in numerator */
    Py_ssize_t size_w = _PyLong_DigitCount(w); /* digits in denominator */
    if (size_w > 300 && (size_v - size_w) > 150) {
        /* Switch to _pylong.int_divmod().  If the quotient is small then
          "schoolbook" division is linear-time so don't use in that case.
          These limits are empirically determined and should be slightly
          conservative so that _pylong is used in cases it is likely
          to be faster. See Tools/scripts/divmod_threshold.py. */
        return pylong_int_divmod(v, w, pdiv, pmod);
    }
#endif
    if (long_divrem(v, w, &div, &mod) < 0)
        return -1;
    if ((_PyLong_IsNegative(mod) && _PyLong_IsPositive(w)) ||
        (_PyLong_IsPositive(mod) && _PyLong_IsNegative(w))) {
        PyLongObject *temp;
        temp = (PyLongObject *) long_add(mod, w);
        Py_SETREF(mod, temp);
        if (mod == NULL) {
            Py_DECREF(div);
            return -1;
        }
        temp = (PyLongObject *) long_sub(div, (PyLongObject *)_PyLong_GetOne());
        if (temp == NULL) {
            Py_DECREF(mod);
            Py_DECREF(div);
            return -1;
        }
        Py_SETREF(div, temp);
    }
    if (pdiv != NULL)
        *pdiv = div;
    else
        Py_DECREF(div);

    if (pmod != NULL)
        *pmod = mod;
    else
        Py_DECREF(mod);

    return 0;
}

/* Compute
 *     *pmod = v % w
 * pmod cannot be NULL. The caller owns a reference to pmod.
 */
static int
l_mod(PyLongObject *v, PyLongObject *w, PyLongObject **pmod)
{
    PyLongObject *mod;

    assert(pmod);
    if (_PyLong_DigitCount(v) == 1 && _PyLong_DigitCount(w) == 1) {
        /* Fast path for single-digit longs */
        *pmod = (PyLongObject *)fast_mod(v, w);
        return -(*pmod == NULL);
    }
    if (long_rem(v, w, &mod) < 0)
        return -1;
    if ((_PyLong_IsNegative(mod) && _PyLong_IsPositive(w)) ||
        (_PyLong_IsPositive(mod) && _PyLong_IsNegative(w))) {
        PyLongObject *temp;
        temp = (PyLongObject *) long_add(mod, w);
        Py_SETREF(mod, temp);
        if (mod == NULL)
            return -1;
    }
    *pmod = mod;

    return 0;
}

static PyObject *
long_div(PyObject *a, PyObject *b)
{
    PyLongObject *div;

    CHECK_BINOP(a, b);

    if (_PyLong_DigitCount((PyLongObject*)a) == 1 && _PyLong_DigitCount((PyLongObject*)b) == 1) {
        return fast_floor_div((PyLongObject*)a, (PyLongObject*)b);
    }

    if (l_divmod((PyLongObject*)a, (PyLongObject*)b, &div, NULL) < 0)
        div = NULL;
    return (PyObject *)div;
}

/* PyLong/PyLong -> float, with correctly rounded result. */

#define MANT_DIG_DIGITS (DBL_MANT_DIG / PyLong_SHIFT)
#define MANT_DIG_BITS (DBL_MANT_DIG % PyLong_SHIFT)

static PyObject *
long_true_divide(PyObject *v, PyObject *w)
{
    PyLongObject *a, *b, *x;
    Py_ssize_t a_size, b_size, shift, extra_bits, diff, x_size, x_bits;
    digit mask, low;
    int inexact, negate, a_is_small, b_is_small;
    double dx, result;

    CHECK_BINOP(v, w);
    a = (PyLongObject *)v;
    b = (PyLongObject *)w;

    /*
       Method in a nutshell:

         0. reduce to case a, b > 0; filter out obvious underflow/overflow
         1. choose a suitable integer 'shift'
         2. use integer arithmetic to compute x = floor(2**-shift*a/b)
         3. adjust x for correct rounding
         4. convert x to a double dx with the same value
         5. return ldexp(dx, shift).

       In more detail:

       0. For any a, a/0 raises ZeroDivisionError; for nonzero b, 0/b
       returns either 0.0 or -0.0, depending on the sign of b.  For a and
       b both nonzero, ignore signs of a and b, and add the sign back in
       at the end.  Now write a_bits and b_bits for the bit lengths of a
       and b respectively (that is, a_bits = 1 + floor(log_2(a)); likewise
       for b).  Then

          2**(a_bits - b_bits - 1) < a/b < 2**(a_bits - b_bits + 1).

       So if a_bits - b_bits > DBL_MAX_EXP then a/b > 2**DBL_MAX_EXP and
       so overflows.  Similarly, if a_bits - b_bits < DBL_MIN_EXP -
       DBL_MANT_DIG - 1 then a/b underflows to 0.  With these cases out of
       the way, we can assume that

          DBL_MIN_EXP - DBL_MANT_DIG - 1 <= a_bits - b_bits <= DBL_MAX_EXP.

       1. The integer 'shift' is chosen so that x has the right number of
       bits for a double, plus two or three extra bits that will be used
       in the rounding decisions.  Writing a_bits and b_bits for the
       number of significant bits in a and b respectively, a
       straightforward formula for shift is:

          shift = a_bits - b_bits - DBL_MANT_DIG - 2

       This is fine in the usual case, but if a/b is smaller than the
       smallest normal float then it can lead to double rounding on an
       IEEE 754 platform, giving incorrectly rounded results.  So we
       adjust the formula slightly.  The actual formula used is:

           shift = MAX(a_bits - b_bits, DBL_MIN_EXP) - DBL_MANT_DIG - 2

       2. The quantity x is computed by first shifting a (left -shift bits
       if shift <= 0, right shift bits if shift > 0) and then dividing by
       b.  For both the shift and the division, we keep track of whether
       the result is inexact, in a flag 'inexact'; this information is
       needed at the rounding stage.

       With the choice of shift above, together with our assumption that
       a_bits - b_bits >= DBL_MIN_EXP - DBL_MANT_DIG - 1, it follows
       that x >= 1.

       3. Now x * 2**shift <= a/b < (x+1) * 2**shift.  We want to replace
       this with an exactly representable float of the form

          round(x/2**extra_bits) * 2**(extra_bits+shift).

       For float representability, we need x/2**extra_bits <
       2**DBL_MANT_DIG and extra_bits + shift >= DBL_MIN_EXP -
       DBL_MANT_DIG.  This translates to the condition:

          extra_bits >= MAX(x_bits, DBL_MIN_EXP - shift) - DBL_MANT_DIG

       To round, we just modify the bottom digit of x in-place; this can
       end up giving a digit with value > PyLONG_MASK, but that's not a
       problem since digits can hold values up to 2*PyLONG_MASK+1.

       With the original choices for shift above, extra_bits will always
       be 2 or 3.  Then rounding under the round-half-to-even rule, we
       round up iff the most significant of the extra bits is 1, and
       either: (a) the computation of x in step 2 had an inexact result,
       or (b) at least one other of the extra bits is 1, or (c) the least
       significant bit of x (above those to be rounded) is 1.

       4. Conversion to a double is straightforward; all floating-point
       operations involved in the conversion are exact, so there's no
       danger of rounding errors.

       5. Use ldexp(x, shift) to compute x*2**shift, the final result.
       The result will always be exactly representable as a double, except
       in the case that it overflows.  To avoid dependence on the exact
       behaviour of ldexp on overflow, we check for overflow before
       applying ldexp.  The result of ldexp is adjusted for sign before
       returning.
    */

    /* Reduce to case where a and b are both positive. */
    a_size = _PyLong_DigitCount(a);
    b_size = _PyLong_DigitCount(b);
    negate = (_PyLong_IsNegative(a)) != (_PyLong_IsNegative(b));
    if (b_size == 0) {
        PyErr_SetString(PyExc_ZeroDivisionError,
                        "division by zero");
        goto error;
    }
    if (a_size == 0)
        goto underflow_or_zero;

    /* Fast path for a and b small (exactly representable in a double).
       Relies on floating-point division being correctly rounded; results
       may be subject to double rounding on x86 machines that operate with
       the x87 FPU set to 64-bit precision. */
    a_is_small = a_size <= MANT_DIG_DIGITS ||
        (a_size == MANT_DIG_DIGITS+1 &&
         a->long_value.ob_digit[MANT_DIG_DIGITS] >> MANT_DIG_BITS == 0);
    b_is_small = b_size <= MANT_DIG_DIGITS ||
        (b_size == MANT_DIG_DIGITS+1 &&
         b->long_value.ob_digit[MANT_DIG_DIGITS] >> MANT_DIG_BITS == 0);
    if (a_is_small && b_is_small) {
        double da, db;
        da = a->long_value.ob_digit[--a_size];
        while (a_size > 0)
            da = da * PyLong_BASE + a->long_value.ob_digit[--a_size];
        db = b->long_value.ob_digit[--b_size];
        while (b_size > 0)
            db = db * PyLong_BASE + b->long_value.ob_digit[--b_size];
        result = da / db;
        goto success;
    }

    /* Catch obvious cases of underflow and overflow */
    diff = a_size - b_size;
    if (diff > PY_SSIZE_T_MAX/PyLong_SHIFT - 1)
        /* Extreme overflow */
        goto overflow;
    else if (diff < 1 - PY_SSIZE_T_MAX/PyLong_SHIFT)
        /* Extreme underflow */
        goto underflow_or_zero;
    /* Next line is now safe from overflowing a Py_ssize_t */
    diff = diff * PyLong_SHIFT + bit_length_digit(a->long_value.ob_digit[a_size - 1]) -
        bit_length_digit(b->long_value.ob_digit[b_size - 1]);
    /* Now diff = a_bits - b_bits. */
    if (diff > DBL_MAX_EXP)
        goto overflow;
    else if (diff < DBL_MIN_EXP - DBL_MANT_DIG - 1)
        goto underflow_or_zero;

    /* Choose value for shift; see comments for step 1 above. */
    shift = Py_MAX(diff, DBL_MIN_EXP) - DBL_MANT_DIG - 2;

    inexact = 0;

    /* x = abs(a * 2**-shift) */
    if (shift <= 0) {
        Py_ssize_t i, shift_digits = -shift / PyLong_SHIFT;
        digit rem;
        /* x = a << -shift */
        if (a_size >= PY_SSIZE_T_MAX - 1 - shift_digits) {
            /* In practice, it's probably impossible to end up
               here.  Both a and b would have to be enormous,
               using close to SIZE_T_MAX bytes of memory each. */
            PyErr_SetString(PyExc_OverflowError,
                            "intermediate overflow during division");
            goto error;
        }
        x = _PyLong_New(a_size + shift_digits + 1);
        if (x == NULL)
            goto error;
        for (i = 0; i < shift_digits; i++)
            x->long_value.ob_digit[i] = 0;
        rem = v_lshift(x->long_value.ob_digit + shift_digits, a->long_value.ob_digit,
                       a_size, -shift % PyLong_SHIFT);
        x->long_value.ob_digit[a_size + shift_digits] = rem;
    }
    else {
        Py_ssize_t shift_digits = shift / PyLong_SHIFT;
        digit rem;
        /* x = a >> shift */
        assert(a_size >= shift_digits);
        x = _PyLong_New(a_size - shift_digits);
        if (x == NULL)
            goto error;
        rem = v_rshift(x->long_value.ob_digit, a->long_value.ob_digit + shift_digits,
                       a_size - shift_digits, shift % PyLong_SHIFT);
        /* set inexact if any of the bits shifted out is nonzero */
        if (rem)
            inexact = 1;
        while (!inexact && shift_digits > 0)
            if (a->long_value.ob_digit[--shift_digits])
                inexact = 1;
    }
    long_normalize(x);
    x_size = _PyLong_SignedDigitCount(x);

    /* x //= b. If the remainder is nonzero, set inexact.  We own the only
       reference to x, so it's safe to modify it in-place. */
    if (b_size == 1) {
        digit rem = inplace_divrem1(x->long_value.ob_digit, x->long_value.ob_digit, x_size,
                              b->long_value.ob_digit[0]);
        long_normalize(x);
        if (rem)
            inexact = 1;
    }
    else {
        PyLongObject *div, *rem;
        div = x_divrem(x, b, &rem);
        Py_SETREF(x, div);
        if (x == NULL)
            goto error;
        if (!_PyLong_IsZero(rem))
            inexact = 1;
        Py_DECREF(rem);
    }
    x_size = _PyLong_DigitCount(x);
    assert(x_size > 0); /* result of division is never zero */
    x_bits = (x_size-1)*PyLong_SHIFT+bit_length_digit(x->long_value.ob_digit[x_size-1]);

    /* The number of extra bits that have to be rounded away. */
    extra_bits = Py_MAX(x_bits, DBL_MIN_EXP - shift) - DBL_MANT_DIG;
    assert(extra_bits == 2 || extra_bits == 3);

    /* Round by directly modifying the low digit of x. */
    mask = (digit)1 << (extra_bits - 1);
    low = x->long_value.ob_digit[0] | inexact;
    if ((low & mask) && (low & (3U*mask-1U)))
        low += mask;
    x->long_value.ob_digit[0] = low & ~(2U*mask-1U);

    /* Convert x to a double dx; the conversion is exact. */
    dx = x->long_value.ob_digit[--x_size];
    while (x_size > 0)
        dx = dx * PyLong_BASE + x->long_value.ob_digit[--x_size];
    Py_DECREF(x);

    /* Check whether ldexp result will overflow a double. */
    if (shift + x_bits >= DBL_MAX_EXP &&
        (shift + x_bits > DBL_MAX_EXP || dx == ldexp(1.0, (int)x_bits)))
        goto overflow;
    result = ldexp(dx, (int)shift);

  success:
    return PyFloat_FromDouble(negate ? -result : result);

  underflow_or_zero:
    return PyFloat_FromDouble(negate ? -0.0 : 0.0);

  overflow:
    PyErr_SetString(PyExc_OverflowError,
                    "integer division result too large for a float");
  error:
    return NULL;
}

static PyObject *
long_mod(PyObject *a, PyObject *b)
{
    PyLongObject *mod;

    CHECK_BINOP(a, b);

    if (l_mod((PyLongObject*)a, (PyLongObject*)b, &mod) < 0)
        mod = NULL;
    return (PyObject *)mod;
}

static PyObject *
long_divmod(PyObject *a, PyObject *b)
{
    PyLongObject *div, *mod;
    PyObject *z;

    CHECK_BINOP(a, b);

    if (l_divmod((PyLongObject*)a, (PyLongObject*)b, &div, &mod) < 0) {
        return NULL;
    }
    z = PyTuple_New(2);
    if (z != NULL) {
        PyTuple_SET_ITEM(z, 0, (PyObject *) div);
        PyTuple_SET_ITEM(z, 1, (PyObject *) mod);
    }
    else {
        Py_DECREF(div);
        Py_DECREF(mod);
    }
    return z;
}


/* Compute an inverse to a modulo n, or raise ValueError if a is not
   invertible modulo n. Assumes n is positive. The inverse returned
   is whatever falls out of the extended Euclidean algorithm: it may
   be either positive or negative, but will be smaller than n in
   absolute value.

   Pure Python equivalent for long_invmod:

        def invmod(a, n):
            b, c = 1, 0
            while n:
                q, r = divmod(a, n)
                a, b, c, n = n, c, b - q*c, r

            # at this point a is the gcd of the original inputs
            if a == 1:
                return b
            raise ValueError("Not invertible")
*/

static PyLongObject *
long_invmod(PyLongObject *a, PyLongObject *n)
{
    PyLongObject *b, *c;

    /* Should only ever be called for positive n */
    assert(_PyLong_IsPositive(n));

    b = (PyLongObject *)PyLong_FromLong(1L);
    if (b == NULL) {
        return NULL;
    }
    c = (PyLongObject *)PyLong_FromLong(0L);
    if (c == NULL) {
        Py_DECREF(b);
        return NULL;
    }
    Py_INCREF(a);
    Py_INCREF(n);

    /* references now owned: a, b, c, n */
    while (!_PyLong_IsZero(n)) {
        PyLongObject *q, *r, *s, *t;

        if (l_divmod(a, n, &q, &r) == -1) {
            goto Error;
        }
        Py_SETREF(a, n);
        n = r;
        t = (PyLongObject *)long_mul(q, c);
        Py_DECREF(q);
        if (t == NULL) {
            goto Error;
        }
        s = (PyLongObject *)long_sub(b, t);
        Py_DECREF(t);
        if (s == NULL) {
            goto Error;
        }
        Py_SETREF(b, c);
        c = s;
    }
    /* references now owned: a, b, c, n */

    Py_DECREF(c);
    Py_DECREF(n);
    if (long_compare(a, (PyLongObject *)_PyLong_GetOne())) {
        /* a != 1; we don't have an inverse. */
        Py_DECREF(a);
        Py_DECREF(b);
        PyErr_SetString(PyExc_ValueError,
                        "base is not invertible for the given modulus");
        return NULL;
    }
    else {
        /* a == 1; b gives an inverse modulo n */
        Py_DECREF(a);
        return b;
    }

  Error:
    Py_DECREF(a);
    Py_DECREF(b);
    Py_DECREF(c);
    Py_DECREF(n);
    return NULL;
}


/* pow(v, w, x) */
static PyObject *
long_pow(PyObject *v, PyObject *w, PyObject *x)
{
    PyLongObject *a, *b, *c; /* a,b,c = v,w,x */
    int negativeOutput = 0;  /* if x<0 return negative output */

    PyLongObject *z = NULL;  /* accumulated result */
    Py_ssize_t i, j;             /* counters */
    PyLongObject *temp = NULL;
    PyLongObject *a2 = NULL; /* may temporarily hold a**2 % c */

    /* k-ary values.  If the exponent is large enough, table is
     * precomputed so that table[i] == a**(2*i+1) % c for i in
     * range(EXP_TABLE_LEN).
     * Note: this is uninitialized stack trash: don't pay to set it to known
     * values unless it's needed. Instead ensure that num_table_entries is
     * set to the number of entries actually filled whenever a branch to the
     * Error or Done labels is possible.
     */
    PyLongObject *table[EXP_TABLE_LEN];
    Py_ssize_t num_table_entries = 0;

    /* a, b, c = v, w, x */
    CHECK_BINOP(v, w);
    a = (PyLongObject*)Py_NewRef(v);
    b = (PyLongObject*)Py_NewRef(w);
    if (PyLong_Check(x)) {
        c = (PyLongObject *)Py_NewRef(x);
    }
    else if (x == Py_None)
        c = NULL;
    else {
        Py_DECREF(a);
        Py_DECREF(b);
        Py_RETURN_NOTIMPLEMENTED;
    }

    if (_PyLong_IsNegative(b) && c == NULL) {
        /* if exponent is negative and there's no modulus:
               return a float.  This works because we know
               that this calls float_pow() which converts its
               arguments to double. */
        Py_DECREF(a);
        Py_DECREF(b);
        return PyFloat_Type.tp_as_number->nb_power(v, w, x);
    }

    if (c) {
        /* if modulus == 0:
               raise ValueError() */
        if (_PyLong_IsZero(c)) {
            PyErr_SetString(PyExc_ValueError,
                            "pow() 3rd argument cannot be 0");
            goto Error;
        }

        /* if modulus < 0:
               negativeOutput = True
               modulus = -modulus */
        if (_PyLong_IsNegative(c)) {
            negativeOutput = 1;
            temp = (PyLongObject *)_PyLong_Copy(c);
            if (temp == NULL)
                goto Error;
            Py_SETREF(c, temp);
            temp = NULL;
            _PyLong_Negate(&c);
            if (c == NULL)
                goto Error;
        }

        /* if modulus == 1:
               return 0 */
        if (_PyLong_IsNonNegativeCompact(c) && (c->long_value.ob_digit[0] == 1)) {
            z = (PyLongObject *)PyLong_FromLong(0L);
            goto Done;
        }

        /* if exponent is negative, negate the exponent and
           replace the base with a modular inverse */
        if (_PyLong_IsNegative(b)) {
            temp = (PyLongObject *)_PyLong_Copy(b);
            if (temp == NULL)
                goto Error;
            Py_SETREF(b, temp);
            temp = NULL;
            _PyLong_Negate(&b);
            if (b == NULL)
                goto Error;

            temp = long_invmod(a, c);
            if (temp == NULL)
                goto Error;
            Py_SETREF(a, temp);
            temp = NULL;
        }

        /* Reduce base by modulus in some cases:
           1. If base < 0.  Forcing the base non-negative makes things easier.
           2. If base is obviously larger than the modulus.  The "small
              exponent" case later can multiply directly by base repeatedly,
              while the "large exponent" case multiplies directly by base 31
              times.  It can be unboundedly faster to multiply by
              base % modulus instead.
           We could _always_ do this reduction, but l_mod() isn't cheap,
           so we only do it when it buys something. */
        if (_PyLong_IsNegative(a) || _PyLong_DigitCount(a) > _PyLong_DigitCount(c)) {
            if (l_mod(a, c, &temp) < 0)
                goto Error;
            Py_SETREF(a, temp);
            temp = NULL;
        }
    }

    /* At this point a, b, and c are guaranteed non-negative UNLESS
       c is NULL, in which case a may be negative. */

    z = (PyLongObject *)PyLong_FromLong(1L);
    if (z == NULL)
        goto Error;

    /* Perform a modular reduction, X = X % c, but leave X alone if c
     * is NULL.
     */
#define REDUCE(X)                                       \
    do {                                                \
        if (c != NULL) {                                \
            if (l_mod(X, c, &temp) < 0)                 \
                goto Error;                             \
            Py_XDECREF(X);                              \
            X = temp;                                   \
            temp = NULL;                                \
        }                                               \
    } while(0)

    /* Multiply two values, then reduce the result:
       result = X*Y % c.  If c is NULL, skip the mod. */
#define MULT(X, Y, result)                      \
    do {                                        \
        temp = (PyLongObject *)long_mul(X, Y);  \
        if (temp == NULL)                       \
            goto Error;                         \
        Py_XDECREF(result);                     \
        result = temp;                          \
        temp = NULL;                            \
        REDUCE(result);                         \
    } while(0)

    i = _PyLong_SignedDigitCount(b);
    digit bi = i ? b->long_value.ob_digit[i-1] : 0;
    digit bit;
    if (i <= 1 && bi <= 3) {
        /* aim for minimal overhead */
        if (bi >= 2) {
            MULT(a, a, z);
            if (bi == 3) {
                MULT(z, a, z);
            }
        }
        else if (bi == 1) {
            /* Multiplying by 1 serves two purposes: if `a` is of an int
             * subclass, makes the result an int (e.g., pow(False, 1) returns
             * 0 instead of False), and potentially reduces `a` by the modulus.
             */
            MULT(a, z, z);
        }
        /* else bi is 0, and z==1 is correct */
    }
    else if (i <= HUGE_EXP_CUTOFF / PyLong_SHIFT ) {
        /* Left-to-right binary exponentiation (HAC Algorithm 14.79) */
        /* http://www.cacr.math.uwaterloo.ca/hac/about/chap14.pdf    */

        /* Find the first significant exponent bit. Search right to left
         * because we're primarily trying to cut overhead for small powers.
         */
        assert(bi);  /* else there is no significant bit */
        Py_SETREF(z, (PyLongObject*)Py_NewRef(a));
        for (bit = 2; ; bit <<= 1) {
            if (bit > bi) { /* found the first bit */
                assert((bi & bit) == 0);
                bit >>= 1;
                assert(bi & bit);
                break;
            }
        }
        for (--i, bit >>= 1;;) {
            for (; bit != 0; bit >>= 1) {
                MULT(z, z, z);
                if (bi & bit) {
                    MULT(z, a, z);
                }
            }
            if (--i < 0) {
                break;
            }
            bi = b->long_value.ob_digit[i];
            bit = (digit)1 << (PyLong_SHIFT-1);
        }
    }
    else {
        /* Left-to-right k-ary sliding window exponentiation
         * (Handbook of Applied Cryptography (HAC) Algorithm 14.85)
         */
        table[0] = (PyLongObject*)Py_NewRef(a);
        num_table_entries = 1;
        MULT(a, a, a2);
        /* table[i] == a**(2*i + 1) % c */
        for (i = 1; i < EXP_TABLE_LEN; ++i) {
            table[i] = NULL; /* must set to known value for MULT */
            MULT(table[i-1], a2, table[i]);
            ++num_table_entries; /* incremented iff MULT succeeded */
        }
        Py_CLEAR(a2);

        /* Repeatedly extract the next (no more than) EXP_WINDOW_SIZE bits
         * into `pending`, starting with the next 1 bit.  The current bit
         * length of `pending` is `blen`.
         */
        int pending = 0, blen = 0;
#define ABSORB_PENDING  do { \
            int ntz = 0; /* number of trailing zeroes in `pending` */ \
            assert(pending && blen); \
            assert(pending >> (blen - 1)); \
            assert(pending >> blen == 0); \
            while ((pending & 1) == 0) { \
                ++ntz; \
                pending >>= 1; \
            } \
            assert(ntz < blen); \
            blen -= ntz; \
            do { \
                MULT(z, z, z); \
            } while (--blen); \
            MULT(z, table[pending >> 1], z); \
            while (ntz-- > 0) \
                MULT(z, z, z); \
            assert(blen == 0); \
            pending = 0; \
        } while(0)

        for (i = _PyLong_SignedDigitCount(b) - 1; i >= 0; --i) {
            const digit bi = b->long_value.ob_digit[i];
            for (j = PyLong_SHIFT - 1; j >= 0; --j) {
                const int bit = (bi >> j) & 1;
                pending = (pending << 1) | bit;
                if (pending) {
                    ++blen;
                    if (blen == EXP_WINDOW_SIZE)
                        ABSORB_PENDING;
                }
                else /* absorb strings of 0 bits */
                    MULT(z, z, z);
            }
        }
        if (pending)
            ABSORB_PENDING;
    }

    if (negativeOutput && !_PyLong_IsZero(z)) {
        temp = (PyLongObject *)long_sub(z, c);
        if (temp == NULL)
            goto Error;
        Py_SETREF(z, temp);
        temp = NULL;
    }
    goto Done;

  Error:
    Py_CLEAR(z);
    /* fall through */
  Done:
    for (i = 0; i < num_table_entries; ++i)
        Py_DECREF(table[i]);
    Py_DECREF(a);
    Py_DECREF(b);
    Py_XDECREF(c);
    Py_XDECREF(a2);
    Py_XDECREF(temp);
    return (PyObject *)z;
}

static PyObject *
long_invert(PyLongObject *v)
{
    /* Implement ~x as -(x+1) */
    PyLongObject *x;
    if (_PyLong_IsCompact(v))
        return _PyLong_FromSTwoDigits(~medium_value(v));
    x = (PyLongObject *) long_add(v, (PyLongObject *)_PyLong_GetOne());
    if (x == NULL)
        return NULL;
    _PyLong_Negate(&x);
    /* No need for maybe_small_long here, since any small longs
       will have been caught in the _PyLong_IsCompact() fast path. */
    return (PyObject *)x;
}

static PyObject *
long_neg(PyLongObject *v)
{
    PyLongObject *z;
    if (_PyLong_IsCompact(v))
        return _PyLong_FromSTwoDigits(-medium_value(v));
    z = (PyLongObject *)_PyLong_Copy(v);
    if (z != NULL)
        _PyLong_FlipSign(z);
    return (PyObject *)z;
}

static PyObject *
long_abs(PyLongObject *v)
{
    if (_PyLong_IsNegative(v))
        return long_neg(v);
    else
        return long_long((PyObject *)v);
}

static int
long_bool(PyLongObject *v)
{
    return !_PyLong_IsZero(v);
}

/* wordshift, remshift = divmod(shiftby, PyLong_SHIFT) */
static int
divmod_shift(PyObject *shiftby, Py_ssize_t *wordshift, digit *remshift)
{
    assert(PyLong_Check(shiftby));
    assert(!_PyLong_IsNegative((PyLongObject *)shiftby));
    Py_ssize_t lshiftby = PyLong_AsSsize_t((PyObject *)shiftby);
    if (lshiftby >= 0) {
        *wordshift = lshiftby / PyLong_SHIFT;
        *remshift = lshiftby % PyLong_SHIFT;
        return 0;
    }
    /* PyLong_Check(shiftby) is true and shiftby is not negative, so it must
       be that PyLong_AsSsize_t raised an OverflowError. */
    assert(PyErr_ExceptionMatches(PyExc_OverflowError));
    PyErr_Clear();
    PyLongObject *wordshift_obj = divrem1((PyLongObject *)shiftby, PyLong_SHIFT, remshift);
    if (wordshift_obj == NULL) {
        return -1;
    }
    *wordshift = PyLong_AsSsize_t((PyObject *)wordshift_obj);
    Py_DECREF(wordshift_obj);
    if (*wordshift >= 0 && *wordshift < PY_SSIZE_T_MAX / (Py_ssize_t)sizeof(digit)) {
        return 0;
    }
    PyErr_Clear();
    /* Clip the value.  With such large wordshift the right shift
       returns 0 and the left shift raises an error in _PyLong_New(). */
    *wordshift = PY_SSIZE_T_MAX / sizeof(digit);
    *remshift = 0;
    return 0;
}

/* Inner function for both long_rshift and _PyLong_Rshift, shifting an
   integer right by PyLong_SHIFT*wordshift + remshift bits.
   wordshift should be nonnegative. */

static PyObject *
long_rshift1(PyLongObject *a, Py_ssize_t wordshift, digit remshift)
{
    PyLongObject *z = NULL;
    Py_ssize_t newsize, hishift, size_a;
    twodigits accum;
    int a_negative;

    /* Total number of bits shifted must be nonnegative. */
    assert(wordshift >= 0);
    assert(remshift < PyLong_SHIFT);

    /* Fast path for small a. */
    if (_PyLong_IsCompact(a)) {
        stwodigits m, x;
        digit shift;
        m = medium_value(a);
        shift = wordshift == 0 ? remshift : PyLong_SHIFT;
        x = m < 0 ? ~(~m >> shift) : m >> shift;
        return _PyLong_FromSTwoDigits(x);
    }

    a_negative = _PyLong_IsNegative(a);
    size_a = _PyLong_DigitCount(a);

    if (a_negative) {
        /* For negative 'a', adjust so that 0 < remshift <= PyLong_SHIFT,
           while keeping PyLong_SHIFT*wordshift + remshift the same. This
           ensures that 'newsize' is computed correctly below. */
        if (remshift == 0) {
            if (wordshift == 0) {
                /* Can only happen if the original shift was 0. */
                return long_long((PyObject *)a);
            }
            remshift = PyLong_SHIFT;
            --wordshift;
        }
    }

    assert(wordshift >= 0);
    newsize = size_a - wordshift;
    if (newsize <= 0) {
        /* Shifting all the bits of 'a' out gives either -1 or 0. */
        return PyLong_FromLong(-a_negative);
    }
    z = _PyLong_New(newsize);
    if (z == NULL) {
        return NULL;
    }
    hishift = PyLong_SHIFT - remshift;

    accum = a->long_value.ob_digit[wordshift];
    if (a_negative) {
        /*
            For a positive integer a and nonnegative shift, we have:

                (-a) >> shift == -((a + 2**shift - 1) >> shift).

            In the addition `a + (2**shift - 1)`, the low `wordshift` digits of
            `2**shift - 1` all have value `PyLong_MASK`, so we get a carry out
            from the bottom `wordshift` digits when at least one of the least
            significant `wordshift` digits of `a` is nonzero. Digit `wordshift`
            of `2**shift - 1` has value `PyLong_MASK >> hishift`.
        */
        _PyLong_SetSignAndDigitCount(z, -1, newsize);

        digit sticky = 0;
        for (Py_ssize_t j = 0; j < wordshift; j++) {
            sticky |= a->long_value.ob_digit[j];
        }
        accum += (PyLong_MASK >> hishift) + (digit)(sticky != 0);
    }

    accum >>= remshift;
    for (Py_ssize_t i = 0, j = wordshift + 1; j < size_a; i++, j++) {
        accum += (twodigits)a->long_value.ob_digit[j] << hishift;
        z->long_value.ob_digit[i] = (digit)(accum & PyLong_MASK);
        accum >>= PyLong_SHIFT;
    }
    assert(accum <= PyLong_MASK);
    z->long_value.ob_digit[newsize - 1] = (digit)accum;

    z = maybe_small_long(long_normalize(z));
    return (PyObject *)z;
}

static PyObject *
long_rshift(PyObject *a, PyObject *b)
{
    Py_ssize_t wordshift;
    digit remshift;

    CHECK_BINOP(a, b);

    if (_PyLong_IsNegative((PyLongObject *)b)) {
        PyErr_SetString(PyExc_ValueError, "negative shift count");
        return NULL;
    }
    if (_PyLong_IsZero((PyLongObject *)a)) {
        return PyLong_FromLong(0);
    }
    if (divmod_shift(b, &wordshift, &remshift) < 0)
        return NULL;
    return long_rshift1((PyLongObject *)a, wordshift, remshift);
}

/* Return a >> shiftby. */
PyObject *
_PyLong_Rshift(PyObject *a, size_t shiftby)
{
    Py_ssize_t wordshift;
    digit remshift;

    assert(PyLong_Check(a));
    if (_PyLong_IsZero((PyLongObject *)a)) {
        return PyLong_FromLong(0);
    }
    wordshift = shiftby / PyLong_SHIFT;
    remshift = shiftby % PyLong_SHIFT;
    return long_rshift1((PyLongObject *)a, wordshift, remshift);
}

static PyObject *
long_lshift1(PyLongObject *a, Py_ssize_t wordshift, digit remshift)
{
    PyLongObject *z = NULL;
    Py_ssize_t oldsize, newsize, i, j;
    twodigits accum;

    if (wordshift == 0 && _PyLong_IsCompact(a)) {
        stwodigits m = medium_value(a);
        // bypass undefined shift operator behavior
        stwodigits x = m < 0 ? -(-m << remshift) : m << remshift;
        return _PyLong_FromSTwoDigits(x);
    }

    oldsize = _PyLong_DigitCount(a);
    newsize = oldsize + wordshift;
    if (remshift)
        ++newsize;
    z = _PyLong_New(newsize);
    if (z == NULL)
        return NULL;
    if (_PyLong_IsNegative(a)) {
        assert(Py_REFCNT(z) == 1);
        _PyLong_FlipSign(z);
    }
    for (i = 0; i < wordshift; i++)
        z->long_value.ob_digit[i] = 0;
    accum = 0;
    for (j = 0; j < oldsize; i++, j++) {
        accum |= (twodigits)a->long_value.ob_digit[j] << remshift;
        z->long_value.ob_digit[i] = (digit)(accum & PyLong_MASK);
        accum >>= PyLong_SHIFT;
    }
    if (remshift)
        z->long_value.ob_digit[newsize-1] = (digit)accum;
    else
        assert(!accum);
    z = long_normalize(z);
    return (PyObject *) maybe_small_long(z);
}

static PyObject *
long_lshift(PyObject *a, PyObject *b)
{
    Py_ssize_t wordshift;
    digit remshift;

    CHECK_BINOP(a, b);

    if (_PyLong_IsNegative((PyLongObject *)b)) {
        PyErr_SetString(PyExc_ValueError, "negative shift count");
        return NULL;
    }
    if (_PyLong_IsZero((PyLongObject *)a)) {
        return PyLong_FromLong(0);
    }
    if (divmod_shift(b, &wordshift, &remshift) < 0)
        return NULL;
    return long_lshift1((PyLongObject *)a, wordshift, remshift);
}

/* Return a << shiftby. */
PyObject *
_PyLong_Lshift(PyObject *a, size_t shiftby)
{
    Py_ssize_t wordshift;
    digit remshift;

    assert(PyLong_Check(a));
    if (_PyLong_IsZero((PyLongObject *)a)) {
        return PyLong_FromLong(0);
    }
    wordshift = shiftby / PyLong_SHIFT;
    remshift = shiftby % PyLong_SHIFT;
    return long_lshift1((PyLongObject *)a, wordshift, remshift);
}

/* Compute two's complement of digit vector a[0:m], writing result to
   z[0:m].  The digit vector a need not be normalized, but should not
   be entirely zero.  a and z may point to the same digit vector. */

static void
v_complement(digit *z, digit *a, Py_ssize_t m)
{
    Py_ssize_t i;
    digit carry = 1;
    for (i = 0; i < m; ++i) {
        carry += a[i] ^ PyLong_MASK;
        z[i] = carry & PyLong_MASK;
        carry >>= PyLong_SHIFT;
    }
    assert(carry == 0);
}

/* Bitwise and/xor/or operations */

static PyObject *
long_bitwise(PyLongObject *a,
             char op,  /* '&', '|', '^' */
             PyLongObject *b)
{
    int nega, negb, negz;
    Py_ssize_t size_a, size_b, size_z, i;
    PyLongObject *z;

    /* Bitwise operations for negative numbers operate as though
       on a two's complement representation.  So convert arguments
       from sign-magnitude to two's complement, and convert the
       result back to sign-magnitude at the end. */

    /* If a is negative, replace it by its two's complement. */
    size_a = _PyLong_DigitCount(a);
    nega = _PyLong_IsNegative(a);
    if (nega) {
        z = _PyLong_New(size_a);
        if (z == NULL)
            return NULL;
        v_complement(z->long_value.ob_digit, a->long_value.ob_digit, size_a);
        a = z;
    }
    else
        /* Keep reference count consistent. */
        Py_INCREF(a);

    /* Same for b. */
    size_b = _PyLong_DigitCount(b);
    negb = _PyLong_IsNegative(b);
    if (negb) {
        z = _PyLong_New(size_b);
        if (z == NULL) {
            Py_DECREF(a);
            return NULL;
        }
        v_complement(z->long_value.ob_digit, b->long_value.ob_digit, size_b);
        b = z;
    }
    else
        Py_INCREF(b);

    /* Swap a and b if necessary to ensure size_a >= size_b. */
    if (size_a < size_b) {
        z = a; a = b; b = z;
        size_z = size_a; size_a = size_b; size_b = size_z;
        negz = nega; nega = negb; negb = negz;
    }

    /* JRH: The original logic here was to allocate the result value (z)
       as the longer of the two operands.  However, there are some cases
       where the result is guaranteed to be shorter than that: AND of two
       positives, OR of two negatives: use the shorter number.  AND with
       mixed signs: use the positive number.  OR with mixed signs: use the
       negative number.
    */
    switch (op) {
    case '^':
        negz = nega ^ negb;
        size_z = size_a;
        break;
    case '&':
        negz = nega & negb;
        size_z = negb ? size_a : size_b;
        break;
    case '|':
        negz = nega | negb;
        size_z = negb ? size_b : size_a;
        break;
    default:
        Py_UNREACHABLE();
    }

    /* We allow an extra digit if z is negative, to make sure that
       the final two's complement of z doesn't overflow. */
    z = _PyLong_New(size_z + negz);
    if (z == NULL) {
        Py_DECREF(a);
        Py_DECREF(b);
        return NULL;
    }

    /* Compute digits for overlap of a and b. */
    switch(op) {
    case '&':
        for (i = 0; i < size_b; ++i)
            z->long_value.ob_digit[i] = a->long_value.ob_digit[i] & b->long_value.ob_digit[i];
        break;
    case '|':
        for (i = 0; i < size_b; ++i)
            z->long_value.ob_digit[i] = a->long_value.ob_digit[i] | b->long_value.ob_digit[i];
        break;
    case '^':
        for (i = 0; i < size_b; ++i)
            z->long_value.ob_digit[i] = a->long_value.ob_digit[i] ^ b->long_value.ob_digit[i];
        break;
    default:
        Py_UNREACHABLE();
    }

    /* Copy any remaining digits of a, inverting if necessary. */
    if (op == '^' && negb)
        for (; i < size_z; ++i)
            z->long_value.ob_digit[i] = a->long_value.ob_digit[i] ^ PyLong_MASK;
    else if (i < size_z)
        memcpy(&z->long_value.ob_digit[i], &a->long_value.ob_digit[i],
               (size_z-i)*sizeof(digit));

    /* Complement result if negative. */
    if (negz) {
        _PyLong_FlipSign(z);
        z->long_value.ob_digit[size_z] = PyLong_MASK;
        v_complement(z->long_value.ob_digit, z->long_value.ob_digit, size_z+1);
    }

    Py_DECREF(a);
    Py_DECREF(b);
    return (PyObject *)maybe_small_long(long_normalize(z));
}

static PyObject *
long_and(PyObject *a, PyObject *b)
{
    CHECK_BINOP(a, b);
    PyLongObject *x = (PyLongObject*)a;
    PyLongObject *y = (PyLongObject*)b;
    if (_PyLong_IsCompact(x) && _PyLong_IsCompact(y)) {
        return _PyLong_FromSTwoDigits(medium_value(x) & medium_value(y));
    }
    return long_bitwise(x, '&', y);
}

static PyObject *
long_xor(PyObject *a, PyObject *b)
{
    CHECK_BINOP(a, b);
    PyLongObject *x = (PyLongObject*)a;
    PyLongObject *y = (PyLongObject*)b;
    if (_PyLong_IsCompact(x) && _PyLong_IsCompact(y)) {
        return _PyLong_FromSTwoDigits(medium_value(x) ^ medium_value(y));
    }
    return long_bitwise(x, '^', y);
}

static PyObject *
long_or(PyObject *a, PyObject *b)
{
    CHECK_BINOP(a, b);
    PyLongObject *x = (PyLongObject*)a;
    PyLongObject *y = (PyLongObject*)b;
    if (_PyLong_IsCompact(x) && _PyLong_IsCompact(y)) {
        return _PyLong_FromSTwoDigits(medium_value(x) | medium_value(y));
    }
    return long_bitwise(x, '|', y);
}

static PyObject *
long_long(PyObject *v)
{
    if (PyLong_CheckExact(v)) {
        return Py_NewRef(v);
    }
    else {
        return _PyLong_Copy((PyLongObject *)v);
    }
}

PyObject *
_PyLong_GCD(PyObject *aarg, PyObject *barg)
{
    PyLongObject *a, *b, *c = NULL, *d = NULL, *r;
    stwodigits x, y, q, s, t, c_carry, d_carry;
    stwodigits A, B, C, D, T;
    int nbits, k;
    digit *a_digit, *b_digit, *c_digit, *d_digit, *a_end, *b_end;

    a = (PyLongObject *)aarg;
    b = (PyLongObject *)barg;
    if (_PyLong_DigitCount(a) <= 2 && _PyLong_DigitCount(b) <= 2) {
        Py_INCREF(a);
        Py_INCREF(b);
        goto simple;
    }

    /* Initial reduction: make sure that 0 <= b <= a. */
    a = (PyLongObject *)long_abs(a);
    if (a == NULL)
        return NULL;
    b = (PyLongObject *)long_abs(b);
    if (b == NULL) {
        Py_DECREF(a);
        return NULL;
    }
    if (long_compare(a, b) < 0) {
        r = a;
        a = b;
        b = r;
    }
    /* We now own references to a and b */

    Py_ssize_t size_a, size_b, alloc_a, alloc_b;
    alloc_a = _PyLong_DigitCount(a);
    alloc_b = _PyLong_DigitCount(b);
    /* reduce until a fits into 2 digits */
    while ((size_a = _PyLong_DigitCount(a)) > 2) {
        nbits = bit_length_digit(a->long_value.ob_digit[size_a-1]);
        /* extract top 2*PyLong_SHIFT bits of a into x, along with
           corresponding bits of b into y */
        size_b = _PyLong_DigitCount(b);
        assert(size_b <= size_a);
        if (size_b == 0) {
            if (size_a < alloc_a) {
                r = (PyLongObject *)_PyLong_Copy(a);
                Py_DECREF(a);
            }
            else
                r = a;
            Py_DECREF(b);
            Py_XDECREF(c);
            Py_XDECREF(d);
            return (PyObject *)r;
        }
        x = (((twodigits)a->long_value.ob_digit[size_a-1] << (2*PyLong_SHIFT-nbits)) |
             ((twodigits)a->long_value.ob_digit[size_a-2] << (PyLong_SHIFT-nbits)) |
             (a->long_value.ob_digit[size_a-3] >> nbits));

        y = ((size_b >= size_a - 2 ? b->long_value.ob_digit[size_a-3] >> nbits : 0) |
             (size_b >= size_a - 1 ? (twodigits)b->long_value.ob_digit[size_a-2] << (PyLong_SHIFT-nbits) : 0) |
             (size_b >= size_a ? (twodigits)b->long_value.ob_digit[size_a-1] << (2*PyLong_SHIFT-nbits) : 0));

        /* inner loop of Lehmer's algorithm; A, B, C, D never grow
           larger than PyLong_MASK during the algorithm. */
        A = 1; B = 0; C = 0; D = 1;
        for (k=0;; k++) {
            if (y-C == 0)
                break;
            q = (x+(A-1))/(y-C);
            s = B+q*D;
            t = x-q*y;
            if (s > t)
                break;
            x = y; y = t;
            t = A+q*C; A = D; B = C; C = s; D = t;
        }

        if (k == 0) {
            /* no progress; do a Euclidean step */
            if (l_mod(a, b, &r) < 0)
                goto error;
            Py_SETREF(a, b);
            b = r;
            alloc_a = alloc_b;
            alloc_b = _PyLong_DigitCount(b);
            continue;
        }

        /*
          a, b = A*b-B*a, D*a-C*b if k is odd
          a, b = A*a-B*b, D*b-C*a if k is even
        */
        if (k&1) {
            T = -A; A = -B; B = T;
            T = -C; C = -D; D = T;
        }
        if (c != NULL) {
            assert(size_a >= 0);
            _PyLong_SetSignAndDigitCount(c, 1, size_a);
        }
        else if (Py_REFCNT(a) == 1) {
            c = (PyLongObject*)Py_NewRef(a);
        }
        else {
            alloc_a = size_a;
            c = _PyLong_New(size_a);
            if (c == NULL)
                goto error;
        }

        if (d != NULL) {
            assert(size_a >= 0);
            _PyLong_SetSignAndDigitCount(d, 1, size_a);
        }
        else if (Py_REFCNT(b) == 1 && size_a <= alloc_b) {
            d = (PyLongObject*)Py_NewRef(b);
            assert(size_a >= 0);
            _PyLong_SetSignAndDigitCount(d, 1, size_a);
        }
        else {
            alloc_b = size_a;
            d = _PyLong_New(size_a);
            if (d == NULL)
                goto error;
        }
        a_end = a->long_value.ob_digit + size_a;
        b_end = b->long_value.ob_digit + size_b;

        /* compute new a and new b in parallel */
        a_digit = a->long_value.ob_digit;
        b_digit = b->long_value.ob_digit;
        c_digit = c->long_value.ob_digit;
        d_digit = d->long_value.ob_digit;
        c_carry = 0;
        d_carry = 0;
        while (b_digit < b_end) {
            c_carry += (A * *a_digit) - (B * *b_digit);
            d_carry += (D * *b_digit++) - (C * *a_digit++);
            *c_digit++ = (digit)(c_carry & PyLong_MASK);
            *d_digit++ = (digit)(d_carry & PyLong_MASK);
            c_carry >>= PyLong_SHIFT;
            d_carry >>= PyLong_SHIFT;
        }
        while (a_digit < a_end) {
            c_carry += A * *a_digit;
            d_carry -= C * *a_digit++;
            *c_digit++ = (digit)(c_carry & PyLong_MASK);
            *d_digit++ = (digit)(d_carry & PyLong_MASK);
            c_carry >>= PyLong_SHIFT;
            d_carry >>= PyLong_SHIFT;
        }
        assert(c_carry == 0);
        assert(d_carry == 0);

        Py_INCREF(c);
        Py_INCREF(d);
        Py_DECREF(a);
        Py_DECREF(b);
        a = long_normalize(c);
        b = long_normalize(d);
    }
    Py_XDECREF(c);
    Py_XDECREF(d);

simple:
    assert(Py_REFCNT(a) > 0);
    assert(Py_REFCNT(b) > 0);
/* Issue #24999: use two shifts instead of ">> 2*PyLong_SHIFT" to avoid
   undefined behaviour when LONG_MAX type is smaller than 60 bits */
#if LONG_MAX >> PyLong_SHIFT >> PyLong_SHIFT
    /* a fits into a long, so b must too */
    x = PyLong_AsLong((PyObject *)a);
    y = PyLong_AsLong((PyObject *)b);
#elif LLONG_MAX >> PyLong_SHIFT >> PyLong_SHIFT
    x = PyLong_AsLongLong((PyObject *)a);
    y = PyLong_AsLongLong((PyObject *)b);
#else
# error "_PyLong_GCD"
#endif
    x = Py_ABS(x);
    y = Py_ABS(y);
    Py_DECREF(a);
    Py_DECREF(b);

    /* usual Euclidean algorithm for longs */
    while (y != 0) {
        t = y;
        y = x % y;
        x = t;
    }
#if LONG_MAX >> PyLong_SHIFT >> PyLong_SHIFT
    return PyLong_FromLong(x);
#elif LLONG_MAX >> PyLong_SHIFT >> PyLong_SHIFT
    return PyLong_FromLongLong(x);
#else
# error "_PyLong_GCD"
#endif

error:
    Py_DECREF(a);
    Py_DECREF(b);
    Py_XDECREF(c);
    Py_XDECREF(d);
    return NULL;
}

static PyObject *
long_float(PyObject *v)
{
    double result;
    result = PyLong_AsDouble(v);
    if (result == -1.0 && PyErr_Occurred())
        return NULL;
    return PyFloat_FromDouble(result);
}

static PyObject *
long_subtype_new(PyTypeObject *type, PyObject *x, PyObject *obase);

/*[clinic input]
@classmethod
int.__new__ as long_new
    x: object(c_default="NULL") = 0
    /
    base as obase: object(c_default="NULL") = 10
[clinic start generated code]*/

static PyObject *
long_new_impl(PyTypeObject *type, PyObject *x, PyObject *obase)
/*[clinic end generated code: output=e47cfe777ab0f24c input=81c98f418af9eb6f]*/
{
    Py_ssize_t base;

    if (type != &PyLong_Type)
        return long_subtype_new(type, x, obase); /* Wimp out */
    if (x == NULL) {
        if (obase != NULL) {
            PyErr_SetString(PyExc_TypeError,
                            "int() missing string argument");
            return NULL;
        }
        return PyLong_FromLong(0L);
    }
    /* default base and limit, forward to standard implementation */
    if (obase == NULL)
        return PyNumber_Long(x);

    base = PyNumber_AsSsize_t(obase, NULL);
    if (base == -1 && PyErr_Occurred())
        return NULL;
    if ((base != 0 && base < 2) || base > 36) {
        PyErr_SetString(PyExc_ValueError,
                        "int() base must be >= 2 and <= 36, or 0");
        return NULL;
    }

    if (PyUnicode_Check(x))
        return PyLong_FromUnicodeObject(x, (int)base);
    else if (PyByteArray_Check(x) || PyBytes_Check(x)) {
        const char *string;
        if (PyByteArray_Check(x))
            string = PyByteArray_AS_STRING(x);
        else
            string = PyBytes_AS_STRING(x);
        return _PyLong_FromBytes(string, Py_SIZE(x), (int)base);
    }
    else {
        PyErr_SetString(PyExc_TypeError,
                        "int() can't convert non-string with explicit base");
        return NULL;
    }
}

/* Wimpy, slow approach to tp_new calls for subtypes of int:
   first create a regular int from whatever arguments we got,
   then allocate a subtype instance and initialize it from
   the regular int.  The regular int is then thrown away.
*/
static PyObject *
long_subtype_new(PyTypeObject *type, PyObject *x, PyObject *obase)
{
    PyLongObject *tmp, *newobj;
    Py_ssize_t i, n;

    assert(PyType_IsSubtype(type, &PyLong_Type));
    tmp = (PyLongObject *)long_new_impl(&PyLong_Type, x, obase);
    if (tmp == NULL)
        return NULL;
    assert(PyLong_Check(tmp));
    n = _PyLong_DigitCount(tmp);
    /* Fast operations for single digit integers (including zero)
     * assume that there is always at least one digit present. */
    if (n == 0) {
        n = 1;
    }
    newobj = (PyLongObject *)type->tp_alloc(type, n);
    if (newobj == NULL) {
        Py_DECREF(tmp);
        return NULL;
    }
    assert(PyLong_Check(newobj));
    newobj->long_value.lv_tag = tmp->long_value.lv_tag;
    for (i = 0; i < n; i++) {
        newobj->long_value.ob_digit[i] = tmp->long_value.ob_digit[i];
    }
    Py_DECREF(tmp);
    return (PyObject *)newobj;
}

/*[clinic input]
int.__getnewargs__
[clinic start generated code]*/

static PyObject *
int___getnewargs___impl(PyObject *self)
/*[clinic end generated code: output=839a49de3f00b61b input=5904770ab1fb8c75]*/
{
    return Py_BuildValue("(N)", _PyLong_Copy((PyLongObject *)self));
}

static PyObject *
long_get0(PyObject *Py_UNUSED(self), void *Py_UNUSED(context))
{
    return PyLong_FromLong(0L);
}

static PyObject *
long_get1(PyObject *Py_UNUSED(self), void *Py_UNUSED(ignored))
{
    return PyLong_FromLong(1L);
}

/*[clinic input]
int.__format__

    format_spec: unicode
    /

Convert to a string according to format_spec.
[clinic start generated code]*/

static PyObject *
int___format___impl(PyObject *self, PyObject *format_spec)
/*[clinic end generated code: output=b4929dee9ae18689 input=d5e1254a47e8d1dc]*/
{
    _PyUnicodeWriter writer;
    int ret;

    _PyUnicodeWriter_Init(&writer);
    ret = _PyLong_FormatAdvancedWriter(
        &writer,
        self,
        format_spec, 0, PyUnicode_GET_LENGTH(format_spec));
    if (ret == -1) {
        _PyUnicodeWriter_Dealloc(&writer);
        return NULL;
    }
    return _PyUnicodeWriter_Finish(&writer);
}

/* Return a pair (q, r) such that a = b * q + r, and
   abs(r) <= abs(b)/2, with equality possible only if q is even.
   In other words, q == a / b, rounded to the nearest integer using
   round-half-to-even. */

PyObject *
_PyLong_DivmodNear(PyObject *a, PyObject *b)
{
    PyLongObject *quo = NULL, *rem = NULL;
    PyObject *twice_rem, *result, *temp;
    int quo_is_odd, quo_is_neg;
    Py_ssize_t cmp;

    /* Equivalent Python code:

       def divmod_near(a, b):
           q, r = divmod(a, b)
           # round up if either r / b > 0.5, or r / b == 0.5 and q is odd.
           # The expression r / b > 0.5 is equivalent to 2 * r > b if b is
           # positive, 2 * r < b if b negative.
           greater_than_half = 2*r > b if b > 0 else 2*r < b
           exactly_half = 2*r == b
           if greater_than_half or exactly_half and q % 2 == 1:
               q += 1
               r -= b
           return q, r

    */
    if (!PyLong_Check(a) || !PyLong_Check(b)) {
        PyErr_SetString(PyExc_TypeError,
                        "non-integer arguments in division");
        return NULL;
    }

    /* Do a and b have different signs?  If so, quotient is negative. */
    quo_is_neg = (_PyLong_IsNegative((PyLongObject *)a)) != (_PyLong_IsNegative((PyLongObject *)b));

    if (long_divrem((PyLongObject*)a, (PyLongObject*)b, &quo, &rem) < 0)
        goto error;

    /* compare twice the remainder with the divisor, to see
       if we need to adjust the quotient and remainder */
    PyObject *one = _PyLong_GetOne();  // borrowed reference
    twice_rem = long_lshift((PyObject *)rem, one);
    if (twice_rem == NULL)
        goto error;
    if (quo_is_neg) {
        temp = long_neg((PyLongObject*)twice_rem);
        Py_SETREF(twice_rem, temp);
        if (twice_rem == NULL)
            goto error;
    }
    cmp = long_compare((PyLongObject *)twice_rem, (PyLongObject *)b);
    Py_DECREF(twice_rem);

    quo_is_odd = (quo->long_value.ob_digit[0] & 1) != 0;
    if ((_PyLong_IsNegative((PyLongObject *)b) ? cmp < 0 : cmp > 0) || (cmp == 0 && quo_is_odd)) {
        /* fix up quotient */
        if (quo_is_neg)
            temp = long_sub(quo, (PyLongObject *)one);
        else
            temp = long_add(quo, (PyLongObject *)one);
        Py_SETREF(quo, (PyLongObject *)temp);
        if (quo == NULL)
            goto error;
        /* and remainder */
        if (quo_is_neg)
            temp = long_add(rem, (PyLongObject *)b);
        else
            temp = long_sub(rem, (PyLongObject *)b);
        Py_SETREF(rem, (PyLongObject *)temp);
        if (rem == NULL)
            goto error;
    }

    result = PyTuple_New(2);
    if (result == NULL)
        goto error;

    /* PyTuple_SET_ITEM steals references */
    PyTuple_SET_ITEM(result, 0, (PyObject *)quo);
    PyTuple_SET_ITEM(result, 1, (PyObject *)rem);
    return result;

  error:
    Py_XDECREF(quo);
    Py_XDECREF(rem);
    return NULL;
}

/*[clinic input]
int.__round__

    ndigits as o_ndigits: object = NULL
    /

Rounding an Integral returns itself.

Rounding with an ndigits argument also returns an integer.
[clinic start generated code]*/

static PyObject *
int___round___impl(PyObject *self, PyObject *o_ndigits)
/*[clinic end generated code: output=954fda6b18875998 input=1614cf23ec9e18c3]*/
{
    PyObject *temp, *result, *ndigits;

    /* To round an integer m to the nearest 10**n (n positive), we make use of
     * the divmod_near operation, defined by:
     *
     *   divmod_near(a, b) = (q, r)
     *
     * where q is the nearest integer to the quotient a / b (the
     * nearest even integer in the case of a tie) and r == a - q * b.
     * Hence q * b = a - r is the nearest multiple of b to a,
     * preferring even multiples in the case of a tie.
     *
     * So the nearest multiple of 10**n to m is:
     *
     *   m - divmod_near(m, 10**n)[1].
     */
    if (o_ndigits == NULL)
        return long_long(self);

    ndigits = _PyNumber_Index(o_ndigits);
    if (ndigits == NULL)
        return NULL;

    /* if ndigits >= 0 then no rounding is necessary; return self unchanged */
    if (!_PyLong_IsNegative((PyLongObject *)ndigits)) {
        Py_DECREF(ndigits);
        return long_long(self);
    }

    /* result = self - divmod_near(self, 10 ** -ndigits)[1] */
    temp = long_neg((PyLongObject*)ndigits);
    Py_SETREF(ndigits, temp);
    if (ndigits == NULL)
        return NULL;

    result = PyLong_FromLong(10L);
    if (result == NULL) {
        Py_DECREF(ndigits);
        return NULL;
    }

    temp = long_pow(result, ndigits, Py_None);
    Py_DECREF(ndigits);
    Py_SETREF(result, temp);
    if (result == NULL)
        return NULL;

    temp = _PyLong_DivmodNear(self, result);
    Py_SETREF(result, temp);
    if (result == NULL)
        return NULL;

    temp = long_sub((PyLongObject *)self,
                    (PyLongObject *)PyTuple_GET_ITEM(result, 1));
    Py_SETREF(result, temp);

    return result;
}

/*[clinic input]
int.__sizeof__ -> Py_ssize_t

Returns size in memory, in bytes.
[clinic start generated code]*/

static Py_ssize_t
int___sizeof___impl(PyObject *self)
/*[clinic end generated code: output=3303f008eaa6a0a5 input=9b51620c76fc4507]*/
{
    /* using Py_MAX(..., 1) because we always allocate space for at least
       one digit, even though the integer zero has a digit count of 0 */
    Py_ssize_t ndigits = Py_MAX(_PyLong_DigitCount((PyLongObject *)self), 1);
    return Py_TYPE(self)->tp_basicsize + Py_TYPE(self)->tp_itemsize * ndigits;
}

/*[clinic input]
int.bit_length

Number of bits necessary to represent self in binary.

>>> bin(37)
'0b100101'
>>> (37).bit_length()
6
[clinic start generated code]*/

static PyObject *
int_bit_length_impl(PyObject *self)
/*[clinic end generated code: output=fc1977c9353d6a59 input=e4eb7a587e849a32]*/
{
    PyLongObject *result, *x, *y;
    Py_ssize_t ndigits;
    int msd_bits;
    digit msd;

    assert(self != NULL);
    assert(PyLong_Check(self));

    ndigits = _PyLong_DigitCount((PyLongObject *)self);
    if (ndigits == 0)
        return PyLong_FromLong(0);

    msd = ((PyLongObject *)self)->long_value.ob_digit[ndigits-1];
    msd_bits = bit_length_digit(msd);

    if (ndigits <= PY_SSIZE_T_MAX/PyLong_SHIFT)
        return PyLong_FromSsize_t((ndigits-1)*PyLong_SHIFT + msd_bits);

    /* expression above may overflow; use Python integers instead */
    result = (PyLongObject *)PyLong_FromSsize_t(ndigits - 1);
    if (result == NULL)
        return NULL;
    x = (PyLongObject *)PyLong_FromLong(PyLong_SHIFT);
    if (x == NULL)
        goto error;
    y = (PyLongObject *)long_mul(result, x);
    Py_DECREF(x);
    if (y == NULL)
        goto error;
    Py_SETREF(result, y);

    x = (PyLongObject *)PyLong_FromLong((long)msd_bits);
    if (x == NULL)
        goto error;
    y = (PyLongObject *)long_add(result, x);
    Py_DECREF(x);
    if (y == NULL)
        goto error;
    Py_SETREF(result, y);

    return (PyObject *)result;

  error:
    Py_DECREF(result);
    return NULL;
}

static int
popcount_digit(digit d)
{
    // digit can be larger than uint32_t, but only PyLong_SHIFT bits
    // of it will be ever used.
    static_assert(PyLong_SHIFT <= 32, "digit is larger than uint32_t");
    return _Py_popcount32((uint32_t)d);
}

/*[clinic input]
int.bit_count

Number of ones in the binary representation of the absolute value of self.

Also known as the population count.

>>> bin(13)
'0b1101'
>>> (13).bit_count()
3
[clinic start generated code]*/

static PyObject *
int_bit_count_impl(PyObject *self)
/*[clinic end generated code: output=2e571970daf1e5c3 input=7e0adef8e8ccdf2e]*/
{
    assert(self != NULL);
    assert(PyLong_Check(self));

    PyLongObject *z = (PyLongObject *)self;
    Py_ssize_t ndigits = _PyLong_DigitCount(z);
    Py_ssize_t bit_count = 0;

    /* Each digit has up to PyLong_SHIFT ones, so the accumulated bit count
       from the first PY_SSIZE_T_MAX/PyLong_SHIFT digits can't overflow a
       Py_ssize_t. */
    Py_ssize_t ndigits_fast = Py_MIN(ndigits, PY_SSIZE_T_MAX/PyLong_SHIFT);
    for (Py_ssize_t i = 0; i < ndigits_fast; i++) {
        bit_count += popcount_digit(z->long_value.ob_digit[i]);
    }

    PyObject *result = PyLong_FromSsize_t(bit_count);
    if (result == NULL) {
        return NULL;
    }

    /* Use Python integers if bit_count would overflow. */
    for (Py_ssize_t i = ndigits_fast; i < ndigits; i++) {
        PyObject *x = PyLong_FromLong(popcount_digit(z->long_value.ob_digit[i]));
        if (x == NULL) {
            goto error;
        }
        PyObject *y = long_add((PyLongObject *)result, (PyLongObject *)x);
        Py_DECREF(x);
        if (y == NULL) {
            goto error;
        }
        Py_SETREF(result, y);
    }

    return result;

  error:
    Py_DECREF(result);
    return NULL;
}

/*[clinic input]
int.as_integer_ratio

Return a pair of integers, whose ratio is equal to the original int.

The ratio is in lowest terms and has a positive denominator.

>>> (10).as_integer_ratio()
(10, 1)
>>> (-10).as_integer_ratio()
(-10, 1)
>>> (0).as_integer_ratio()
(0, 1)
[clinic start generated code]*/

static PyObject *
int_as_integer_ratio_impl(PyObject *self)
/*[clinic end generated code: output=e60803ae1cc8621a input=384ff1766634bec2]*/
{
    PyObject *ratio_tuple;
    PyObject *numerator = long_long(self);
    if (numerator == NULL) {
        return NULL;
    }
    ratio_tuple = PyTuple_Pack(2, numerator, _PyLong_GetOne());
    Py_DECREF(numerator);
    return ratio_tuple;
}

/*[clinic input]
int.to_bytes

    length: Py_ssize_t = 1
        Length of bytes object to use.  An OverflowError is raised if the
        integer is not representable with the given number of bytes.  Default
        is length 1.
    byteorder: unicode(c_default="NULL") = "big"
        The byte order used to represent the integer.  If byteorder is 'big',
        the most significant byte is at the beginning of the byte array.  If
        byteorder is 'little', the most significant byte is at the end of the
        byte array.  To request the native byte order of the host system, use
        `sys.byteorder' as the byte order value.  Default is to use 'big'.
    *
    signed as is_signed: bool = False
        Determines whether two's complement is used to represent the integer.
        If signed is False and a negative integer is given, an OverflowError
        is raised.

Return an array of bytes representing an integer.
[clinic start generated code]*/

static PyObject *
int_to_bytes_impl(PyObject *self, Py_ssize_t length, PyObject *byteorder,
                  int is_signed)
/*[clinic end generated code: output=89c801df114050a3 input=d42ecfb545039d71]*/
{
    int little_endian;
    PyObject *bytes;

    if (byteorder == NULL)
        little_endian = 0;
    else if (_PyUnicode_Equal(byteorder, &_Py_ID(little)))
        little_endian = 1;
    else if (_PyUnicode_Equal(byteorder, &_Py_ID(big)))
        little_endian = 0;
    else {
        PyErr_SetString(PyExc_ValueError,
            "byteorder must be either 'little' or 'big'");
        return NULL;
    }

    if (length < 0) {
        PyErr_SetString(PyExc_ValueError,
                        "length argument must be non-negative");
        return NULL;
    }

    bytes = PyBytes_FromStringAndSize(NULL, length);
    if (bytes == NULL)
        return NULL;

    if (_PyLong_AsByteArray((PyLongObject *)self,
                            (unsigned char *)PyBytes_AS_STRING(bytes),
                            length, little_endian, is_signed) < 0) {
        Py_DECREF(bytes);
        return NULL;
    }

    return bytes;
}

/*[clinic input]
@classmethod
int.from_bytes

    bytes as bytes_obj: object
        Holds the array of bytes to convert.  The argument must either
        support the buffer protocol or be an iterable object producing bytes.
        Bytes and bytearray are examples of built-in objects that support the
        buffer protocol.
    byteorder: unicode(c_default="NULL") = "big"
        The byte order used to represent the integer.  If byteorder is 'big',
        the most significant byte is at the beginning of the byte array.  If
        byteorder is 'little', the most significant byte is at the end of the
        byte array.  To request the native byte order of the host system, use
        `sys.byteorder' as the byte order value.  Default is to use 'big'.
    *
    signed as is_signed: bool = False
        Indicates whether two's complement is used to represent the integer.

Return the integer represented by the given array of bytes.
[clinic start generated code]*/

static PyObject *
int_from_bytes_impl(PyTypeObject *type, PyObject *bytes_obj,
                    PyObject *byteorder, int is_signed)
/*[clinic end generated code: output=efc5d68e31f9314f input=33326dccdd655553]*/
{
    int little_endian;
    PyObject *long_obj, *bytes;

    if (byteorder == NULL)
        little_endian = 0;
    else if (_PyUnicode_Equal(byteorder, &_Py_ID(little)))
        little_endian = 1;
    else if (_PyUnicode_Equal(byteorder, &_Py_ID(big)))
        little_endian = 0;
    else {
        PyErr_SetString(PyExc_ValueError,
            "byteorder must be either 'little' or 'big'");
        return NULL;
    }

    bytes = PyObject_Bytes(bytes_obj);
    if (bytes == NULL)
        return NULL;

    long_obj = _PyLong_FromByteArray(
        (unsigned char *)PyBytes_AS_STRING(bytes), Py_SIZE(bytes),
        little_endian, is_signed);
    Py_DECREF(bytes);

    if (long_obj != NULL && type != &PyLong_Type) {
        Py_SETREF(long_obj, PyObject_CallOneArg((PyObject *)type, long_obj));
    }

    return long_obj;
}

static PyObject *
long_long_meth(PyObject *self, PyObject *Py_UNUSED(ignored))
{
    return long_long(self);
}

/*[clinic input]
int.is_integer

Returns True. Exists for duck type compatibility with float.is_integer.
[clinic start generated code]*/

static PyObject *
int_is_integer_impl(PyObject *self)
/*[clinic end generated code: output=90f8e794ce5430ef input=7e41c4d4416e05f2]*/
{
    Py_RETURN_TRUE;
}

static PyMethodDef long_methods[] = {
    {"conjugate",       long_long_meth, METH_NOARGS,
     "Returns self, the complex conjugate of any int."},
    INT_BIT_LENGTH_METHODDEF
    INT_BIT_COUNT_METHODDEF
    INT_TO_BYTES_METHODDEF
    INT_FROM_BYTES_METHODDEF
    INT_AS_INTEGER_RATIO_METHODDEF
    {"__trunc__",       long_long_meth, METH_NOARGS,
     "Truncating an Integral returns itself."},
    {"__floor__",       long_long_meth, METH_NOARGS,
     "Flooring an Integral returns itself."},
    {"__ceil__",        long_long_meth, METH_NOARGS,
     "Ceiling of an Integral returns itself."},
    INT___ROUND___METHODDEF
    INT___GETNEWARGS___METHODDEF
    INT___FORMAT___METHODDEF
    INT___SIZEOF___METHODDEF
    INT_IS_INTEGER_METHODDEF
    {NULL,              NULL}           /* sentinel */
};

static PyGetSetDef long_getset[] = {
    {"real",
     (getter)long_long_meth, (setter)NULL,
     "the real part of a complex number",
     NULL},
    {"imag",
     long_get0, (setter)NULL,
     "the imaginary part of a complex number",
     NULL},
    {"numerator",
     (getter)long_long_meth, (setter)NULL,
     "the numerator of a rational number in lowest terms",
     NULL},
    {"denominator",
     long_get1, (setter)NULL,
     "the denominator of a rational number in lowest terms",
     NULL},
    {NULL}  /* Sentinel */
};

PyDoc_STRVAR(long_doc,
"int([x]) -> integer\n\
int(x, base=10) -> integer\n\
\n\
Convert a number or string to an integer, or return 0 if no arguments\n\
are given.  If x is a number, return x.__int__().  For floating point\n\
numbers, this truncates towards zero.\n\
\n\
If x is not a number or if base is given, then x must be a string,\n\
bytes, or bytearray instance representing an integer literal in the\n\
given base.  The literal can be preceded by '+' or '-' and be surrounded\n\
by whitespace.  The base defaults to 10.  Valid bases are 0 and 2-36.\n\
Base 0 means to interpret the base from the string as an integer literal.\n\
>>> int('0b100', base=0)\n\
4");

static PyNumberMethods long_as_number = {
    (binaryfunc)long_add,       /*nb_add*/
    (binaryfunc)long_sub,       /*nb_subtract*/
    (binaryfunc)long_mul,       /*nb_multiply*/
    long_mod,                   /*nb_remainder*/
    long_divmod,                /*nb_divmod*/
    long_pow,                   /*nb_power*/
    (unaryfunc)long_neg,        /*nb_negative*/
    long_long,                  /*tp_positive*/
    (unaryfunc)long_abs,        /*tp_absolute*/
    (inquiry)long_bool,         /*tp_bool*/
    (unaryfunc)long_invert,     /*nb_invert*/
    long_lshift,                /*nb_lshift*/
    long_rshift,                /*nb_rshift*/
    long_and,                   /*nb_and*/
    long_xor,                   /*nb_xor*/
    long_or,                    /*nb_or*/
    long_long,                  /*nb_int*/
    0,                          /*nb_reserved*/
    long_float,                 /*nb_float*/
    0,                          /* nb_inplace_add */
    0,                          /* nb_inplace_subtract */
    0,                          /* nb_inplace_multiply */
    0,                          /* nb_inplace_remainder */
    0,                          /* nb_inplace_power */
    0,                          /* nb_inplace_lshift */
    0,                          /* nb_inplace_rshift */
    0,                          /* nb_inplace_and */
    0,                          /* nb_inplace_xor */
    0,                          /* nb_inplace_or */
    long_div,                   /* nb_floor_divide */
    long_true_divide,           /* nb_true_divide */
    0,                          /* nb_inplace_floor_divide */
    0,                          /* nb_inplace_true_divide */
    long_long,                  /* nb_index */
};

PyTypeObject PyLong_Type = {
    PyVarObject_HEAD_INIT(&PyType_Type, 0)
    "int",                                      /* tp_name */
    offsetof(PyLongObject, long_value.ob_digit),  /* tp_basicsize */
    sizeof(digit),                              /* tp_itemsize */
    long_dealloc,                               /* tp_dealloc */
    0,                                          /* tp_vectorcall_offset */
    0,                                          /* tp_getattr */
    0,                                          /* tp_setattr */
    0,                                          /* tp_as_async */
    long_to_decimal_string,                     /* tp_repr */
    &long_as_number,                            /* tp_as_number */
    0,                                          /* tp_as_sequence */
    0,                                          /* tp_as_mapping */
    (hashfunc)long_hash,                        /* tp_hash */
    0,                                          /* tp_call */
    0,                                          /* tp_str */
    PyObject_GenericGetAttr,                    /* tp_getattro */
    0,                                          /* tp_setattro */
    0,                                          /* tp_as_buffer */
    Py_TPFLAGS_DEFAULT | Py_TPFLAGS_BASETYPE |
        Py_TPFLAGS_LONG_SUBCLASS |
        _Py_TPFLAGS_MATCH_SELF,               /* tp_flags */
    long_doc,                                   /* tp_doc */
    0,                                          /* tp_traverse */
    0,                                          /* tp_clear */
    long_richcompare,                           /* tp_richcompare */
    0,                                          /* tp_weaklistoffset */
    0,                                          /* tp_iter */
    0,                                          /* tp_iternext */
    long_methods,                               /* tp_methods */
    0,                                          /* tp_members */
    long_getset,                                /* tp_getset */
    0,                                          /* tp_base */
    0,                                          /* tp_dict */
    0,                                          /* tp_descr_get */
    0,                                          /* tp_descr_set */
    0,                                          /* tp_dictoffset */
    0,                                          /* tp_init */
    0,                                          /* tp_alloc */
    long_new,                                   /* tp_new */
    PyObject_Free,                              /* tp_free */
};

static PyTypeObject Int_InfoType;

PyDoc_STRVAR(int_info__doc__,
"sys.int_info\n\
\n\
A named tuple that holds information about Python's\n\
internal representation of integers.  The attributes are read only.");

static PyStructSequence_Field int_info_fields[] = {
    {"bits_per_digit", "size of a digit in bits"},
    {"sizeof_digit", "size in bytes of the C type used to represent a digit"},
    {"default_max_str_digits", "maximum string conversion digits limitation"},
    {"str_digits_check_threshold", "minimum positive value for int_max_str_digits"},
    {NULL, NULL}
};

static PyStructSequence_Desc int_info_desc = {
    "sys.int_info",   /* name */
    int_info__doc__,  /* doc */
    int_info_fields,  /* fields */
    4                 /* number of fields */
};

PyObject *
PyLong_GetInfo(void)
{
    PyObject* int_info;
    int field = 0;
    int_info = PyStructSequence_New(&Int_InfoType);
    if (int_info == NULL)
        return NULL;
    PyStructSequence_SET_ITEM(int_info, field++,
                              PyLong_FromLong(PyLong_SHIFT));
    PyStructSequence_SET_ITEM(int_info, field++,
                              PyLong_FromLong(sizeof(digit)));
    /*
     * The following two fields were added after investigating uses of
     * sys.int_info in the wild: Exceedingly rarely used. The ONLY use found was
     * numba using sys.int_info.bits_per_digit as attribute access rather than
     * sequence unpacking. Cython and sympy also refer to sys.int_info but only
     * as info for debugging. No concern about adding these in a backport.
     */
    PyStructSequence_SET_ITEM(int_info, field++,
                              PyLong_FromLong(_PY_LONG_DEFAULT_MAX_STR_DIGITS));
    PyStructSequence_SET_ITEM(int_info, field++,
                              PyLong_FromLong(_PY_LONG_MAX_STR_DIGITS_THRESHOLD));
    if (PyErr_Occurred()) {
        Py_CLEAR(int_info);
        return NULL;
    }
    return int_info;
}


/* runtime lifecycle */

PyStatus
_PyLong_InitTypes(PyInterpreterState *interp)
{
    if (!_Py_IsMainInterpreter(interp)) {
        return _PyStatus_OK();
    }

    if (PyType_Ready(&PyLong_Type) < 0) {
        return _PyStatus_ERR("Can't initialize int type");
    }

    /* initialize int_info */
    if (Int_InfoType.tp_name == NULL) {
        if (_PyStructSequence_InitBuiltin(&Int_InfoType, &int_info_desc) < 0) {
            return _PyStatus_ERR("can't init int info type");
        }
    }

    return _PyStatus_OK();
}


void
_PyLong_FiniTypes(PyInterpreterState *interp)
{
    if (!_Py_IsMainInterpreter(interp)) {
        return;
    }

    _PyStructSequence_FiniType(&Int_InfoType);
}<|MERGE_RESOLUTION|>--- conflicted
+++ resolved
@@ -3281,16 +3281,11 @@
     if (pylong && _PyLong_IsCompact(pylong)) {
         stwodigits ival = medium_value(pylong);
         if (IS_SMALL_INT(ival)) {
-<<<<<<< HEAD
-            _Py_SetImmortal(self);
-            return;
-=======
             PyLongObject *small_pylong = (PyLongObject *)get_small_int((sdigit)ival);
             if (pylong == small_pylong) {
                 _Py_SetImmortal(self);
                 return;
             }
->>>>>>> f8abfa33
         }
     }
     Py_TYPE(self)->tp_free(self);
