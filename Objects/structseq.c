/* Implementation helper: a struct that looks like a tuple.
   See timemodule and posixmodule for example uses.

   The structseq helper is considered an internal CPython implementation
   detail.  Docs for modules using structseqs should call them
   "named tuples" (be sure to include a space between the two
   words and add a link back to the term in Docs/glossary.rst).
*/

#include "Python.h"
#include "pycore_tuple.h"         // _PyTuple_FromArray()
#include "pycore_object.h"        // _PyObject_GC_TRACK()
#include "structmember.h"         // PyMemberDef
#include "pycore_structseq.h"     // PyStructSequence_InitType()
#include "pycore_initconfig.h"    // _PyStatus_OK()

static const char visible_length_key[] = "n_sequence_fields";
static const char real_length_key[] = "n_fields";
static const char unnamed_fields_key[] = "n_unnamed_fields";
static const char match_args_key[] = "__match_args__";

/* Fields with this name have only a field index, not a field name.
   They are only allowed for indices < n_visible_fields. */
const char * const PyStructSequence_UnnamedField = "unnamed field";

static Py_ssize_t
get_type_attr_as_size(PyTypeObject *tp, PyObject *name)
{
    PyObject *v = PyDict_GetItemWithError(_PyType_GetDict(tp), name);
    if (v == NULL && !PyErr_Occurred()) {
        PyErr_Format(PyExc_TypeError,
                     "Missed attribute '%U' of type %s",
                     name, tp->tp_name);
        return -1;
    }
    return PyLong_AsSsize_t(v);
}

#define VISIBLE_SIZE(op) Py_SIZE(op)
#define VISIBLE_SIZE_TP(tp) \
    get_type_attr_as_size(tp, &_Py_ID(n_sequence_fields))
#define REAL_SIZE_TP(tp) \
    get_type_attr_as_size(tp, &_Py_ID(n_fields))
#define REAL_SIZE(op) REAL_SIZE_TP(Py_TYPE(op))

#define UNNAMED_FIELDS_TP(tp) \
    get_type_attr_as_size(tp, &_Py_ID(n_unnamed_fields))
#define UNNAMED_FIELDS(op) UNNAMED_FIELDS_TP(Py_TYPE(op))


PyObject *
PyStructSequence_New(PyTypeObject *type)
{
    PyStructSequence *obj;
    Py_ssize_t size = REAL_SIZE_TP(type), i;
    if (size < 0) {
        return NULL;
    }
    Py_ssize_t vsize = VISIBLE_SIZE_TP(type);
    if (vsize < 0) {
        return NULL;
    }

    obj = PyObject_GC_NewVar(PyStructSequence, type, size);
    if (obj == NULL)
        return NULL;
    /* Hack the size of the variable object, so invisible fields don't appear
     to Python code. */
    Py_SET_SIZE(obj, vsize);
    for (i = 0; i < size; i++)
        obj->ob_item[i] = NULL;

    return (PyObject*)obj;
}

void
PyStructSequence_SetItem(PyObject* op, Py_ssize_t i, PyObject* v)
{
    PyStructSequence_SET_ITEM(op, i, v);
}

PyObject*
PyStructSequence_GetItem(PyObject* op, Py_ssize_t i)
{
    return PyStructSequence_GET_ITEM(op, i);
}


static int
structseq_traverse(PyStructSequence *obj, visitproc visit, void *arg)
{
    if (Py_TYPE(obj)->tp_flags & Py_TPFLAGS_HEAPTYPE) {
        Py_VISIT(Py_TYPE(obj));
    }
    Py_ssize_t i, size;
    size = REAL_SIZE(obj);
    for (i = 0; i < size; ++i) {
        Py_VISIT(obj->ob_item[i]);
    }
    return 0;
}

static void
structseq_dealloc(PyStructSequence *obj)
{
    Py_ssize_t i, size;
    PyObject_GC_UnTrack(obj);

    PyTypeObject *tp = Py_TYPE(obj);
    size = REAL_SIZE(obj);
    for (i = 0; i < size; ++i) {
        Py_XDECREF(obj->ob_item[i]);
    }
    PyObject_GC_Del(obj);
    if (_PyType_HasFeature(tp, Py_TPFLAGS_HEAPTYPE)) {
        Py_DECREF(tp);
    }
}

/*[clinic input]
class structseq "PyStructSequence *" "NULL"
[clinic start generated code]*/
/*[clinic end generated code: output=da39a3ee5e6b4b0d input=9d781c6922c77752]*/

#include "clinic/structseq.c.h"

/*[clinic input]
@classmethod
structseq.__new__ as structseq_new
    sequence as arg: object
    dict: object(c_default="NULL") = {}
[clinic start generated code]*/

static PyObject *
structseq_new_impl(PyTypeObject *type, PyObject *arg, PyObject *dict)
/*[clinic end generated code: output=baa082e788b171da input=90532511101aa3fb]*/
{
    PyObject *ob;
    PyStructSequence *res = NULL;
    Py_ssize_t len, min_len, max_len, i, n_unnamed_fields;

    min_len = VISIBLE_SIZE_TP(type);
    if (min_len < 0) {
        return NULL;
    }
    max_len = REAL_SIZE_TP(type);
    if (max_len < 0) {
        return NULL;
    }
    n_unnamed_fields = UNNAMED_FIELDS_TP(type);
    if (n_unnamed_fields < 0) {
        return NULL;
    }

    arg = PySequence_Fast(arg, "constructor requires a sequence");

    if (!arg) {
        return NULL;
    }

    if (dict && !PyDict_Check(dict)) {
        PyErr_Format(PyExc_TypeError,
                     "%.500s() takes a dict as second arg, if any",
                     type->tp_name);
        Py_DECREF(arg);
        return NULL;
    }

    len = PySequence_Fast_GET_SIZE(arg);
    if (min_len != max_len) {
        if (len < min_len) {
            PyErr_Format(PyExc_TypeError,
                "%.500s() takes an at least %zd-sequence (%zd-sequence given)",
                type->tp_name, min_len, len);
            Py_DECREF(arg);
            return NULL;
        }

        if (len > max_len) {
            PyErr_Format(PyExc_TypeError,
                "%.500s() takes an at most %zd-sequence (%zd-sequence given)",
                type->tp_name, max_len, len);
            Py_DECREF(arg);
            return NULL;
        }
    }
    else {
        if (len != min_len) {
            PyErr_Format(PyExc_TypeError,
                         "%.500s() takes a %zd-sequence (%zd-sequence given)",
                         type->tp_name, min_len, len);
            Py_DECREF(arg);
            return NULL;
        }
    }

    res = (PyStructSequence*) PyStructSequence_New(type);
    if (res == NULL) {
        Py_DECREF(arg);
        return NULL;
    }
    for (i = 0; i < len; ++i) {
        PyObject *v = PySequence_Fast_GET_ITEM(arg, i);
        res->ob_item[i] = Py_NewRef(v);
    }
    Py_DECREF(arg);
    for (; i < max_len; ++i) {
        if (dict == NULL) {
            ob = Py_None;
        }
        else {
            ob = _PyDict_GetItemStringWithError(dict,
                type->tp_members[i-n_unnamed_fields].name);
            if (ob == NULL) {
                if (PyErr_Occurred()) {
                    Py_DECREF(res);
                    return NULL;
                }
                ob = Py_None;
            }
        }
        res->ob_item[i] = Py_NewRef(ob);
    }

    _PyObject_GC_TRACK(res);
    return (PyObject*) res;
}


static PyObject *
structseq_repr(PyStructSequence *obj)
{
    PyTypeObject *typ = Py_TYPE(obj);
    _PyUnicodeWriter writer;

    /* Write "typename(" */
    PyObject *type_name = PyUnicode_DecodeUTF8(typ->tp_name,
                                               strlen(typ->tp_name),
                                               NULL);
    if (type_name == NULL) {
        return NULL;
    }

    _PyUnicodeWriter_Init(&writer);
    writer.overallocate = 1;
    /* count 5 characters per item: "x=1, " */
    writer.min_length = (PyUnicode_GET_LENGTH(type_name) + 1
                         + VISIBLE_SIZE(obj) * 5 + 1);

    if (_PyUnicodeWriter_WriteStr(&writer, type_name) < 0) {
        Py_DECREF(type_name);
        goto error;
    }
    Py_DECREF(type_name);

    if (_PyUnicodeWriter_WriteChar(&writer, '(') < 0) {
        goto error;
    }

    for (Py_ssize_t i=0; i < VISIBLE_SIZE(obj); i++) {
        if (i > 0) {
            /* Write ", " */
            if (_PyUnicodeWriter_WriteASCIIString(&writer, ", ", 2) < 0) {
                goto error;
            }
        }

        /* Write "name=repr" */
        const char *name_utf8 = typ->tp_members[i].name;
        if (name_utf8 == NULL) {
            PyErr_Format(PyExc_SystemError, "In structseq_repr(), member %zd name is NULL"
                         " for type %.500s", i, typ->tp_name);
            goto error;
        }

        PyObject *name = PyUnicode_DecodeUTF8(name_utf8, strlen(name_utf8), NULL);
        if (name == NULL) {
            goto error;
        }
        if (_PyUnicodeWriter_WriteStr(&writer, name) < 0) {
            Py_DECREF(name);
            goto error;
        }
        Py_DECREF(name);

        if (_PyUnicodeWriter_WriteChar(&writer, '=') < 0) {
            goto error;
        }

        PyObject *value = PyStructSequence_GET_ITEM(obj, i);
        assert(value != NULL);
        PyObject *repr = PyObject_Repr(value);
        if (repr == NULL) {
            goto error;
        }
        if (_PyUnicodeWriter_WriteStr(&writer, repr) < 0) {
            Py_DECREF(repr);
            goto error;
        }
        Py_DECREF(repr);
    }

    if (_PyUnicodeWriter_WriteChar(&writer, ')') < 0) {
        goto error;
    }

    return _PyUnicodeWriter_Finish(&writer);

error:
    _PyUnicodeWriter_Dealloc(&writer);
    return NULL;
}


static PyObject *
structseq_reduce(PyStructSequence* self, PyObject *Py_UNUSED(ignored))
{
    PyObject* tup = NULL;
    PyObject* dict = NULL;
    PyObject* result;
    Py_ssize_t n_fields, n_visible_fields, n_unnamed_fields, i;

    n_fields = REAL_SIZE(self);
    if (n_fields < 0) {
        return NULL;
    }
    n_visible_fields = VISIBLE_SIZE(self);
    n_unnamed_fields = UNNAMED_FIELDS(self);
    if (n_unnamed_fields < 0) {
        return NULL;
    }
    tup = _PyTuple_FromArray(self->ob_item, n_visible_fields);
    if (!tup)
        goto error;

    dict = PyDict_New();
    if (!dict)
        goto error;

    for (i = n_visible_fields; i < n_fields; i++) {
        const char *n = Py_TYPE(self)->tp_members[i-n_unnamed_fields].name;
        if (PyDict_SetItemString(dict, n, self->ob_item[i]) < 0)
            goto error;
    }

    result = Py_BuildValue("(O(OO))", Py_TYPE(self), tup, dict);

    Py_DECREF(tup);
    Py_DECREF(dict);

    return result;

error:
    Py_XDECREF(tup);
    Py_XDECREF(dict);
    return NULL;
}

static PyMethodDef structseq_methods[] = {
    {"__reduce__", (PyCFunction)structseq_reduce, METH_NOARGS, NULL},
    {NULL, NULL}
};

static Py_ssize_t
count_members(PyStructSequence_Desc *desc, Py_ssize_t *n_unnamed_members) {
    Py_ssize_t i;

    *n_unnamed_members = 0;
    for (i = 0; desc->fields[i].name != NULL; ++i) {
        if (desc->fields[i].name == PyStructSequence_UnnamedField) {
            (*n_unnamed_members)++;
        }
    }
    return i;
}

static int
initialize_structseq_dict(PyStructSequence_Desc *desc, PyObject* dict,
                          Py_ssize_t n_members, Py_ssize_t n_unnamed_members) {
    PyObject *v;

#define SET_DICT_FROM_SIZE(key, value)                                         \
    do {                                                                       \
        v = PyLong_FromSsize_t(value);                                         \
        if (v == NULL) {                                                       \
            return -1;                                                         \
        }                                                                      \
        if (PyDict_SetItemString(dict, key, v) < 0) {                          \
            Py_DECREF(v);                                                      \
            return -1;                                                         \
        }                                                                      \
        Py_DECREF(v);                                                          \
    } while (0)

    SET_DICT_FROM_SIZE(visible_length_key, desc->n_in_sequence);
    SET_DICT_FROM_SIZE(real_length_key, n_members);
    SET_DICT_FROM_SIZE(unnamed_fields_key, n_unnamed_members);

    // Prepare and set __match_args__
    Py_ssize_t i, k;
    PyObject* keys = PyTuple_New(desc->n_in_sequence);
    if (keys == NULL) {
        return -1;
    }

    for (i = k = 0; i < desc->n_in_sequence; ++i) {
        if (desc->fields[i].name == PyStructSequence_UnnamedField) {
            continue;
        }
        PyObject* new_member = PyUnicode_FromString(desc->fields[i].name);
        if (new_member == NULL) {
            goto error;
        }
        PyTuple_SET_ITEM(keys, k, new_member);
        k++;
    }

    if (_PyTuple_Resize(&keys, k) == -1) {
        goto error;
    }

    if (PyDict_SetItemString(dict, match_args_key, keys) < 0) {
        goto error;
    }

    Py_DECREF(keys);
    return 0;

error:
    Py_DECREF(keys);
    return -1;
}

static PyMemberDef *
initialize_members(PyStructSequence_Desc *desc,
                   Py_ssize_t n_members, Py_ssize_t n_unnamed_members)
{
    PyMemberDef *members;

    members = PyMem_NEW(PyMemberDef, n_members - n_unnamed_members + 1);
    if (members == NULL) {
        PyErr_NoMemory();
        return NULL;
    }

    Py_ssize_t i, k;
    for (i = k = 0; i < n_members; ++i) {
        if (desc->fields[i].name == PyStructSequence_UnnamedField) {
            continue;
        }

        /* The names and docstrings in these MemberDefs are statically */
        /* allocated so it is expected that they'll outlive the MemberDef */
        members[k].name = desc->fields[i].name;
        members[k].type = T_OBJECT;
        members[k].offset = offsetof(PyStructSequence, ob_item)
          + i * sizeof(PyObject*);
        members[k].flags = READONLY;
        members[k].doc = desc->fields[i].doc;
        k++;
    }
    members[k].name = NULL;

    return members;
}


static void
initialize_static_fields(PyTypeObject *type, PyStructSequence_Desc *desc,
                         PyMemberDef *tp_members, unsigned long tp_flags)
{
    type->tp_name = desc->name;
    type->tp_basicsize = sizeof(PyStructSequence) - sizeof(PyObject *);
    type->tp_itemsize = sizeof(PyObject *);
    type->tp_dealloc = (destructor)structseq_dealloc;
    type->tp_repr = (reprfunc)structseq_repr;
    type->tp_doc = desc->doc;
    type->tp_base = &PyTuple_Type;
    type->tp_methods = structseq_methods;
    type->tp_new = structseq_new;
    type->tp_flags = Py_TPFLAGS_DEFAULT | Py_TPFLAGS_HAVE_GC | tp_flags;
    type->tp_traverse = (traverseproc) structseq_traverse;
    type->tp_members = tp_members;
}

static int
initialize_static_type(PyTypeObject *type, PyStructSequence_Desc *desc,
                       Py_ssize_t n_members, Py_ssize_t n_unnamed_members) {
    /* initialize_static_fields() should have been called already. */
    if (PyType_Ready(type) < 0) {
        return -1;
    }
    Py_INCREF(type);

    if (initialize_structseq_dict(
            desc, _PyType_GetDict(type), n_members, n_unnamed_members) < 0) {
        Py_DECREF(type);
        return -1;
    }

    return 0;
}

int
_PyStructSequence_InitBuiltinWithFlags(PyInterpreterState *interp,
                                       PyTypeObject *type,
                                       PyStructSequence_Desc *desc,
                                       unsigned long tp_flags)
{
    Py_ssize_t n_unnamed_members;
    Py_ssize_t n_members = count_members(desc, &n_unnamed_members);
    PyMemberDef *members = NULL;

    if ((type->tp_flags & Py_TPFLAGS_READY) == 0) {
        assert(type->tp_name == NULL);
        assert(type->tp_members == NULL);
        assert(type->tp_base == NULL);

        members = initialize_members(desc, n_members, n_unnamed_members);
        if (members == NULL) {
            goto error;
        }
        initialize_static_fields(type, desc, members, tp_flags);

        _Py_SetImmortal(type);
    }
<<<<<<< HEAD
    initialize_static_fields(type, desc, members, tp_flags);

    PyObject *dict = PyDict_New();
    if (dict == NULL) {
        PyMem_Free(members);
        return -1;
    }
    type->tp_dict = dict;

    if (initialize_static_type(type, desc, n_members, n_unnamed_members) < 0) {
        PyMem_Free(members);
        Py_CLEAR(type->tp_dict);
        return -1;
    }

    _Py_SetImmortal(type);
    if (_PyStaticType_InitBuiltin(type) < 0) {
        PyMem_Free(members);
        Py_CLEAR(type->tp_dict);
        PyErr_Format(PyExc_RuntimeError,
                     "Can't initialize builtin type %s",
                     desc->name);
        return -1;
=======
#ifndef NDEBUG
    else {
        // Ensure that the type was initialized.
        assert(type->tp_name != NULL);
        assert(type->tp_members != NULL);
        assert(type->tp_base == &PyTuple_Type);
        assert((type->tp_flags & _Py_TPFLAGS_STATIC_BUILTIN));
        assert(_Py_IsImmortal(type));
    }
#endif

    if (_PyStaticType_InitBuiltin(interp, type) < 0) {
        PyErr_Format(PyExc_RuntimeError,
                     "Can't initialize builtin type %s",
                     desc->name);
        goto error;
    }

    if (initialize_structseq_dict(
            desc, _PyType_GetDict(type), n_members, n_unnamed_members) < 0)
    {
        goto error;
>>>>>>> cd1dd10a
    }

    return 0;

error:
    if (members != NULL) {
        PyMem_Free(members);
    }
    return -1;
}

int
PyStructSequence_InitType2(PyTypeObject *type, PyStructSequence_Desc *desc)
{
    PyMemberDef *members;
    Py_ssize_t n_members, n_unnamed_members;

#ifdef Py_TRACE_REFS
    /* if the type object was chained, unchain it first
       before overwriting its storage */
    if (type->ob_base.ob_base._ob_next) {
        _Py_ForgetReference((PyObject *)type);
    }
#endif

    /* PyTypeObject has already been initialized */
    if (Py_REFCNT(type) != 0) {
        PyErr_BadInternalCall();
        return -1;
    }

    n_members = count_members(desc, &n_unnamed_members);
    members = initialize_members(desc, n_members, n_unnamed_members);
    if (members == NULL) {
        return -1;
    }
    initialize_static_fields(type, desc, members, 0);
    if (initialize_static_type(type, desc, n_members, n_unnamed_members) < 0) {
        PyMem_Free(members);
        return -1;
    }
    return 0;
}

void
PyStructSequence_InitType(PyTypeObject *type, PyStructSequence_Desc *desc)
{
    (void)PyStructSequence_InitType2(type, desc);
}


/* This is exposed in the internal API, not the public API.
   It is only called on builtin static types, which are all
   initialized via _PyStructSequence_InitBuiltinWithFlags(). */

void
_PyStructSequence_FiniBuiltin(PyInterpreterState *interp, PyTypeObject *type)
{
    // Ensure that the type is initialized
    assert(type->tp_name != NULL);
    assert(type->tp_base == &PyTuple_Type);
    assert((type->tp_flags & _Py_TPFLAGS_STATIC_BUILTIN));
    assert(_Py_IsImmortal(type));

    // Cannot delete a type if it still has subclasses
    if (_PyType_HasSubclasses(type)) {
        // XXX Shouldn't this be an error?
        return;
    }

<<<<<<< HEAD
    // Undo _PyStructSequence_InitBuiltinWithFlags()
    PyMem_Free(type->tp_members);

    _PyStaticType_Dealloc(type);
=======
    _PyStaticType_Dealloc(interp, type);

    if (_Py_IsMainInterpreter(interp)) {
        // Undo _PyStructSequence_InitBuiltinWithFlags().
        type->tp_name = NULL;
        PyMem_Free(type->tp_members);
        type->tp_members = NULL;
        type->tp_base = NULL;
    }
>>>>>>> cd1dd10a
}


PyTypeObject *
_PyStructSequence_NewType(PyStructSequence_Desc *desc, unsigned long tp_flags)
{
    PyMemberDef *members;
    PyTypeObject *type;
    PyType_Slot slots[8];
    PyType_Spec spec;
    Py_ssize_t n_members, n_unnamed_members;

    /* Initialize MemberDefs */
    n_members = count_members(desc, &n_unnamed_members);
    members = initialize_members(desc, n_members, n_unnamed_members);
    if (members == NULL) {
        return NULL;
    }

    /* Initialize Slots */
    slots[0] = (PyType_Slot){Py_tp_dealloc, (destructor)structseq_dealloc};
    slots[1] = (PyType_Slot){Py_tp_repr, (reprfunc)structseq_repr};
    slots[2] = (PyType_Slot){Py_tp_doc, (void *)desc->doc};
    slots[3] = (PyType_Slot){Py_tp_methods, structseq_methods};
    slots[4] = (PyType_Slot){Py_tp_new, structseq_new};
    slots[5] = (PyType_Slot){Py_tp_members, members};
    slots[6] = (PyType_Slot){Py_tp_traverse, (traverseproc)structseq_traverse};
    slots[7] = (PyType_Slot){0, 0};

    /* Initialize Spec */
    /* The name in this PyType_Spec is statically allocated so it is */
    /* expected that it'll outlive the PyType_Spec */
    spec.name = desc->name;
    spec.basicsize = sizeof(PyStructSequence) - sizeof(PyObject *);
    spec.itemsize = sizeof(PyObject *);
    spec.flags = Py_TPFLAGS_DEFAULT | Py_TPFLAGS_HAVE_GC | tp_flags;
    spec.slots = slots;

    type = (PyTypeObject *)PyType_FromSpecWithBases(&spec, (PyObject *)&PyTuple_Type);
    PyMem_Free(members);
    if (type == NULL) {
        return NULL;
    }

    if (initialize_structseq_dict(
            desc, _PyType_GetDict(type), n_members, n_unnamed_members) < 0) {
        Py_DECREF(type);
        return NULL;
    }

    return type;
}


PyTypeObject *
PyStructSequence_NewType(PyStructSequence_Desc *desc)
{
    return _PyStructSequence_NewType(desc, 0);
}<|MERGE_RESOLUTION|>--- conflicted
+++ resolved
@@ -524,31 +524,6 @@
 
         _Py_SetImmortal(type);
     }
-<<<<<<< HEAD
-    initialize_static_fields(type, desc, members, tp_flags);
-
-    PyObject *dict = PyDict_New();
-    if (dict == NULL) {
-        PyMem_Free(members);
-        return -1;
-    }
-    type->tp_dict = dict;
-
-    if (initialize_static_type(type, desc, n_members, n_unnamed_members) < 0) {
-        PyMem_Free(members);
-        Py_CLEAR(type->tp_dict);
-        return -1;
-    }
-
-    _Py_SetImmortal(type);
-    if (_PyStaticType_InitBuiltin(type) < 0) {
-        PyMem_Free(members);
-        Py_CLEAR(type->tp_dict);
-        PyErr_Format(PyExc_RuntimeError,
-                     "Can't initialize builtin type %s",
-                     desc->name);
-        return -1;
-=======
 #ifndef NDEBUG
     else {
         // Ensure that the type was initialized.
@@ -571,7 +546,6 @@
             desc, _PyType_GetDict(type), n_members, n_unnamed_members) < 0)
     {
         goto error;
->>>>>>> cd1dd10a
     }
 
     return 0;
@@ -642,12 +616,6 @@
         return;
     }
 
-<<<<<<< HEAD
-    // Undo _PyStructSequence_InitBuiltinWithFlags()
-    PyMem_Free(type->tp_members);
-
-    _PyStaticType_Dealloc(type);
-=======
     _PyStaticType_Dealloc(interp, type);
 
     if (_Py_IsMainInterpreter(interp)) {
@@ -657,7 +625,6 @@
         type->tp_members = NULL;
         type->tp_base = NULL;
     }
->>>>>>> cd1dd10a
 }
 
 
