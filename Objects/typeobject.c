--- conflicted
+++ resolved
@@ -4250,12 +4250,6 @@
     }
 
     type->tp_flags &= ~Py_TPFLAGS_READY;
-<<<<<<< HEAD
-
-=======
-    // Reset tp_static_builtin_index after each finalization.
-    type->tp_static_builtin_index = 0;
->>>>>>> 1a3d6f1f
 }
 
 
