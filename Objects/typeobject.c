/* Type object implementation */

#include "Python.h"
#include "pycore_call.h"
#include "pycore_code.h"          // CO_FAST_FREE
#include "pycore_symtable.h"      // _Py_Mangle()
#include "pycore_dict.h"          // _PyDict_KeysSize()
#include "pycore_initconfig.h"    // _PyStatus_OK()
#include "pycore_moduleobject.h"  // _PyModule_GetDef()
#include "pycore_object.h"        // _PyType_HasFeature()
#include "pycore_long.h"          // _PyLong_IsNegative()
#include "pycore_pyerrors.h"      // _PyErr_Occurred()
#include "pycore_pystate.h"       // _PyThreadState_GET()
#include "pycore_typeobject.h"    // struct type_cache
#include "pycore_unionobject.h"   // _Py_union_type_or
#include "pycore_frame.h"         // _PyInterpreterFrame
#include "opcode.h"               // MAKE_CELL
#include "structmember.h"         // PyMemberDef

#include <ctype.h>

/*[clinic input]
class type "PyTypeObject *" "&PyType_Type"
class object "PyObject *" "&PyBaseObject_Type"
[clinic start generated code]*/
/*[clinic end generated code: output=da39a3ee5e6b4b0d input=4b94608d231c434b]*/

#include "clinic/typeobject.c.h"

/* Support type attribute lookup cache */

/* The cache can keep references to the names alive for longer than
   they normally would.  This is why the maximum size is limited to
   MCACHE_MAX_ATTR_SIZE, since it might be a problem if very large
   strings are used as attribute names. */
#define MCACHE_MAX_ATTR_SIZE    100
#define MCACHE_HASH(version, name_hash)                                 \
        (((unsigned int)(version) ^ (unsigned int)(name_hash))          \
         & ((1 << MCACHE_SIZE_EXP) - 1))

#define MCACHE_HASH_METHOD(type, name)                                  \
    MCACHE_HASH((type)->tp_version_tag, ((Py_ssize_t)(name)) >> 3)
#define MCACHE_CACHEABLE_NAME(name)                             \
        PyUnicode_CheckExact(name) &&                           \
        PyUnicode_IS_READY(name) &&                             \
        (PyUnicode_GET_LENGTH(name) <= MCACHE_MAX_ATTR_SIZE)

#define NEXT_GLOBAL_VERSION_TAG _PyRuntime.types.next_version_tag
#define NEXT_VERSION_TAG(interp) \
    (interp)->types.next_version_tag

typedef struct PySlot_Offset {
    short subslot_offset;
    short slot_offset;
} PySlot_Offset;


static PyObject *
slot_tp_new(PyTypeObject *type, PyObject *args, PyObject *kwds);

static PyObject *
lookup_maybe_method(PyObject *self, PyObject *attr, int *unbound);

static int
slot_tp_setattro(PyObject *self, PyObject *name, PyObject *value);


static inline PyTypeObject *
type_from_ref(PyObject *ref)
{
    assert(PyWeakref_CheckRef(ref));
    PyObject *obj = PyWeakref_GET_OBJECT(ref);  // borrowed ref
    assert(obj != NULL);
    if (obj == Py_None) {
        return NULL;
    }
    assert(PyType_Check(obj));
    return _PyType_CAST(obj);
}


/* helpers for for static builtin types */

static inline int
static_builtin_index_is_set(PyTypeObject *self)
{
    return self->tp_subclasses != NULL;
}

static inline size_t
static_builtin_index_get(PyTypeObject *self)
{
    assert(static_builtin_index_is_set(self));
    /* We store a 1-based index so 0 can mean "not initialized". */
    return (size_t)self->tp_subclasses - 1;
}

static inline void
static_builtin_index_set(PyTypeObject *self, size_t index)
{
    assert(index < _Py_MAX_STATIC_BUILTIN_TYPES);
    /* We store a 1-based index so 0 can mean "not initialized". */
    self->tp_subclasses = (PyObject *)(index + 1);
}

static inline void
static_builtin_index_clear(PyTypeObject *self)
{
    self->tp_subclasses = NULL;
}

static inline static_builtin_state *
static_builtin_state_get(PyInterpreterState *interp, PyTypeObject *self)
{
    return &(interp->types.builtins[static_builtin_index_get(self)]);
}

/* For static types we store some state in an array on each interpreter. */
static_builtin_state *
_PyStaticType_GetState(PyInterpreterState *interp, PyTypeObject *self)
{
    assert(self->tp_flags & _Py_TPFLAGS_STATIC_BUILTIN);
    return static_builtin_state_get(interp, self);
}

/* Set the type's per-interpreter state. */
static void
static_builtin_state_init(PyInterpreterState *interp, PyTypeObject *self)
{
    if (!static_builtin_index_is_set(self)) {
        static_builtin_index_set(self, interp->types.num_builtins_initialized);
    }
    static_builtin_state *state = static_builtin_state_get(interp, self);

    /* It should only be called once for each builtin type. */
    assert(state->type == NULL);
    state->type = self;

    /* state->tp_subclasses is left NULL until init_subclasses() sets it. */
    /* state->tp_weaklist is left NULL until insert_head() or insert_after()
       (in weakrefobject.c) sets it. */

    interp->types.num_builtins_initialized++;
}

/* Reset the type's per-interpreter state.
   This basically undoes what static_builtin_state_init() did. */
static void
static_builtin_state_clear(PyInterpreterState *interp, PyTypeObject *self)
{
    static_builtin_state *state = static_builtin_state_get(interp, self);

    assert(state->type != NULL);
    state->type = NULL;
    assert(state->tp_weaklist == NULL);  // It was already cleared out.

    if (_Py_IsMainInterpreter(interp)) {
        static_builtin_index_clear(self);
    }

    assert(interp->types.num_builtins_initialized > 0);
    interp->types.num_builtins_initialized--;
}

// Also see _PyStaticType_InitBuiltin() and _PyStaticType_Dealloc().

/* end static builtin helpers */


/* accessors for objects stored on PyTypeObject */

static inline PyObject *
lookup_tp_dict(PyTypeObject *self)
{
    if (self->tp_flags & _Py_TPFLAGS_STATIC_BUILTIN) {
        PyInterpreterState *interp = _PyInterpreterState_GET();
        static_builtin_state *state = _PyStaticType_GetState(interp, self);
        assert(state != NULL);
        return state->tp_dict;
    }
    return self->tp_dict;
}

PyObject *
_PyType_GetDict(PyTypeObject *self)
{
    /* It returns a borrowed reference. */
    return lookup_tp_dict(self);
}

static inline void
set_tp_dict(PyTypeObject *self, PyObject *dict)
{
    if (self->tp_flags & _Py_TPFLAGS_STATIC_BUILTIN) {
        PyInterpreterState *interp = _PyInterpreterState_GET();
        static_builtin_state *state = _PyStaticType_GetState(interp, self);
        assert(state != NULL);
        state->tp_dict = dict;
        return;
    }
    self->tp_dict = dict;
}

static inline void
clear_tp_dict(PyTypeObject *self)
{
    if (self->tp_flags & _Py_TPFLAGS_STATIC_BUILTIN) {
        PyInterpreterState *interp = _PyInterpreterState_GET();
        static_builtin_state *state = _PyStaticType_GetState(interp, self);
        assert(state != NULL);
        Py_CLEAR(state->tp_dict);
        return;
    }
    Py_CLEAR(self->tp_dict);
}


static inline PyObject *
lookup_tp_bases(PyTypeObject *self)
{
    if (self->tp_flags & _Py_TPFLAGS_STATIC_BUILTIN) {
        PyInterpreterState *interp = _PyInterpreterState_GET();
        static_builtin_state *state = _PyStaticType_GetState(interp, self);
        assert(state != NULL);
        return state->tp_bases;
    }
    return self->tp_bases;
}

PyObject *
_PyType_GetBases(PyTypeObject *self)
{
    /* It returns a borrowed reference. */
    return lookup_tp_bases(self);
}

static inline void
set_tp_bases(PyTypeObject *self, PyObject *bases)
{
    if (self->tp_flags & _Py_TPFLAGS_STATIC_BUILTIN) {
        PyInterpreterState *interp = _PyInterpreterState_GET();
        static_builtin_state *state = _PyStaticType_GetState(interp, self);
        assert(state != NULL);
        state->tp_bases = bases;
        return;
    }
    self->tp_bases = bases;
}

static inline void
clear_tp_bases(PyTypeObject *self)
{
    if (self->tp_flags & _Py_TPFLAGS_STATIC_BUILTIN) {
        PyInterpreterState *interp = _PyInterpreterState_GET();
        static_builtin_state *state = _PyStaticType_GetState(interp, self);
        assert(state != NULL);
        Py_CLEAR(state->tp_bases);
        return;
    }
    Py_CLEAR(self->tp_bases);
}


static inline PyObject *
lookup_tp_mro(PyTypeObject *self)
{
    if (self->tp_flags & _Py_TPFLAGS_STATIC_BUILTIN) {
        PyInterpreterState *interp = _PyInterpreterState_GET();
        static_builtin_state *state = _PyStaticType_GetState(interp, self);
        assert(state != NULL);
        return state->tp_mro;
    }
    return self->tp_mro;
}

PyObject *
_PyType_GetMRO(PyTypeObject *self)
{
    /* It returns a borrowed reference. */
    return lookup_tp_mro(self);
}

static inline void
set_tp_mro(PyTypeObject *self, PyObject *mro)
{
    if (self->tp_flags & _Py_TPFLAGS_STATIC_BUILTIN) {
        PyInterpreterState *interp = _PyInterpreterState_GET();
        static_builtin_state *state = _PyStaticType_GetState(interp, self);
        assert(state != NULL);
        state->tp_mro = mro;
        return;
    }
    self->tp_mro = mro;
}

static inline void
clear_tp_mro(PyTypeObject *self)
{
    if (self->tp_flags & _Py_TPFLAGS_STATIC_BUILTIN) {
        PyInterpreterState *interp = _PyInterpreterState_GET();
        static_builtin_state *state = _PyStaticType_GetState(interp, self);
        assert(state != NULL);
        Py_CLEAR(state->tp_mro);
        return;
    }
    Py_CLEAR(self->tp_mro);
}


static PyObject *
init_tp_subclasses(PyTypeObject *self)
{
    PyObject *subclasses = PyDict_New();
    if (subclasses == NULL) {
        return NULL;
    }
    if (self->tp_flags & _Py_TPFLAGS_STATIC_BUILTIN) {
        PyInterpreterState *interp = _PyInterpreterState_GET();
        static_builtin_state *state = _PyStaticType_GetState(interp, self);
        state->tp_subclasses = subclasses;
        return subclasses;
    }
    self->tp_subclasses = (void *)subclasses;
    return subclasses;
}

static void
clear_tp_subclasses(PyTypeObject *self)
{
    /* Delete the dictionary to save memory. _PyStaticType_Dealloc()
       callers also test if tp_subclasses is NULL to check if a static type
       has no subclass. */
    if (self->tp_flags & _Py_TPFLAGS_STATIC_BUILTIN) {
        PyInterpreterState *interp = _PyInterpreterState_GET();
        static_builtin_state *state = _PyStaticType_GetState(interp, self);
        Py_CLEAR(state->tp_subclasses);
        return;
    }
    Py_CLEAR(self->tp_subclasses);
}

static inline PyObject *
lookup_tp_subclasses(PyTypeObject *self)
{
    if (self->tp_flags & _Py_TPFLAGS_STATIC_BUILTIN) {
        PyInterpreterState *interp = _PyInterpreterState_GET();
        static_builtin_state *state = _PyStaticType_GetState(interp, self);
        assert(state != NULL);
        return state->tp_subclasses;
    }
    return (PyObject *)self->tp_subclasses;
}

int
_PyType_HasSubclasses(PyTypeObject *self)
{
    PyInterpreterState *interp = _PyInterpreterState_GET();
    if (self->tp_flags & _Py_TPFLAGS_STATIC_BUILTIN
        // XXX _PyStaticType_GetState() should never return NULL.
        && _PyStaticType_GetState(interp, self) == NULL)
    {
        return 0;
    }
    if (lookup_tp_subclasses(self) == NULL) {
        return 0;
    }
    return 1;
}

PyObject*
_PyType_GetSubclasses(PyTypeObject *self)
{
    PyObject *list = PyList_New(0);
    if (list == NULL) {
        return NULL;
    }

    PyObject *subclasses = lookup_tp_subclasses(self);  // borrowed ref
    if (subclasses == NULL) {
        return list;
    }
    assert(PyDict_CheckExact(subclasses));
    // The loop cannot modify tp_subclasses, there is no need
    // to hold a strong reference (use a borrowed reference).

    Py_ssize_t i = 0;
    PyObject *ref;  // borrowed ref
    while (PyDict_Next(subclasses, &i, NULL, &ref)) {
        PyTypeObject *subclass = type_from_ref(ref);  // borrowed
        if (subclass == NULL) {
            continue;
        }

        if (PyList_Append(list, _PyObject_CAST(subclass)) < 0) {
            Py_DECREF(list);
            return NULL;
        }
    }
    return list;
}

/* end accessors for objects stored on PyTypeObject */


/*
 * finds the beginning of the docstring's introspection signature.
 * if present, returns a pointer pointing to the first '('.
 * otherwise returns NULL.
 *
 * doesn't guarantee that the signature is valid, only that it
 * has a valid prefix.  (the signature must also pass skip_signature.)
 */
static const char *
find_signature(const char *name, const char *doc)
{
    const char *dot;
    size_t length;

    if (!doc)
        return NULL;

    assert(name != NULL);

    /* for dotted names like classes, only use the last component */
    dot = strrchr(name, '.');
    if (dot)
        name = dot + 1;

    length = strlen(name);
    if (strncmp(doc, name, length))
        return NULL;
    doc += length;
    if (*doc != '(')
        return NULL;
    return doc;
}

#define SIGNATURE_END_MARKER         ")\n--\n\n"
#define SIGNATURE_END_MARKER_LENGTH  6
/*
 * skips past the end of the docstring's introspection signature.
 * (assumes doc starts with a valid signature prefix.)
 */
static const char *
skip_signature(const char *doc)
{
    while (*doc) {
        if ((*doc == *SIGNATURE_END_MARKER) &&
            !strncmp(doc, SIGNATURE_END_MARKER, SIGNATURE_END_MARKER_LENGTH))
            return doc + SIGNATURE_END_MARKER_LENGTH;
        if ((*doc == '\n') && (doc[1] == '\n'))
            return NULL;
        doc++;
    }
    return NULL;
}

int
_PyType_CheckConsistency(PyTypeObject *type)
{
#define CHECK(expr) \
    do { if (!(expr)) { _PyObject_ASSERT_FAILED_MSG((PyObject *)type, Py_STRINGIFY(expr)); } } while (0)

    CHECK(!_PyObject_IsFreed((PyObject *)type));

    if (!(type->tp_flags & Py_TPFLAGS_READY)) {
        /* don't check static types before PyType_Ready() */
        return 1;
    }

    CHECK(Py_REFCNT(type) >= 1);
    CHECK(PyType_Check(type));

    CHECK(!(type->tp_flags & Py_TPFLAGS_READYING));
    CHECK(lookup_tp_dict(type) != NULL);

    if (type->tp_flags & Py_TPFLAGS_HAVE_GC) {
        // bpo-44263: tp_traverse is required if Py_TPFLAGS_HAVE_GC is set.
        // Note: tp_clear is optional.
        CHECK(type->tp_traverse != NULL);
    }

    if (type->tp_flags & Py_TPFLAGS_DISALLOW_INSTANTIATION) {
        CHECK(type->tp_new == NULL);
        CHECK(PyDict_Contains(lookup_tp_dict(type), &_Py_ID(__new__)) == 0);
    }

    return 1;
#undef CHECK
}

static const char *
_PyType_DocWithoutSignature(const char *name, const char *internal_doc)
{
    const char *doc = find_signature(name, internal_doc);

    if (doc) {
        doc = skip_signature(doc);
        if (doc)
            return doc;
        }
    return internal_doc;
}

PyObject *
_PyType_GetDocFromInternalDoc(const char *name, const char *internal_doc)
{
    const char *doc = _PyType_DocWithoutSignature(name, internal_doc);

    if (!doc || *doc == '\0') {
        Py_RETURN_NONE;
    }

    return PyUnicode_FromString(doc);
}

PyObject *
_PyType_GetTextSignatureFromInternalDoc(const char *name, const char *internal_doc)
{
    const char *start = find_signature(name, internal_doc);
    const char *end;

    if (start)
        end = skip_signature(start);
    else
        end = NULL;
    if (!end) {
        Py_RETURN_NONE;
    }

    /* back "end" up until it points just past the final ')' */
    end -= SIGNATURE_END_MARKER_LENGTH - 1;
    assert((end - start) >= 2); /* should be "()" at least */
    assert(end[-1] == ')');
    assert(end[0] == '\n');
    return PyUnicode_FromStringAndSize(start, end - start);
}


static struct type_cache*
get_type_cache(void)
{
    PyInterpreterState *interp = _PyInterpreterState_GET();
    return &interp->types.type_cache;
}


static void
type_cache_clear(struct type_cache *cache, PyObject *value)
{
    for (Py_ssize_t i = 0; i < (1 << MCACHE_SIZE_EXP); i++) {
        struct type_cache_entry *entry = &cache->hashtable[i];
        entry->version = 0;
        Py_XSETREF(entry->name, _Py_XNewRef(value));
        entry->value = NULL;
    }
}


void
_PyType_InitCache(PyInterpreterState *interp)
{
    struct type_cache *cache = &interp->types.type_cache;
    for (Py_ssize_t i = 0; i < (1 << MCACHE_SIZE_EXP); i++) {
        struct type_cache_entry *entry = &cache->hashtable[i];
        assert(entry->name == NULL);

        entry->version = 0;
        // Set to None so _PyType_Lookup() can use Py_SETREF(),
        // rather than using slower Py_XSETREF().
        entry->name = Py_None;
        entry->value = NULL;
    }
}


static unsigned int
_PyType_ClearCache(PyInterpreterState *interp)
{
    struct type_cache *cache = &interp->types.type_cache;
    // Set to None, rather than NULL, so _PyType_Lookup() can
    // use Py_SETREF() rather than using slower Py_XSETREF().
    type_cache_clear(cache, Py_None);

    return NEXT_VERSION_TAG(interp) - 1;
}


unsigned int
PyType_ClearCache(void)
{
    PyInterpreterState *interp = _PyInterpreterState_GET();
    return _PyType_ClearCache(interp);
}


void
_PyTypes_Fini(PyInterpreterState *interp)
{
    struct type_cache *cache = &interp->types.type_cache;
    type_cache_clear(cache, NULL);

    assert(interp->types.num_builtins_initialized == 0);
    // All the static builtin types should have been finalized already.
    for (size_t i = 0; i < _Py_MAX_STATIC_BUILTIN_TYPES; i++) {
        assert(interp->types.builtins[i].type == NULL);
    }
}


int
PyType_AddWatcher(PyType_WatchCallback callback)
{
    PyInterpreterState *interp = _PyInterpreterState_GET();

    for (int i = 0; i < TYPE_MAX_WATCHERS; i++) {
        if (!interp->type_watchers[i]) {
            interp->type_watchers[i] = callback;
            return i;
        }
    }

    PyErr_SetString(PyExc_RuntimeError, "no more type watcher IDs available");
    return -1;
}

static inline int
validate_watcher_id(PyInterpreterState *interp, int watcher_id)
{
    if (watcher_id < 0 || watcher_id >= TYPE_MAX_WATCHERS) {
        PyErr_Format(PyExc_ValueError, "Invalid type watcher ID %d", watcher_id);
        return -1;
    }
    if (!interp->type_watchers[watcher_id]) {
        PyErr_Format(PyExc_ValueError, "No type watcher set for ID %d", watcher_id);
        return -1;
    }
    return 0;
}

int
PyType_ClearWatcher(int watcher_id)
{
    PyInterpreterState *interp = _PyInterpreterState_GET();
    if (validate_watcher_id(interp, watcher_id) < 0) {
        return -1;
    }
    interp->type_watchers[watcher_id] = NULL;
    return 0;
}

static int assign_version_tag(PyInterpreterState *interp, PyTypeObject *type);

int
PyType_Watch(int watcher_id, PyObject* obj)
{
    if (!PyType_Check(obj)) {
        PyErr_SetString(PyExc_ValueError, "Cannot watch non-type");
        return -1;
    }
    PyTypeObject *type = (PyTypeObject *)obj;
    PyInterpreterState *interp = _PyInterpreterState_GET();
    if (validate_watcher_id(interp, watcher_id) < 0) {
        return -1;
    }
    // ensure we will get a callback on the next modification
    assign_version_tag(interp, type);
    type->tp_watched |= (1 << watcher_id);
    return 0;
}

int
PyType_Unwatch(int watcher_id, PyObject* obj)
{
    if (!PyType_Check(obj)) {
        PyErr_SetString(PyExc_ValueError, "Cannot watch non-type");
        return -1;
    }
    PyTypeObject *type = (PyTypeObject *)obj;
    PyInterpreterState *interp = _PyInterpreterState_GET();
    if (validate_watcher_id(interp, watcher_id)) {
        return -1;
    }
    type->tp_watched &= ~(1 << watcher_id);
    return 0;
}

void
PyType_Modified(PyTypeObject *type)
{
    /* Invalidate any cached data for the specified type and all
       subclasses.  This function is called after the base
       classes, mro, or attributes of the type are altered.

       Invariants:

       - before Py_TPFLAGS_VALID_VERSION_TAG can be set on a type,
         it must first be set on all super types.

       This function clears the Py_TPFLAGS_VALID_VERSION_TAG of a
       type (so it must first clear it on all subclasses).  The
       tp_version_tag value is meaningless unless this flag is set.
       We don't assign new version tags eagerly, but only as
       needed.
     */
    if (!_PyType_HasFeature(type, Py_TPFLAGS_VALID_VERSION_TAG)) {
        return;
    }

    PyObject *subclasses = lookup_tp_subclasses(type);
    if (subclasses != NULL) {
        assert(PyDict_CheckExact(subclasses));

        Py_ssize_t i = 0;
        PyObject *ref;
        while (PyDict_Next(subclasses, &i, NULL, &ref)) {
            PyTypeObject *subclass = type_from_ref(ref);  // borrowed
            if (subclass == NULL) {
                continue;
            }
            PyType_Modified(subclass);
        }
    }

    // Notify registered type watchers, if any
    if (type->tp_watched) {
        PyInterpreterState *interp = _PyInterpreterState_GET();
        int bits = type->tp_watched;
        int i = 0;
        while (bits) {
            assert(i < TYPE_MAX_WATCHERS);
            if (bits & 1) {
                PyType_WatchCallback cb = interp->type_watchers[i];
                if (cb && (cb(type) < 0)) {
                    PyErr_WriteUnraisable((PyObject *)type);
                }
            }
            i++;
            bits >>= 1;
        }
    }

    type->tp_flags &= ~Py_TPFLAGS_VALID_VERSION_TAG;
    type->tp_version_tag = 0; /* 0 is not a valid version tag */
    if (PyType_HasFeature(type, Py_TPFLAGS_HEAPTYPE)) {
        // This field *must* be invalidated if the type is modified (see the
        // comment on struct _specialization_cache):
        ((PyHeapTypeObject *)type)->_spec_cache.getitem = NULL;
    }
}

static void
type_mro_modified(PyTypeObject *type, PyObject *bases) {
    /*
       Check that all base classes or elements of the MRO of type are
       able to be cached.  This function is called after the base
       classes or mro of the type are altered.

       Unset HAVE_VERSION_TAG and VALID_VERSION_TAG if the type
       has a custom MRO that includes a type which is not officially
       super type, or if the type implements its own mro() method.

       Called from mro_internal, which will subsequently be called on
       each subclass when their mro is recursively updated.
     */
    Py_ssize_t i, n;
    int custom = !Py_IS_TYPE(type, &PyType_Type);
    int unbound;

    if (custom) {
        PyObject *mro_meth, *type_mro_meth;
        mro_meth = lookup_maybe_method(
            (PyObject *)type, &_Py_ID(mro), &unbound);
        if (mro_meth == NULL) {
            goto clear;
        }
        type_mro_meth = lookup_maybe_method(
            (PyObject *)&PyType_Type, &_Py_ID(mro), &unbound);
        if (type_mro_meth == NULL) {
            Py_DECREF(mro_meth);
            goto clear;
        }
        int custom_mro = (mro_meth != type_mro_meth);
        Py_DECREF(mro_meth);
        Py_DECREF(type_mro_meth);
        if (custom_mro) {
            goto clear;
        }
    }
    n = PyTuple_GET_SIZE(bases);
    for (i = 0; i < n; i++) {
        PyObject *b = PyTuple_GET_ITEM(bases, i);
        PyTypeObject *cls = _PyType_CAST(b);

        if (!PyType_IsSubtype(type, cls)) {
            goto clear;
        }
    }
    return;

 clear:
    assert(!(type->tp_flags & _Py_TPFLAGS_STATIC_BUILTIN));
    type->tp_flags &= ~Py_TPFLAGS_VALID_VERSION_TAG;
    type->tp_version_tag = 0; /* 0 is not a valid version tag */
    if (PyType_HasFeature(type, Py_TPFLAGS_HEAPTYPE)) {
        // This field *must* be invalidated if the type is modified (see the
        // comment on struct _specialization_cache):
        ((PyHeapTypeObject *)type)->_spec_cache.getitem = NULL;
    }
}

static int
assign_version_tag(PyInterpreterState *interp, PyTypeObject *type)
{
    /* Ensure that the tp_version_tag is valid and set
       Py_TPFLAGS_VALID_VERSION_TAG.  To respect the invariant, this
       must first be done on all super classes.  Return 0 if this
       cannot be done, 1 if Py_TPFLAGS_VALID_VERSION_TAG.
    */
    if (_PyType_HasFeature(type, Py_TPFLAGS_VALID_VERSION_TAG)) {
        return 1;
    }
    if (!_PyType_HasFeature(type, Py_TPFLAGS_READY)) {
        return 0;
    }

    if (type->tp_flags & Py_TPFLAGS_IMMUTABLETYPE) {
        /* static types */
        if (NEXT_GLOBAL_VERSION_TAG > _Py_MAX_GLOBAL_TYPE_VERSION_TAG) {
            /* We have run out of version numbers */
            return 0;
        }
        type->tp_version_tag = NEXT_GLOBAL_VERSION_TAG++;
        assert (type->tp_version_tag <= _Py_MAX_GLOBAL_TYPE_VERSION_TAG);
    }
    else {
        /* heap types */
        if (NEXT_VERSION_TAG(interp) == 0) {
            /* We have run out of version numbers */
            return 0;
        }
        type->tp_version_tag = NEXT_VERSION_TAG(interp)++;
        assert (type->tp_version_tag != 0);
    }

    PyObject *bases = lookup_tp_bases(type);
    Py_ssize_t n = PyTuple_GET_SIZE(bases);
    for (Py_ssize_t i = 0; i < n; i++) {
        PyObject *b = PyTuple_GET_ITEM(bases, i);
        if (!assign_version_tag(interp, _PyType_CAST(b)))
            return 0;
    }
    type->tp_flags |= Py_TPFLAGS_VALID_VERSION_TAG;
    return 1;
}

int PyUnstable_Type_AssignVersionTag(PyTypeObject *type)
{
    PyInterpreterState *interp = _PyInterpreterState_GET();
    return assign_version_tag(interp, type);
}


static PyMemberDef type_members[] = {
    {"__basicsize__", T_PYSSIZET, offsetof(PyTypeObject,tp_basicsize),READONLY},
    {"__itemsize__", T_PYSSIZET, offsetof(PyTypeObject, tp_itemsize), READONLY},
    {"__flags__", T_ULONG, offsetof(PyTypeObject, tp_flags), READONLY},
    /* Note that this value is misleading for static builtin types,
       since the memory at this offset will always be NULL. */
    {"__weakrefoffset__", T_PYSSIZET,
     offsetof(PyTypeObject, tp_weaklistoffset), READONLY},
    {"__base__", T_OBJECT, offsetof(PyTypeObject, tp_base), READONLY},
    {"__dictoffset__", T_PYSSIZET,
     offsetof(PyTypeObject, tp_dictoffset), READONLY},
    {0}
};

static int
check_set_special_type_attr(PyTypeObject *type, PyObject *value, const char *name)
{
    if (_PyType_HasFeature(type, Py_TPFLAGS_IMMUTABLETYPE)) {
        PyErr_Format(PyExc_TypeError,
                     "cannot set '%s' attribute of immutable type '%s'",
                     name, type->tp_name);
        return 0;
    }
    if (!value) {
        PyErr_Format(PyExc_TypeError,
                     "cannot delete '%s' attribute of immutable type '%s'",
                     name, type->tp_name);
        return 0;
    }

    if (PySys_Audit("object.__setattr__", "OsO",
                    type, name, value) < 0) {
        return 0;
    }

    return 1;
}

const char *
_PyType_Name(PyTypeObject *type)
{
    assert(type->tp_name != NULL);
    const char *s = strrchr(type->tp_name, '.');
    if (s == NULL) {
        s = type->tp_name;
    }
    else {
        s++;
    }
    return s;
}

static PyObject *
type_name(PyTypeObject *type, void *context)
{
    if (type->tp_flags & Py_TPFLAGS_HEAPTYPE) {
        PyHeapTypeObject* et = (PyHeapTypeObject*)type;

        return Py_NewRef(et->ht_name);
    }
    else {
        return PyUnicode_FromString(_PyType_Name(type));
    }
}

static PyObject *
type_qualname(PyTypeObject *type, void *context)
{
    if (type->tp_flags & Py_TPFLAGS_HEAPTYPE) {
        PyHeapTypeObject* et = (PyHeapTypeObject*)type;
        return Py_NewRef(et->ht_qualname);
    }
    else {
        return PyUnicode_FromString(_PyType_Name(type));
    }
}

static int
type_set_name(PyTypeObject *type, PyObject *value, void *context)
{
    const char *tp_name;
    Py_ssize_t name_size;

    if (!check_set_special_type_attr(type, value, "__name__"))
        return -1;
    if (!PyUnicode_Check(value)) {
        PyErr_Format(PyExc_TypeError,
                     "can only assign string to %s.__name__, not '%s'",
                     type->tp_name, Py_TYPE(value)->tp_name);
        return -1;
    }

    tp_name = PyUnicode_AsUTF8AndSize(value, &name_size);
    if (tp_name == NULL)
        return -1;
    if (strlen(tp_name) != (size_t)name_size) {
        PyErr_SetString(PyExc_ValueError,
                        "type name must not contain null characters");
        return -1;
    }

    type->tp_name = tp_name;
    Py_SETREF(((PyHeapTypeObject*)type)->ht_name, Py_NewRef(value));

    return 0;
}

static int
type_set_qualname(PyTypeObject *type, PyObject *value, void *context)
{
    PyHeapTypeObject* et;

    if (!check_set_special_type_attr(type, value, "__qualname__"))
        return -1;
    if (!PyUnicode_Check(value)) {
        PyErr_Format(PyExc_TypeError,
                     "can only assign string to %s.__qualname__, not '%s'",
                     type->tp_name, Py_TYPE(value)->tp_name);
        return -1;
    }

    et = (PyHeapTypeObject*)type;
    Py_SETREF(et->ht_qualname, Py_NewRef(value));
    return 0;
}

static PyObject *
type_module(PyTypeObject *type, void *context)
{
    PyObject *mod;

    if (type->tp_flags & Py_TPFLAGS_HEAPTYPE) {
        PyObject *dict = lookup_tp_dict(type);
        mod = PyDict_GetItemWithError(dict, &_Py_ID(__module__));
        if (mod == NULL) {
            if (!PyErr_Occurred()) {
                PyErr_Format(PyExc_AttributeError, "__module__");
            }
            return NULL;
        }
        Py_INCREF(mod);
    }
    else {
        const char *s = strrchr(type->tp_name, '.');
        if (s != NULL) {
            mod = PyUnicode_FromStringAndSize(
                type->tp_name, (Py_ssize_t)(s - type->tp_name));
            if (mod != NULL)
                PyUnicode_InternInPlace(&mod);
        }
        else {
            mod = Py_NewRef(&_Py_ID(builtins));
        }
    }
    return mod;
}

static int
type_set_module(PyTypeObject *type, PyObject *value, void *context)
{
    if (!check_set_special_type_attr(type, value, "__module__"))
        return -1;

    PyType_Modified(type);

    PyObject *dict = lookup_tp_dict(type);
    return PyDict_SetItem(dict, &_Py_ID(__module__), value);
}

static PyObject *
type_abstractmethods(PyTypeObject *type, void *context)
{
    PyObject *mod = NULL;
    /* type itself has an __abstractmethods__ descriptor (this). Don't return
       that. */
    if (type != &PyType_Type) {
        PyObject *dict = lookup_tp_dict(type);
        mod = PyDict_GetItemWithError(dict, &_Py_ID(__abstractmethods__));
    }
    if (!mod) {
        if (!PyErr_Occurred()) {
            PyErr_SetObject(PyExc_AttributeError, &_Py_ID(__abstractmethods__));
        }
        return NULL;
    }
    return Py_NewRef(mod);
}

static int
type_set_abstractmethods(PyTypeObject *type, PyObject *value, void *context)
{
    /* __abstractmethods__ should only be set once on a type, in
       abc.ABCMeta.__new__, so this function doesn't do anything
       special to update subclasses.
    */
    int abstract, res;
    PyObject *dict = lookup_tp_dict(type);
    if (value != NULL) {
        abstract = PyObject_IsTrue(value);
        if (abstract < 0)
            return -1;
        res = PyDict_SetItem(dict, &_Py_ID(__abstractmethods__), value);
    }
    else {
        abstract = 0;
        res = PyDict_DelItem(dict, &_Py_ID(__abstractmethods__));
        if (res && PyErr_ExceptionMatches(PyExc_KeyError)) {
            PyErr_SetObject(PyExc_AttributeError, &_Py_ID(__abstractmethods__));
            return -1;
        }
    }
    if (res == 0) {
        PyType_Modified(type);
        if (abstract)
            type->tp_flags |= Py_TPFLAGS_IS_ABSTRACT;
        else
            type->tp_flags &= ~Py_TPFLAGS_IS_ABSTRACT;
    }
    return res;
}

static PyObject *
type_get_bases(PyTypeObject *type, void *context)
{
    PyObject *bases = lookup_tp_bases(type);
    if (bases == NULL) {
        Py_RETURN_NONE;
    }
    return Py_NewRef(bases);
}

static PyObject *
type_get_mro(PyTypeObject *type, void *context)
{
    PyObject *mro = lookup_tp_mro(type);
    if (mro == NULL) {
        Py_RETURN_NONE;
    }
    return Py_NewRef(mro);
}

static PyTypeObject *best_base(PyObject *);
static int mro_internal(PyTypeObject *, PyObject **);
static int type_is_subtype_base_chain(PyTypeObject *, PyTypeObject *);
static int compatible_for_assignment(PyTypeObject *, PyTypeObject *, const char *);
static int add_subclass(PyTypeObject*, PyTypeObject*);
static int add_all_subclasses(PyTypeObject *type, PyObject *bases);
static void remove_subclass(PyTypeObject *, PyTypeObject *);
static void remove_all_subclasses(PyTypeObject *type, PyObject *bases);
static void update_all_slots(PyTypeObject *);

typedef int (*update_callback)(PyTypeObject *, void *);
static int update_subclasses(PyTypeObject *type, PyObject *attr_name,
                             update_callback callback, void *data);
static int recurse_down_subclasses(PyTypeObject *type, PyObject *name,
                                   update_callback callback, void *data);

static int
mro_hierarchy(PyTypeObject *type, PyObject *temp)
{
    PyObject *old_mro;
    int res = mro_internal(type, &old_mro);
    if (res <= 0) {
        /* error / reentrance */
        return res;
    }
    PyObject *new_mro = lookup_tp_mro(type);

    PyObject *tuple;
    if (old_mro != NULL) {
        tuple = PyTuple_Pack(3, type, new_mro, old_mro);
    }
    else {
        tuple = PyTuple_Pack(2, type, new_mro);
    }

    if (tuple != NULL) {
        res = PyList_Append(temp, tuple);
    }
    else {
        res = -1;
    }
    Py_XDECREF(tuple);

    if (res < 0) {
        set_tp_mro(type, old_mro);
        Py_DECREF(new_mro);
        return -1;
    }
    Py_XDECREF(old_mro);

    // Avoid creating an empty list if there is no subclass
    if (_PyType_HasSubclasses(type)) {
        /* Obtain a copy of subclasses list to iterate over.

           Otherwise type->tp_subclasses might be altered
           in the middle of the loop, for example, through a custom mro(),
           by invoking type_set_bases on some subclass of the type
           which in turn calls remove_subclass/add_subclass on this type.

           Finally, this makes things simple avoiding the need to deal
           with dictionary iterators and weak references.
        */
        PyObject *subclasses = _PyType_GetSubclasses(type);
        if (subclasses == NULL) {
            return -1;
        }

        Py_ssize_t n = PyList_GET_SIZE(subclasses);
        for (Py_ssize_t i = 0; i < n; i++) {
            PyTypeObject *subclass = _PyType_CAST(PyList_GET_ITEM(subclasses, i));
            res = mro_hierarchy(subclass, temp);
            if (res < 0) {
                break;
            }
        }
        Py_DECREF(subclasses);
    }

    return res;
}

static int
type_set_bases(PyTypeObject *type, PyObject *new_bases, void *context)
{
    // Check arguments
    if (!check_set_special_type_attr(type, new_bases, "__bases__")) {
        return -1;
    }
    assert(new_bases != NULL);

    if (!PyTuple_Check(new_bases)) {
        PyErr_Format(PyExc_TypeError,
             "can only assign tuple to %s.__bases__, not %s",
                 type->tp_name, Py_TYPE(new_bases)->tp_name);
        return -1;
    }
    if (PyTuple_GET_SIZE(new_bases) == 0) {
        PyErr_Format(PyExc_TypeError,
             "can only assign non-empty tuple to %s.__bases__, not ()",
                 type->tp_name);
        return -1;
    }
    Py_ssize_t n = PyTuple_GET_SIZE(new_bases);
    for (Py_ssize_t i = 0; i < n; i++) {
        PyObject *ob = PyTuple_GET_ITEM(new_bases, i);
        if (!PyType_Check(ob)) {
            PyErr_Format(PyExc_TypeError,
                         "%s.__bases__ must be tuple of classes, not '%s'",
                         type->tp_name, Py_TYPE(ob)->tp_name);
            return -1;
        }
        PyTypeObject *base = (PyTypeObject*)ob;

        if (PyType_IsSubtype(base, type) ||
            /* In case of reentering here again through a custom mro()
               the above check is not enough since it relies on
               base->tp_mro which would gonna be updated inside
               mro_internal only upon returning from the mro().

               However, base->tp_base has already been assigned (see
               below), which in turn may cause an inheritance cycle
               through tp_base chain.  And this is definitely
               not what you want to ever happen.  */
            (lookup_tp_mro(base) != NULL
             && type_is_subtype_base_chain(base, type)))
        {
            PyErr_SetString(PyExc_TypeError,
                            "a __bases__ item causes an inheritance cycle");
            return -1;
        }
    }

    // Compute the new MRO and the new base class
    PyTypeObject *new_base = best_base(new_bases);
    if (new_base == NULL)
        return -1;

    if (!compatible_for_assignment(type->tp_base, new_base, "__bases__")) {
        return -1;
    }

    PyObject *old_bases = lookup_tp_bases(type);
    assert(old_bases != NULL);
    PyTypeObject *old_base = type->tp_base;

    set_tp_bases(type, Py_NewRef(new_bases));
    type->tp_base = (PyTypeObject *)Py_NewRef(new_base);

    PyObject *temp = PyList_New(0);
    if (temp == NULL) {
        goto bail;
    }
    if (mro_hierarchy(type, temp) < 0) {
        goto undo;
    }
    Py_DECREF(temp);

    /* Take no action in case if type->tp_bases has been replaced
       through reentrance.  */
    int res;
    if (lookup_tp_bases(type) == new_bases) {
        /* any base that was in __bases__ but now isn't, we
           need to remove |type| from its tp_subclasses.
           conversely, any class now in __bases__ that wasn't
           needs to have |type| added to its subclasses. */

        /* for now, sod that: just remove from all old_bases,
           add to all new_bases */
        remove_all_subclasses(type, old_bases);
        res = add_all_subclasses(type, new_bases);
        update_all_slots(type);
    }
    else {
        res = 0;
    }

    Py_DECREF(old_bases);
    Py_DECREF(old_base);

    assert(_PyType_CheckConsistency(type));
    return res;

  undo:
    n = PyList_GET_SIZE(temp);
    for (Py_ssize_t i = n - 1; i >= 0; i--) {
        PyTypeObject *cls;
        PyObject *new_mro, *old_mro = NULL;

        PyArg_UnpackTuple(PyList_GET_ITEM(temp, i),
                          "", 2, 3, &cls, &new_mro, &old_mro);
        /* Do not rollback if cls has a newer version of MRO.  */
        if (lookup_tp_mro(cls) == new_mro) {
            set_tp_mro(cls, Py_XNewRef(old_mro));
            Py_DECREF(new_mro);
        }
    }
    Py_DECREF(temp);

  bail:
    if (lookup_tp_bases(type) == new_bases) {
        assert(type->tp_base == new_base);

        set_tp_bases(type, old_bases);
        type->tp_base = old_base;

        Py_DECREF(new_bases);
        Py_DECREF(new_base);
    }
    else {
        Py_DECREF(old_bases);
        Py_DECREF(old_base);
    }

    assert(_PyType_CheckConsistency(type));
    return -1;
}

static PyObject *
type_dict(PyTypeObject *type, void *context)
{
    PyObject *dict = lookup_tp_dict(type);
    if (dict == NULL) {
        Py_RETURN_NONE;
    }
    return PyDictProxy_New(dict);
}

static PyObject *
type_get_doc(PyTypeObject *type, void *context)
{
    PyObject *result;
    if (!(type->tp_flags & Py_TPFLAGS_HEAPTYPE) && type->tp_doc != NULL) {
        return _PyType_GetDocFromInternalDoc(type->tp_name, type->tp_doc);
    }
    PyObject *dict = lookup_tp_dict(type);
    result = PyDict_GetItemWithError(dict, &_Py_ID(__doc__));
    if (result == NULL) {
        if (!PyErr_Occurred()) {
            result = Py_NewRef(Py_None);
        }
    }
    else if (Py_TYPE(result)->tp_descr_get) {
        result = Py_TYPE(result)->tp_descr_get(result, NULL,
                                               (PyObject *)type);
    }
    else {
        Py_INCREF(result);
    }
    return result;
}

static PyObject *
type_get_text_signature(PyTypeObject *type, void *context)
{
    return _PyType_GetTextSignatureFromInternalDoc(type->tp_name, type->tp_doc);
}

static int
type_set_doc(PyTypeObject *type, PyObject *value, void *context)
{
    if (!check_set_special_type_attr(type, value, "__doc__"))
        return -1;
    PyType_Modified(type);
    PyObject *dict = lookup_tp_dict(type);
    return PyDict_SetItem(dict, &_Py_ID(__doc__), value);
}

static PyObject *
type_get_annotations(PyTypeObject *type, void *context)
{
    if (!(type->tp_flags & Py_TPFLAGS_HEAPTYPE)) {
        PyErr_Format(PyExc_AttributeError, "type object '%s' has no attribute '__annotations__'", type->tp_name);
        return NULL;
    }

    PyObject *annotations;
    /* there's no _PyDict_GetItemId without WithError, so let's LBYL. */
    PyObject *dict = lookup_tp_dict(type);
    if (PyDict_Contains(dict, &_Py_ID(__annotations__))) {
        annotations = PyDict_GetItemWithError(dict, &_Py_ID(__annotations__));
        /*
        ** PyDict_GetItemWithError could still fail,
        ** for instance with a well-timed Ctrl-C or a MemoryError.
        ** so let's be totally safe.
        */
        if (annotations) {
            if (Py_TYPE(annotations)->tp_descr_get) {
                annotations = Py_TYPE(annotations)->tp_descr_get(
                        annotations, NULL, (PyObject *)type);
            } else {
                Py_INCREF(annotations);
            }
        }
    } else {
        annotations = PyDict_New();
        if (annotations) {
            int result = PyDict_SetItem(
                    dict, &_Py_ID(__annotations__), annotations);
            if (result) {
                Py_CLEAR(annotations);
            } else {
                PyType_Modified(type);
            }
        }
    }
    return annotations;
}

static int
type_set_annotations(PyTypeObject *type, PyObject *value, void *context)
{
    if (_PyType_HasFeature(type, Py_TPFLAGS_IMMUTABLETYPE)) {
        PyErr_Format(PyExc_TypeError,
                     "cannot set '__annotations__' attribute of immutable type '%s'",
                     type->tp_name);
        return -1;
    }

    int result;
    PyObject *dict = lookup_tp_dict(type);
    if (value != NULL) {
        /* set */
        result = PyDict_SetItem(dict, &_Py_ID(__annotations__), value);
    } else {
        /* delete */
        if (!PyDict_Contains(dict, &_Py_ID(__annotations__))) {
            PyErr_Format(PyExc_AttributeError, "__annotations__");
            return -1;
        }
        result = PyDict_DelItem(dict, &_Py_ID(__annotations__));
    }

    if (result == 0) {
        PyType_Modified(type);
    }
    return result;
}


/*[clinic input]
type.__instancecheck__ -> bool

    instance: object
    /

Check if an object is an instance.
[clinic start generated code]*/

static int
type___instancecheck___impl(PyTypeObject *self, PyObject *instance)
/*[clinic end generated code: output=08b6bf5f591c3618 input=cdbfeaee82c01a0f]*/
{
    return _PyObject_RealIsInstance(instance, (PyObject *)self);
}

/*[clinic input]
type.__subclasscheck__ -> bool

    subclass: object
    /

Check if a class is a subclass.
[clinic start generated code]*/

static int
type___subclasscheck___impl(PyTypeObject *self, PyObject *subclass)
/*[clinic end generated code: output=97a4e51694500941 input=071b2ca9e03355f4]*/
{
    return _PyObject_RealIsSubclass(subclass, (PyObject *)self);
}


static PyGetSetDef type_getsets[] = {
    {"__name__", (getter)type_name, (setter)type_set_name, NULL},
    {"__qualname__", (getter)type_qualname, (setter)type_set_qualname, NULL},
    {"__bases__", (getter)type_get_bases, (setter)type_set_bases, NULL},
    {"__mro__", (getter)type_get_mro, NULL, NULL},
    {"__module__", (getter)type_module, (setter)type_set_module, NULL},
    {"__abstractmethods__", (getter)type_abstractmethods,
     (setter)type_set_abstractmethods, NULL},
    {"__dict__",  (getter)type_dict,  NULL, NULL},
    {"__doc__", (getter)type_get_doc, (setter)type_set_doc, NULL},
    {"__text_signature__", (getter)type_get_text_signature, NULL, NULL},
    {"__annotations__", (getter)type_get_annotations, (setter)type_set_annotations, NULL},
    {0}
};

static PyObject *
type_repr(PyTypeObject *type)
{
    if (type->tp_name == NULL) {
        // type_repr() called before the type is fully initialized
        // by PyType_Ready().
        return PyUnicode_FromFormat("<class at %p>", type);
    }

    PyObject *mod, *name, *rtn;

    mod = type_module(type, NULL);
    if (mod == NULL)
        PyErr_Clear();
    else if (!PyUnicode_Check(mod)) {
        Py_SETREF(mod, NULL);
    }
    name = type_qualname(type, NULL);
    if (name == NULL) {
        Py_XDECREF(mod);
        return NULL;
    }

    if (mod != NULL && !_PyUnicode_Equal(mod, &_Py_ID(builtins)))
        rtn = PyUnicode_FromFormat("<class '%U.%U'>", mod, name);
    else
        rtn = PyUnicode_FromFormat("<class '%s'>", type->tp_name);

    Py_XDECREF(mod);
    Py_DECREF(name);
    return rtn;
}

static PyObject *
type_call(PyTypeObject *type, PyObject *args, PyObject *kwds)
{
    PyObject *obj;
    PyThreadState *tstate = _PyThreadState_GET();

#ifdef Py_DEBUG
    /* type_call() must not be called with an exception set,
       because it can clear it (directly or indirectly) and so the
       caller loses its exception */
    assert(!_PyErr_Occurred(tstate));
#endif

    /* Special case: type(x) should return Py_TYPE(x) */
    /* We only want type itself to accept the one-argument form (#27157) */
    if (type == &PyType_Type) {
        assert(args != NULL && PyTuple_Check(args));
        assert(kwds == NULL || PyDict_Check(kwds));
        Py_ssize_t nargs = PyTuple_GET_SIZE(args);

        if (nargs == 1 && (kwds == NULL || !PyDict_GET_SIZE(kwds))) {
            obj = (PyObject *) Py_TYPE(PyTuple_GET_ITEM(args, 0));
            return Py_NewRef(obj);
        }

        /* SF bug 475327 -- if that didn't trigger, we need 3
           arguments. But PyArg_ParseTuple in type_new may give
           a msg saying type() needs exactly 3. */
        if (nargs != 3) {
            PyErr_SetString(PyExc_TypeError,
                            "type() takes 1 or 3 arguments");
            return NULL;
        }
    }

    if (type->tp_new == NULL) {
        _PyErr_Format(tstate, PyExc_TypeError,
                      "cannot create '%s' instances", type->tp_name);
        return NULL;
    }

    obj = type->tp_new(type, args, kwds);
    obj = _Py_CheckFunctionResult(tstate, (PyObject*)type, obj, NULL);
    if (obj == NULL)
        return NULL;

    /* If the returned object is not an instance of type,
       it won't be initialized. */
    if (!PyObject_TypeCheck(obj, type))
        return obj;

    type = Py_TYPE(obj);
    if (type->tp_init != NULL) {
        int res = type->tp_init(obj, args, kwds);
        if (res < 0) {
            assert(_PyErr_Occurred(tstate));
            Py_SETREF(obj, NULL);
        }
        else {
            assert(!_PyErr_Occurred(tstate));
        }
    }
    return obj;
}

PyObject *
_PyType_AllocNoTrack(PyTypeObject *type, Py_ssize_t nitems)
{
    PyObject *obj;
    /* The +1 on nitems is needed for most types but not all. We could save a
     * bit of space by allocating one less item in certain cases, depending on
     * the type. However, given the extra complexity (e.g. an additional type
     * flag to indicate when that is safe) it does not seem worth the memory
     * savings. An example type that doesn't need the +1 is a subclass of
     * tuple. See GH-100659 and GH-81381. */
    const size_t size = _PyObject_VAR_SIZE(type, nitems+1);

    const size_t presize = _PyType_PreHeaderSize(type);
    char *alloc = PyObject_Malloc(size + presize);
    if (alloc  == NULL) {
        return PyErr_NoMemory();
    }
    obj = (PyObject *)(alloc + presize);
    if (presize) {
        ((PyObject **)alloc)[0] = NULL;
        ((PyObject **)alloc)[1] = NULL;
        _PyObject_GC_Link(obj);
    }
    memset(obj, '\0', size);

    if (type->tp_itemsize == 0) {
        _PyObject_Init(obj, type);
    }
    else {
        _PyObject_InitVar((PyVarObject *)obj, type, nitems);
    }
    return obj;
}

PyObject *
PyType_GenericAlloc(PyTypeObject *type, Py_ssize_t nitems)
{
    PyObject *obj = _PyType_AllocNoTrack(type, nitems);
    if (obj == NULL) {
        return NULL;
    }

    if (_PyType_IS_GC(type)) {
        _PyObject_GC_TRACK(obj);
    }
    return obj;
}

PyObject *
PyType_GenericNew(PyTypeObject *type, PyObject *args, PyObject *kwds)
{
    return type->tp_alloc(type, 0);
}

/* Helpers for subtyping */

static int
traverse_slots(PyTypeObject *type, PyObject *self, visitproc visit, void *arg)
{
    Py_ssize_t i, n;
    PyMemberDef *mp;

    n = Py_SIZE(type);
    mp = _PyHeapType_GET_MEMBERS((PyHeapTypeObject *)type);
    for (i = 0; i < n; i++, mp++) {
        if (mp->type == T_OBJECT_EX) {
            char *addr = (char *)self + mp->offset;
            PyObject *obj = *(PyObject **)addr;
            if (obj != NULL) {
                int err = visit(obj, arg);
                if (err)
                    return err;
            }
        }
    }
    return 0;
}

static int
subtype_traverse(PyObject *self, visitproc visit, void *arg)
{
    PyTypeObject *type, *base;
    traverseproc basetraverse;

    /* Find the nearest base with a different tp_traverse,
       and traverse slots while we're at it */
    type = Py_TYPE(self);
    base = type;
    while ((basetraverse = base->tp_traverse) == subtype_traverse) {
        if (Py_SIZE(base)) {
            int err = traverse_slots(base, self, visit, arg);
            if (err)
                return err;
        }
        base = base->tp_base;
        assert(base);
    }

    if (type->tp_dictoffset != base->tp_dictoffset) {
        assert(base->tp_dictoffset == 0);
        if (type->tp_flags & Py_TPFLAGS_MANAGED_DICT) {
            assert(type->tp_dictoffset == -1);
            int err = _PyObject_VisitManagedDict(self, visit, arg);
            if (err) {
                return err;
            }
        }
        else {
            PyObject **dictptr = _PyObject_ComputedDictPointer(self);
            if (dictptr && *dictptr) {
                Py_VISIT(*dictptr);
            }
        }
    }

    if (type->tp_flags & Py_TPFLAGS_HEAPTYPE
        && (!basetraverse || !(base->tp_flags & Py_TPFLAGS_HEAPTYPE))) {
        /* For a heaptype, the instances count as references
           to the type.          Traverse the type so the collector
           can find cycles involving this link.
           Skip this visit if basetraverse belongs to a heap type: in that
           case, basetraverse will visit the type when we call it later.
           */
        Py_VISIT(type);
    }

    if (basetraverse)
        return basetraverse(self, visit, arg);
    return 0;
}

static void
clear_slots(PyTypeObject *type, PyObject *self)
{
    Py_ssize_t i, n;
    PyMemberDef *mp;

    n = Py_SIZE(type);
    mp = _PyHeapType_GET_MEMBERS((PyHeapTypeObject *)type);
    for (i = 0; i < n; i++, mp++) {
        if (mp->type == T_OBJECT_EX && !(mp->flags & READONLY)) {
            char *addr = (char *)self + mp->offset;
            PyObject *obj = *(PyObject **)addr;
            if (obj != NULL) {
                *(PyObject **)addr = NULL;
                Py_DECREF(obj);
            }
        }
    }
}

static int
subtype_clear(PyObject *self)
{
    PyTypeObject *type, *base;
    inquiry baseclear;

    /* Find the nearest base with a different tp_clear
       and clear slots while we're at it */
    type = Py_TYPE(self);
    base = type;
    while ((baseclear = base->tp_clear) == subtype_clear) {
        if (Py_SIZE(base))
            clear_slots(base, self);
        base = base->tp_base;
        assert(base);
    }

    /* Clear the instance dict (if any), to break cycles involving only
       __dict__ slots (as in the case 'self.__dict__ is self'). */
    if (type->tp_flags & Py_TPFLAGS_MANAGED_DICT) {
        if ((base->tp_flags & Py_TPFLAGS_MANAGED_DICT) == 0) {
            _PyObject_ClearManagedDict(self);
        }
    }
    else if (type->tp_dictoffset != base->tp_dictoffset) {
        PyObject **dictptr = _PyObject_ComputedDictPointer(self);
        if (dictptr && *dictptr)
            Py_CLEAR(*dictptr);
    }

    if (baseclear)
        return baseclear(self);
    return 0;
}

static void
subtype_dealloc(PyObject *self)
{
    PyTypeObject *type, *base;
    destructor basedealloc;
    int has_finalizer;

    /* Extract the type; we expect it to be a heap type */
    type = Py_TYPE(self);
    _PyObject_ASSERT((PyObject *)type, type->tp_flags & Py_TPFLAGS_HEAPTYPE);

    /* Test whether the type has GC exactly once */

    if (!_PyType_IS_GC(type)) {
        /* A non GC dynamic type allows certain simplifications:
           there's no need to call clear_slots(), or DECREF the dict,
           or clear weakrefs. */

        /* Maybe call finalizer; exit early if resurrected */
        if (type->tp_finalize) {
            if (PyObject_CallFinalizerFromDealloc(self) < 0)
                return;
        }
        if (type->tp_del) {
            type->tp_del(self);
            if (Py_REFCNT(self) > 0) {
                return;
            }
        }

        /* Find the nearest base with a different tp_dealloc */
        base = type;
        while ((basedealloc = base->tp_dealloc) == subtype_dealloc) {
            base = base->tp_base;
            assert(base);
        }

        /* Extract the type again; tp_del may have changed it */
        type = Py_TYPE(self);

        // Don't read type memory after calling basedealloc() since basedealloc()
        // can deallocate the type and free its memory.
        int type_needs_decref = (type->tp_flags & Py_TPFLAGS_HEAPTYPE
                                 && !(base->tp_flags & Py_TPFLAGS_HEAPTYPE));

        assert((type->tp_flags & Py_TPFLAGS_MANAGED_DICT) == 0);

        /* Call the base tp_dealloc() */
        assert(basedealloc);
        basedealloc(self);

        /* Can't reference self beyond this point. It's possible tp_del switched
           our type from a HEAPTYPE to a non-HEAPTYPE, so be careful about
           reference counting. Only decref if the base type is not already a heap
           allocated type. Otherwise, basedealloc should have decref'd it already */
        if (type_needs_decref) {
            Py_DECREF(type);
        }

        /* Done */
        return;
    }

    /* We get here only if the type has GC */

    /* UnTrack and re-Track around the trashcan macro, alas */
    /* See explanation at end of function for full disclosure */
    PyObject_GC_UnTrack(self);
    Py_TRASHCAN_BEGIN(self, subtype_dealloc);

    /* Find the nearest base with a different tp_dealloc */
    base = type;
    while ((/*basedealloc =*/ base->tp_dealloc) == subtype_dealloc) {
        base = base->tp_base;
        assert(base);
    }

    has_finalizer = type->tp_finalize || type->tp_del;

    if (type->tp_finalize) {
        _PyObject_GC_TRACK(self);
        if (PyObject_CallFinalizerFromDealloc(self) < 0) {
            /* Resurrected */
            goto endlabel;
        }
        _PyObject_GC_UNTRACK(self);
    }
    /*
      If we added a weaklist, we clear it. Do this *before* calling tp_del,
      clearing slots, or clearing the instance dict.

      GC tracking must be off at this point. weakref callbacks (if any, and
      whether directly here or indirectly in something we call) may trigger GC,
      and if self is tracked at that point, it will look like trash to GC and GC
      will try to delete self again.
    */
    if (type->tp_weaklistoffset && !base->tp_weaklistoffset) {
        PyObject_ClearWeakRefs(self);
    }

    if (type->tp_del) {
        _PyObject_GC_TRACK(self);
        type->tp_del(self);
        if (Py_REFCNT(self) > 0) {
            /* Resurrected */
            goto endlabel;
        }
        _PyObject_GC_UNTRACK(self);
    }
    if (has_finalizer) {
        /* New weakrefs could be created during the finalizer call.
           If this occurs, clear them out without calling their
           finalizers since they might rely on part of the object
           being finalized that has already been destroyed. */
        if (type->tp_weaklistoffset && !base->tp_weaklistoffset) {
            /* Modeled after GET_WEAKREFS_LISTPTR().

               This is never triggered for static types so we can avoid the
               (slightly) more costly _PyObject_GET_WEAKREFS_LISTPTR(). */
            PyWeakReference **list = \
                _PyObject_GET_WEAKREFS_LISTPTR_FROM_OFFSET(self);
            while (*list) {
                _PyWeakref_ClearRef(*list);
            }
        }
    }

    /*  Clear slots up to the nearest base with a different tp_dealloc */
    base = type;
    while ((basedealloc = base->tp_dealloc) == subtype_dealloc) {
        if (Py_SIZE(base))
            clear_slots(base, self);
        base = base->tp_base;
        assert(base);
    }

    /* If we added a dict, DECREF it, or free inline values. */
    if (type->tp_flags & Py_TPFLAGS_MANAGED_DICT) {
        PyDictOrValues *dorv_ptr = _PyObject_DictOrValuesPointer(self);
        if (_PyDictOrValues_IsValues(*dorv_ptr)) {
            _PyObject_FreeInstanceAttributes(self);
        }
        else {
            Py_XDECREF(_PyDictOrValues_GetDict(*dorv_ptr));
        }
        dorv_ptr->values = NULL;
    }
    else if (type->tp_dictoffset && !base->tp_dictoffset) {
        PyObject **dictptr = _PyObject_ComputedDictPointer(self);
        if (dictptr != NULL) {
            PyObject *dict = *dictptr;
            if (dict != NULL) {
                Py_DECREF(dict);
                *dictptr = NULL;
            }
        }
    }

    /* Extract the type again; tp_del may have changed it */
    type = Py_TYPE(self);

    /* Call the base tp_dealloc(); first retrack self if
     * basedealloc knows about gc.
     */
    if (_PyType_IS_GC(base)) {
        _PyObject_GC_TRACK(self);
    }

    // Don't read type memory after calling basedealloc() since basedealloc()
    // can deallocate the type and free its memory.
    int type_needs_decref = (type->tp_flags & Py_TPFLAGS_HEAPTYPE
                             && !(base->tp_flags & Py_TPFLAGS_HEAPTYPE));

    assert(basedealloc);
    basedealloc(self);

    /* Can't reference self beyond this point. It's possible tp_del switched
       our type from a HEAPTYPE to a non-HEAPTYPE, so be careful about
       reference counting. Only decref if the base type is not already a heap
       allocated type. Otherwise, basedealloc should have decref'd it already */
    if (type_needs_decref) {
        Py_DECREF(type);
    }

  endlabel:
    Py_TRASHCAN_END

    /* Explanation of the weirdness around the trashcan macros:

       Q. What do the trashcan macros do?

       A. Read the comment titled "Trashcan mechanism" in object.h.
          For one, this explains why there must be a call to GC-untrack
          before the trashcan begin macro.      Without understanding the
          trashcan code, the answers to the following questions don't make
          sense.

       Q. Why do we GC-untrack before the trashcan and then immediately
          GC-track again afterward?

       A. In the case that the base class is GC-aware, the base class
          probably GC-untracks the object.      If it does that using the
          UNTRACK macro, this will crash when the object is already
          untracked.  Because we don't know what the base class does, the
          only safe thing is to make sure the object is tracked when we
          call the base class dealloc.  But...  The trashcan begin macro
          requires that the object is *untracked* before it is called.  So
          the dance becomes:

         GC untrack
         trashcan begin
         GC track

       Q. Why did the last question say "immediately GC-track again"?
          It's nowhere near immediately.

       A. Because the code *used* to re-track immediately.      Bad Idea.
          self has a refcount of 0, and if gc ever gets its hands on it
          (which can happen if any weakref callback gets invoked), it
          looks like trash to gc too, and gc also tries to delete self
          then.  But we're already deleting self.  Double deallocation is
          a subtle disaster.
    */
}

static PyTypeObject *solid_base(PyTypeObject *type);

/* type test with subclassing support */

static int
type_is_subtype_base_chain(PyTypeObject *a, PyTypeObject *b)
{
    do {
        if (a == b)
            return 1;
        a = a->tp_base;
    } while (a != NULL);

    return (b == &PyBaseObject_Type);
}

int
PyType_IsSubtype(PyTypeObject *a, PyTypeObject *b)
{
    PyObject *mro;

    mro = lookup_tp_mro(a);
    if (mro != NULL) {
        /* Deal with multiple inheritance without recursion
           by walking the MRO tuple */
        Py_ssize_t i, n;
        assert(PyTuple_Check(mro));
        n = PyTuple_GET_SIZE(mro);
        for (i = 0; i < n; i++) {
            if (PyTuple_GET_ITEM(mro, i) == (PyObject *)b)
                return 1;
        }
        return 0;
    }
    else
        /* a is not completely initialized yet; follow tp_base */
        return type_is_subtype_base_chain(a, b);
}

/* Routines to do a method lookup in the type without looking in the
   instance dictionary (so we can't use PyObject_GetAttr) but still
   binding it to the instance.

   Variants:

   - _PyObject_LookupSpecial() returns NULL without raising an exception
     when the _PyType_Lookup() call fails;

   - lookup_maybe_method() and lookup_method() are internal routines similar
     to _PyObject_LookupSpecial(), but can return unbound PyFunction
     to avoid temporary method object. Pass self as first argument when
     unbound == 1.
*/

PyObject *
_PyObject_LookupSpecial(PyObject *self, PyObject *attr)
{
    PyObject *res;

    res = _PyType_Lookup(Py_TYPE(self), attr);
    if (res != NULL) {
        descrgetfunc f;
        if ((f = Py_TYPE(res)->tp_descr_get) == NULL)
            Py_INCREF(res);
        else
            res = f(res, self, (PyObject *)(Py_TYPE(self)));
    }
    return res;
}

PyObject *
_PyObject_LookupSpecialId(PyObject *self, _Py_Identifier *attrid)
{
    PyObject *attr = _PyUnicode_FromId(attrid);   /* borrowed */
    if (attr == NULL)
        return NULL;
    return _PyObject_LookupSpecial(self, attr);
}

static PyObject *
lookup_maybe_method(PyObject *self, PyObject *attr, int *unbound)
{
    PyObject *res = _PyType_Lookup(Py_TYPE(self), attr);
    if (res == NULL) {
        return NULL;
    }

    if (_PyType_HasFeature(Py_TYPE(res), Py_TPFLAGS_METHOD_DESCRIPTOR)) {
        /* Avoid temporary PyMethodObject */
        *unbound = 1;
        Py_INCREF(res);
    }
    else {
        *unbound = 0;
        descrgetfunc f = Py_TYPE(res)->tp_descr_get;
        if (f == NULL) {
            Py_INCREF(res);
        }
        else {
            res = f(res, self, (PyObject *)(Py_TYPE(self)));
        }
    }
    return res;
}

static PyObject *
lookup_method(PyObject *self, PyObject *attr, int *unbound)
{
    PyObject *res = lookup_maybe_method(self, attr, unbound);
    if (res == NULL && !PyErr_Occurred()) {
        PyErr_SetObject(PyExc_AttributeError, attr);
    }
    return res;
}


static inline PyObject*
vectorcall_unbound(PyThreadState *tstate, int unbound, PyObject *func,
                   PyObject *const *args, Py_ssize_t nargs)
{
    size_t nargsf = nargs;
    if (!unbound) {
        /* Skip self argument, freeing up args[0] to use for
         * PY_VECTORCALL_ARGUMENTS_OFFSET */
        args++;
        nargsf = nargsf - 1 + PY_VECTORCALL_ARGUMENTS_OFFSET;
    }
    EVAL_CALL_STAT_INC_IF_FUNCTION(EVAL_CALL_SLOT, func);
    return _PyObject_VectorcallTstate(tstate, func, args, nargsf, NULL);
}

static PyObject*
call_unbound_noarg(int unbound, PyObject *func, PyObject *self)
{
    if (unbound) {
        return PyObject_CallOneArg(func, self);
    }
    else {
        return _PyObject_CallNoArgs(func);
    }
}

/* A variation of PyObject_CallMethod* that uses lookup_method()
   instead of PyObject_GetAttrString().

   args is an argument vector of length nargs. The first element in this
   vector is the special object "self" which is used for the method lookup */
static PyObject *
vectorcall_method(PyObject *name, PyObject *const *args, Py_ssize_t nargs)
{
    assert(nargs >= 1);

    PyThreadState *tstate = _PyThreadState_GET();
    int unbound;
    PyObject *self = args[0];
    PyObject *func = lookup_method(self, name, &unbound);
    if (func == NULL) {
        return NULL;
    }
    PyObject *retval = vectorcall_unbound(tstate, unbound, func, args, nargs);
    Py_DECREF(func);
    return retval;
}

/* Clone of vectorcall_method() that returns NotImplemented
 * when the lookup fails. */
static PyObject *
vectorcall_maybe(PyThreadState *tstate, PyObject *name,
                 PyObject *const *args, Py_ssize_t nargs)
{
    assert(nargs >= 1);

    int unbound;
    PyObject *self = args[0];
    PyObject *func = lookup_maybe_method(self, name, &unbound);
    if (func == NULL) {
        if (!PyErr_Occurred())
            Py_RETURN_NOTIMPLEMENTED;
        return NULL;
    }
    PyObject *retval = vectorcall_unbound(tstate, unbound, func, args, nargs);
    Py_DECREF(func);
    return retval;
}

/*
    Method resolution order algorithm C3 described in
    "A Monotonic Superclass Linearization for Dylan",
    by Kim Barrett, Bob Cassel, Paul Haahr,
    David A. Moon, Keith Playford, and P. Tucker Withington.
    (OOPSLA 1996)

    Some notes about the rules implied by C3:

    No duplicate bases.
    It isn't legal to repeat a class in a list of base classes.

    The next three properties are the 3 constraints in "C3".

    Local precedence order.
    If A precedes B in C's MRO, then A will precede B in the MRO of all
    subclasses of C.

    Monotonicity.
    The MRO of a class must be an extension without reordering of the
    MRO of each of its superclasses.

    Extended Precedence Graph (EPG).
    Linearization is consistent if there is a path in the EPG from
    each class to all its successors in the linearization.  See
    the paper for definition of EPG.
 */

static int
tail_contains(PyObject *tuple, int whence, PyObject *o)
{
    Py_ssize_t j, size;
    size = PyTuple_GET_SIZE(tuple);

    for (j = whence+1; j < size; j++) {
        if (PyTuple_GET_ITEM(tuple, j) == o)
            return 1;
    }
    return 0;
}

static PyObject *
class_name(PyObject *cls)
{
    PyObject *name;
    if (_PyObject_LookupAttr(cls, &_Py_ID(__name__), &name) == 0) {
        name = PyObject_Repr(cls);
    }
    return name;
}

static int
check_duplicates(PyObject *tuple)
{
    Py_ssize_t i, j, n;
    /* Let's use a quadratic time algorithm,
       assuming that the bases tuples is short.
    */
    n = PyTuple_GET_SIZE(tuple);
    for (i = 0; i < n; i++) {
        PyObject *o = PyTuple_GET_ITEM(tuple, i);
        for (j = i + 1; j < n; j++) {
            if (PyTuple_GET_ITEM(tuple, j) == o) {
                o = class_name(o);
                if (o != NULL) {
                    if (PyUnicode_Check(o)) {
                        PyErr_Format(PyExc_TypeError,
                                     "duplicate base class %U", o);
                    }
                    else {
                        PyErr_SetString(PyExc_TypeError,
                                        "duplicate base class");
                    }
                    Py_DECREF(o);
                }
                return -1;
            }
        }
    }
    return 0;
}

/* Raise a TypeError for an MRO order disagreement.

   It's hard to produce a good error message.  In the absence of better
   insight into error reporting, report the classes that were candidates
   to be put next into the MRO.  There is some conflict between the
   order in which they should be put in the MRO, but it's hard to
   diagnose what constraint can't be satisfied.
*/

static void
set_mro_error(PyObject **to_merge, Py_ssize_t to_merge_size, int *remain)
{
    Py_ssize_t i, n, off;
    char buf[1000];
    PyObject *k, *v;
    PyObject *set = PyDict_New();
    if (!set) return;

    for (i = 0; i < to_merge_size; i++) {
        PyObject *L = to_merge[i];
        if (remain[i] < PyTuple_GET_SIZE(L)) {
            PyObject *c = PyTuple_GET_ITEM(L, remain[i]);
            if (PyDict_SetItem(set, c, Py_None) < 0) {
                Py_DECREF(set);
                return;
            }
        }
    }
    n = PyDict_GET_SIZE(set);

    off = PyOS_snprintf(buf, sizeof(buf), "Cannot create a \
consistent method resolution\norder (MRO) for bases");
    i = 0;
    while (PyDict_Next(set, &i, &k, &v) && (size_t)off < sizeof(buf)) {
        PyObject *name = class_name(k);
        const char *name_str = NULL;
        if (name != NULL) {
            if (PyUnicode_Check(name)) {
                name_str = PyUnicode_AsUTF8(name);
            }
            else {
                name_str = "?";
            }
        }
        if (name_str == NULL) {
            Py_XDECREF(name);
            Py_DECREF(set);
            return;
        }
        off += PyOS_snprintf(buf + off, sizeof(buf) - off, " %s", name_str);
        Py_XDECREF(name);
        if (--n && (size_t)(off+1) < sizeof(buf)) {
            buf[off++] = ',';
            buf[off] = '\0';
        }
    }
    PyErr_SetString(PyExc_TypeError, buf);
    Py_DECREF(set);
}

static int
pmerge(PyObject *acc, PyObject **to_merge, Py_ssize_t to_merge_size)
{
    int res = 0;
    Py_ssize_t i, j, empty_cnt;
    int *remain;

    /* remain stores an index into each sublist of to_merge.
       remain[i] is the index of the next base in to_merge[i]
       that is not included in acc.
    */
    remain = PyMem_New(int, to_merge_size);
    if (remain == NULL) {
        PyErr_NoMemory();
        return -1;
    }
    for (i = 0; i < to_merge_size; i++)
        remain[i] = 0;

  again:
    empty_cnt = 0;
    for (i = 0; i < to_merge_size; i++) {
        PyObject *candidate;

        PyObject *cur_tuple = to_merge[i];

        if (remain[i] >= PyTuple_GET_SIZE(cur_tuple)) {
            empty_cnt++;
            continue;
        }

        /* Choose next candidate for MRO.

           The input sequences alone can determine the choice.
           If not, choose the class which appears in the MRO
           of the earliest direct superclass of the new class.
        */

        candidate = PyTuple_GET_ITEM(cur_tuple, remain[i]);
        for (j = 0; j < to_merge_size; j++) {
            PyObject *j_lst = to_merge[j];
            if (tail_contains(j_lst, remain[j], candidate))
                goto skip; /* continue outer loop */
        }
        res = PyList_Append(acc, candidate);
        if (res < 0)
            goto out;

        for (j = 0; j < to_merge_size; j++) {
            PyObject *j_lst = to_merge[j];
            if (remain[j] < PyTuple_GET_SIZE(j_lst) &&
                PyTuple_GET_ITEM(j_lst, remain[j]) == candidate) {
                remain[j]++;
            }
        }
        goto again;
      skip: ;
    }

    if (empty_cnt != to_merge_size) {
        set_mro_error(to_merge, to_merge_size, remain);
        res = -1;
    }

  out:
    PyMem_Free(remain);

    return res;
}

static PyObject *
mro_implementation(PyTypeObject *type)
{
    if (!_PyType_IsReady(type)) {
        if (PyType_Ready(type) < 0)
            return NULL;
    }

    PyObject *bases = lookup_tp_bases(type);
    Py_ssize_t n = PyTuple_GET_SIZE(bases);
    for (Py_ssize_t i = 0; i < n; i++) {
        PyTypeObject *base = _PyType_CAST(PyTuple_GET_ITEM(bases, i));
        if (lookup_tp_mro(base) == NULL) {
            PyErr_Format(PyExc_TypeError,
                         "Cannot extend an incomplete type '%.100s'",
                         base->tp_name);
            return NULL;
        }
        assert(PyTuple_Check(lookup_tp_mro(base)));
    }

    if (n == 1) {
        /* Fast path: if there is a single base, constructing the MRO
         * is trivial.
         */
        PyTypeObject *base = _PyType_CAST(PyTuple_GET_ITEM(bases, 0));
        PyObject *base_mro = lookup_tp_mro(base);
        Py_ssize_t k = PyTuple_GET_SIZE(base_mro);
        PyObject *result = PyTuple_New(k + 1);
        if (result == NULL) {
            return NULL;
        }

        ;
        PyTuple_SET_ITEM(result, 0, Py_NewRef(type));
        for (Py_ssize_t i = 0; i < k; i++) {
            PyObject *cls = PyTuple_GET_ITEM(base_mro, i);
            PyTuple_SET_ITEM(result, i + 1, Py_NewRef(cls));
        }
        return result;
    }

    /* This is just a basic sanity check. */
    if (check_duplicates(bases) < 0) {
        return NULL;
    }

    /* Find a superclass linearization that honors the constraints
       of the explicit tuples of bases and the constraints implied by
       each base class.

       to_merge is an array of tuples, where each tuple is a superclass
       linearization implied by a base class.  The last element of
       to_merge is the declared tuple of bases.
    */
    PyObject **to_merge = PyMem_New(PyObject *, n + 1);
    if (to_merge == NULL) {
        PyErr_NoMemory();
        return NULL;
    }

    for (Py_ssize_t i = 0; i < n; i++) {
        PyTypeObject *base = _PyType_CAST(PyTuple_GET_ITEM(bases, i));
        to_merge[i] = lookup_tp_mro(base);
    }
    to_merge[n] = bases;

    PyObject *result = PyList_New(1);
    if (result == NULL) {
        PyMem_Free(to_merge);
        return NULL;
    }

    PyList_SET_ITEM(result, 0, Py_NewRef(type));
    if (pmerge(result, to_merge, n + 1) < 0) {
        Py_CLEAR(result);
    }
    PyMem_Free(to_merge);

    return result;
}

/*[clinic input]
type.mro

Return a type's method resolution order.
[clinic start generated code]*/

static PyObject *
type_mro_impl(PyTypeObject *self)
/*[clinic end generated code: output=bffc4a39b5b57027 input=28414f4e156db28d]*/
{
    PyObject *seq;
    seq = mro_implementation(self);
    if (seq != NULL && !PyList_Check(seq)) {
        Py_SETREF(seq, PySequence_List(seq));
    }
    return seq;
}

static int
mro_check(PyTypeObject *type, PyObject *mro)
{
    PyTypeObject *solid;
    Py_ssize_t i, n;

    solid = solid_base(type);

    n = PyTuple_GET_SIZE(mro);
    for (i = 0; i < n; i++) {
        PyObject *obj = PyTuple_GET_ITEM(mro, i);
        if (!PyType_Check(obj)) {
            PyErr_Format(
                PyExc_TypeError,
                "mro() returned a non-class ('%.500s')",
                Py_TYPE(obj)->tp_name);
            return -1;
        }
        PyTypeObject *base = (PyTypeObject*)obj;

        if (!PyType_IsSubtype(solid, solid_base(base))) {
            PyErr_Format(
                PyExc_TypeError,
                "mro() returned base with unsuitable layout ('%.500s')",
                base->tp_name);
            return -1;
        }
    }

    return 0;
}

/* Lookups an mcls.mro method, invokes it and checks the result (if needed,
   in case of a custom mro() implementation).

   Keep in mind that during execution of this function type->tp_mro
   can be replaced due to possible reentrance (for example,
   through type_set_bases):

      - when looking up the mcls.mro attribute (it could be
        a user-provided descriptor);

      - from inside a custom mro() itself;

      - through a finalizer of the return value of mro().
*/
static PyObject *
mro_invoke(PyTypeObject *type)
{
    PyObject *mro_result;
    PyObject *new_mro;
    const int custom = !Py_IS_TYPE(type, &PyType_Type);

    if (custom) {
        int unbound;
        PyObject *mro_meth = lookup_method(
            (PyObject *)type, &_Py_ID(mro), &unbound);
        if (mro_meth == NULL)
            return NULL;
        mro_result = call_unbound_noarg(unbound, mro_meth, (PyObject *)type);
        Py_DECREF(mro_meth);
    }
    else {
        mro_result = mro_implementation(type);
    }
    if (mro_result == NULL)
        return NULL;

    new_mro = PySequence_Tuple(mro_result);
    Py_DECREF(mro_result);
    if (new_mro == NULL) {
        return NULL;
    }

    if (PyTuple_GET_SIZE(new_mro) == 0) {
        Py_DECREF(new_mro);
        PyErr_Format(PyExc_TypeError, "type MRO must not be empty");
        return NULL;
    }

    if (custom && mro_check(type, new_mro) < 0) {
        Py_DECREF(new_mro);
        return NULL;
    }
    return new_mro;
}

/* Calculates and assigns a new MRO to type->tp_mro.
   Return values and invariants:

     - Returns 1 if a new MRO value has been set to type->tp_mro due to
       this call of mro_internal (no tricky reentrancy and no errors).

       In case if p_old_mro argument is not NULL, a previous value
       of type->tp_mro is put there, and the ownership of this
       reference is transferred to a caller.
       Otherwise, the previous value (if any) is decref'ed.

     - Returns 0 in case when type->tp_mro gets changed because of
       reentering here through a custom mro() (see a comment to mro_invoke).

       In this case, a refcount of an old type->tp_mro is adjusted
       somewhere deeper in the call stack (by the innermost mro_internal
       or its caller) and may become zero upon returning from here.
       This also implies that the whole hierarchy of subclasses of the type
       has seen the new value and updated their MRO accordingly.

     - Returns -1 in case of an error.
*/
static int
mro_internal(PyTypeObject *type, PyObject **p_old_mro)
{
    PyObject *new_mro, *old_mro;
    int reent;

    /* Keep a reference to be able to do a reentrancy check below.
       Don't let old_mro be GC'ed and its address be reused for
       another object, like (suddenly!) a new tp_mro.  */
    old_mro = Py_XNewRef(lookup_tp_mro(type));
    new_mro = mro_invoke(type);  /* might cause reentrance */
    reent = (lookup_tp_mro(type) != old_mro);
    Py_XDECREF(old_mro);
    if (new_mro == NULL) {
        return -1;
    }

    if (reent) {
        Py_DECREF(new_mro);
        return 0;
    }

    set_tp_mro(type, new_mro);

    type_mro_modified(type, new_mro);
    /* corner case: the super class might have been hidden
       from the custom MRO */
    type_mro_modified(type, lookup_tp_bases(type));

    // XXX Expand this to Py_TPFLAGS_IMMUTABLETYPE?
    if (!(type->tp_flags & _Py_TPFLAGS_STATIC_BUILTIN)) {
        PyType_Modified(type);
    }
    else {
        /* For static builtin types, this is only called during init
           before the method cache has been populated. */
        assert(_PyType_HasFeature(type, Py_TPFLAGS_VALID_VERSION_TAG));
    }

    if (p_old_mro != NULL)
        *p_old_mro = old_mro;  /* transfer the ownership */
    else
        Py_XDECREF(old_mro);

    return 1;
}

/* Calculate the best base amongst multiple base classes.
   This is the first one that's on the path to the "solid base". */

static PyTypeObject *
best_base(PyObject *bases)
{
    Py_ssize_t i, n;
    PyTypeObject *base, *winner, *candidate;

    assert(PyTuple_Check(bases));
    n = PyTuple_GET_SIZE(bases);
    assert(n > 0);
    base = NULL;
    winner = NULL;
    for (i = 0; i < n; i++) {
        PyObject *base_proto = PyTuple_GET_ITEM(bases, i);
        if (!PyType_Check(base_proto)) {
            PyErr_SetString(
                PyExc_TypeError,
                "bases must be types");
            return NULL;
        }
        PyTypeObject *base_i = (PyTypeObject *)base_proto;

        if (!_PyType_IsReady(base_i)) {
            if (PyType_Ready(base_i) < 0)
                return NULL;
        }
        if (!_PyType_HasFeature(base_i, Py_TPFLAGS_BASETYPE)) {
            PyErr_Format(PyExc_TypeError,
                         "type '%.100s' is not an acceptable base type",
                         base_i->tp_name);
            return NULL;
        }
        candidate = solid_base(base_i);
        if (winner == NULL) {
            winner = candidate;
            base = base_i;
        }
        else if (PyType_IsSubtype(winner, candidate))
            ;
        else if (PyType_IsSubtype(candidate, winner)) {
            winner = candidate;
            base = base_i;
        }
        else {
            PyErr_SetString(
                PyExc_TypeError,
                "multiple bases have "
                "instance lay-out conflict");
            return NULL;
        }
    }
    assert (base != NULL);

    return base;
}

static int
shape_differs(PyTypeObject *t1, PyTypeObject *t2)
{
    return (
        t1->tp_basicsize != t2->tp_basicsize ||
        t1->tp_itemsize != t2->tp_itemsize
    );
}

static PyTypeObject *
solid_base(PyTypeObject *type)
{
    PyTypeObject *base;

    if (type->tp_base) {
        base = solid_base(type->tp_base);
    }
    else {
        base = &PyBaseObject_Type;
    }
    if (shape_differs(type, base)) {
        return type;
    }
    else {
        return base;
    }
}

static void object_dealloc(PyObject *);
static PyObject *object_new(PyTypeObject *, PyObject *, PyObject *);
static int object_init(PyObject *, PyObject *, PyObject *);
static int update_slot(PyTypeObject *, PyObject *);
static void fixup_slot_dispatchers(PyTypeObject *);
static int type_new_set_names(PyTypeObject *);
static int type_new_init_subclass(PyTypeObject *, PyObject *);

/*
 * Helpers for  __dict__ descriptor.  We don't want to expose the dicts
 * inherited from various builtin types.  The builtin base usually provides
 * its own __dict__ descriptor, so we use that when we can.
 */
static PyTypeObject *
get_builtin_base_with_dict(PyTypeObject *type)
{
    while (type->tp_base != NULL) {
        if (type->tp_dictoffset != 0 &&
            !(type->tp_flags & Py_TPFLAGS_HEAPTYPE))
            return type;
        type = type->tp_base;
    }
    return NULL;
}

static PyObject *
get_dict_descriptor(PyTypeObject *type)
{
    PyObject *descr;

    descr = _PyType_Lookup(type, &_Py_ID(__dict__));
    if (descr == NULL || !PyDescr_IsData(descr))
        return NULL;

    return descr;
}

static void
raise_dict_descr_error(PyObject *obj)
{
    PyErr_Format(PyExc_TypeError,
                 "this __dict__ descriptor does not support "
                 "'%.200s' objects", Py_TYPE(obj)->tp_name);
}

static PyObject *
subtype_dict(PyObject *obj, void *context)
{
    PyTypeObject *base;

    base = get_builtin_base_with_dict(Py_TYPE(obj));
    if (base != NULL) {
        descrgetfunc func;
        PyObject *descr = get_dict_descriptor(base);
        if (descr == NULL) {
            raise_dict_descr_error(obj);
            return NULL;
        }
        func = Py_TYPE(descr)->tp_descr_get;
        if (func == NULL) {
            raise_dict_descr_error(obj);
            return NULL;
        }
        return func(descr, obj, (PyObject *)(Py_TYPE(obj)));
    }
    return PyObject_GenericGetDict(obj, context);
}

static int
subtype_setdict(PyObject *obj, PyObject *value, void *context)
{
    PyObject **dictptr;
    PyTypeObject *base;

    base = get_builtin_base_with_dict(Py_TYPE(obj));
    if (base != NULL) {
        descrsetfunc func;
        PyObject *descr = get_dict_descriptor(base);
        if (descr == NULL) {
            raise_dict_descr_error(obj);
            return -1;
        }
        func = Py_TYPE(descr)->tp_descr_set;
        if (func == NULL) {
            raise_dict_descr_error(obj);
            return -1;
        }
        return func(descr, obj, value);
    }
    /* Almost like PyObject_GenericSetDict, but allow __dict__ to be deleted. */
    dictptr = _PyObject_GetDictPtr(obj);
    if (dictptr == NULL) {
        PyErr_SetString(PyExc_AttributeError,
                        "This object has no __dict__");
        return -1;
    }
    if (value != NULL && !PyDict_Check(value)) {
        PyErr_Format(PyExc_TypeError,
                     "__dict__ must be set to a dictionary, "
                     "not a '%.200s'", Py_TYPE(value)->tp_name);
        return -1;
    }
    Py_XSETREF(*dictptr, Py_XNewRef(value));
    return 0;
}

static PyObject *
subtype_getweakref(PyObject *obj, void *context)
{
    PyObject **weaklistptr;
    PyObject *result;
    PyTypeObject *type = Py_TYPE(obj);

    if (type->tp_weaklistoffset == 0) {
        PyErr_SetString(PyExc_AttributeError,
                        "This object has no __weakref__");
        return NULL;
    }
    _PyObject_ASSERT((PyObject *)type,
                     type->tp_weaklistoffset > 0 ||
                     type->tp_weaklistoffset == MANAGED_WEAKREF_OFFSET);
    _PyObject_ASSERT((PyObject *)type,
                     ((type->tp_weaklistoffset + (Py_ssize_t)sizeof(PyObject *))
                      <= type->tp_basicsize));
    weaklistptr = (PyObject **)((char *)obj + type->tp_weaklistoffset);
    if (*weaklistptr == NULL)
        result = Py_None;
    else
        result = *weaklistptr;
    return Py_NewRef(result);
}

/* Three variants on the subtype_getsets list. */

static PyGetSetDef subtype_getsets_full[] = {
    {"__dict__", subtype_dict, subtype_setdict,
     PyDoc_STR("dictionary for instance variables (if defined)")},
    {"__weakref__", subtype_getweakref, NULL,
     PyDoc_STR("list of weak references to the object (if defined)")},
    {0}
};

static PyGetSetDef subtype_getsets_dict_only[] = {
    {"__dict__", subtype_dict, subtype_setdict,
     PyDoc_STR("dictionary for instance variables (if defined)")},
    {0}
};

static PyGetSetDef subtype_getsets_weakref_only[] = {
    {"__weakref__", subtype_getweakref, NULL,
     PyDoc_STR("list of weak references to the object (if defined)")},
    {0}
};

static int
valid_identifier(PyObject *s)
{
    if (!PyUnicode_Check(s)) {
        PyErr_Format(PyExc_TypeError,
                     "__slots__ items must be strings, not '%.200s'",
                     Py_TYPE(s)->tp_name);
        return 0;
    }
    if (!PyUnicode_IsIdentifier(s)) {
        PyErr_SetString(PyExc_TypeError,
                        "__slots__ must be identifiers");
        return 0;
    }
    return 1;
}

static int
type_init(PyObject *cls, PyObject *args, PyObject *kwds)
{
    assert(args != NULL && PyTuple_Check(args));
    assert(kwds == NULL || PyDict_Check(kwds));

    if (kwds != NULL && PyTuple_GET_SIZE(args) == 1 &&
        PyDict_GET_SIZE(kwds) != 0) {
        PyErr_SetString(PyExc_TypeError,
                        "type.__init__() takes no keyword arguments");
        return -1;
    }

    if ((PyTuple_GET_SIZE(args) != 1 && PyTuple_GET_SIZE(args) != 3)) {
        PyErr_SetString(PyExc_TypeError,
                        "type.__init__() takes 1 or 3 arguments");
        return -1;
    }

    return 0;
}


unsigned long
PyType_GetFlags(PyTypeObject *type)
{
    return type->tp_flags;
}


int
PyType_SUPPORTS_WEAKREFS(PyTypeObject *type)
{
    return _PyType_SUPPORTS_WEAKREFS(type);
}


/* Determine the most derived metatype. */
PyTypeObject *
_PyType_CalculateMetaclass(PyTypeObject *metatype, PyObject *bases)
{
    Py_ssize_t i, nbases;
    PyTypeObject *winner;
    PyObject *tmp;
    PyTypeObject *tmptype;

    /* Determine the proper metatype to deal with this,
       and check for metatype conflicts while we're at it.
       Note that if some other metatype wins to contract,
       it's possible that its instances are not types. */

    nbases = PyTuple_GET_SIZE(bases);
    winner = metatype;
    for (i = 0; i < nbases; i++) {
        tmp = PyTuple_GET_ITEM(bases, i);
        tmptype = Py_TYPE(tmp);
        if (PyType_IsSubtype(winner, tmptype))
            continue;
        if (PyType_IsSubtype(tmptype, winner)) {
            winner = tmptype;
            continue;
        }
        /* else: */
        PyErr_SetString(PyExc_TypeError,
                        "metaclass conflict: "
                        "the metaclass of a derived class "
                        "must be a (non-strict) subclass "
                        "of the metaclasses of all its bases");
        return NULL;
    }
    return winner;
}


// Forward declaration
static PyObject *
type_new(PyTypeObject *metatype, PyObject *args, PyObject *kwds);

typedef struct {
    PyTypeObject *metatype;
    PyObject *args;
    PyObject *kwds;
    PyObject *orig_dict;
    PyObject *name;
    PyObject *bases;
    PyTypeObject *base;
    PyObject *slots;
    Py_ssize_t nslot;
    int add_dict;
    int add_weak;
    int may_add_dict;
    int may_add_weak;
} type_new_ctx;


/* Check for valid slot names and two special cases */
static int
type_new_visit_slots(type_new_ctx *ctx)
{
    PyObject *slots = ctx->slots;
    Py_ssize_t nslot = ctx->nslot;
    for (Py_ssize_t i = 0; i < nslot; i++) {
        PyObject *name = PyTuple_GET_ITEM(slots, i);
        if (!valid_identifier(name)) {
            return -1;
        }
        assert(PyUnicode_Check(name));
        if (_PyUnicode_Equal(name, &_Py_ID(__dict__))) {
            if (!ctx->may_add_dict || ctx->add_dict != 0) {
                PyErr_SetString(PyExc_TypeError,
                    "__dict__ slot disallowed: "
                    "we already got one");
                return -1;
            }
            ctx->add_dict++;
        }
        if (_PyUnicode_Equal(name, &_Py_ID(__weakref__))) {
            if (!ctx->may_add_weak || ctx->add_weak != 0) {
                PyErr_SetString(PyExc_TypeError,
                    "__weakref__ slot disallowed: "
                    "we already got one");
                return -1;
            }
            ctx->add_weak++;
        }
    }
    return 0;
}


/* Copy slots into a list, mangle names and sort them.
   Sorted names are needed for __class__ assignment.
   Convert them back to tuple at the end.
*/
static PyObject*
type_new_copy_slots(type_new_ctx *ctx, PyObject *dict)
{
    PyObject *slots = ctx->slots;
    Py_ssize_t nslot = ctx->nslot;

    Py_ssize_t new_nslot = nslot - ctx->add_dict - ctx->add_weak;
    PyObject *new_slots = PyList_New(new_nslot);
    if (new_slots == NULL) {
        return NULL;
    }

    Py_ssize_t j = 0;
    for (Py_ssize_t i = 0; i < nslot; i++) {
        PyObject *slot = PyTuple_GET_ITEM(slots, i);
        if ((ctx->add_dict && _PyUnicode_Equal(slot, &_Py_ID(__dict__))) ||
            (ctx->add_weak && _PyUnicode_Equal(slot, &_Py_ID(__weakref__))))
        {
            continue;
        }

        slot =_Py_Mangle(ctx->name, slot);
        if (!slot) {
            goto error;
        }
        PyList_SET_ITEM(new_slots, j, slot);

        int r = PyDict_Contains(dict, slot);
        if (r < 0) {
            goto error;
        }
        if (r > 0) {
            /* CPython inserts __qualname__ and __classcell__ (when needed)
               into the namespace when creating a class.  They will be deleted
               below so won't act as class variables. */
            if (!_PyUnicode_Equal(slot, &_Py_ID(__qualname__)) &&
                !_PyUnicode_Equal(slot, &_Py_ID(__classcell__)))
            {
                PyErr_Format(PyExc_ValueError,
                             "%R in __slots__ conflicts with class variable",
                             slot);
                goto error;
            }
        }

        j++;
    }
    assert(j == new_nslot);

    if (PyList_Sort(new_slots) == -1) {
        goto error;
    }

    PyObject *tuple = PyList_AsTuple(new_slots);
    Py_DECREF(new_slots);
    if (tuple == NULL) {
        return NULL;
    }

    assert(PyTuple_GET_SIZE(tuple) == new_nslot);
    return tuple;

error:
    Py_DECREF(new_slots);
    return NULL;
}


static void
type_new_slots_bases(type_new_ctx *ctx)
{
    Py_ssize_t nbases = PyTuple_GET_SIZE(ctx->bases);
    if (nbases > 1 &&
        ((ctx->may_add_dict && ctx->add_dict == 0) ||
         (ctx->may_add_weak && ctx->add_weak == 0)))
    {
        for (Py_ssize_t i = 0; i < nbases; i++) {
            PyObject *obj = PyTuple_GET_ITEM(ctx->bases, i);
            if (obj == (PyObject *)ctx->base) {
                /* Skip primary base */
                continue;
            }
            PyTypeObject *base = _PyType_CAST(obj);

            if (ctx->may_add_dict && ctx->add_dict == 0 &&
                base->tp_dictoffset != 0)
            {
                ctx->add_dict++;
            }
            if (ctx->may_add_weak && ctx->add_weak == 0 &&
                base->tp_weaklistoffset != 0)
            {
                ctx->add_weak++;
            }
            if (ctx->may_add_dict && ctx->add_dict == 0) {
                continue;
            }
            if (ctx->may_add_weak && ctx->add_weak == 0) {
                continue;
            }
            /* Nothing more to check */
            break;
        }
    }
}


static int
type_new_slots_impl(type_new_ctx *ctx, PyObject *dict)
{
    /* Are slots allowed? */
    if (ctx->nslot > 0 && ctx->base->tp_itemsize != 0) {
        PyErr_Format(PyExc_TypeError,
                     "nonempty __slots__ not supported for subtype of '%s'",
                     ctx->base->tp_name);
        return -1;
    }

    if (type_new_visit_slots(ctx) < 0) {
        return -1;
    }

    PyObject *new_slots = type_new_copy_slots(ctx, dict);
    if (new_slots == NULL) {
        return -1;
    }
    assert(PyTuple_CheckExact(new_slots));

    Py_XSETREF(ctx->slots, new_slots);
    ctx->nslot = PyTuple_GET_SIZE(new_slots);

    /* Secondary bases may provide weakrefs or dict */
    type_new_slots_bases(ctx);
    return 0;
}


static Py_ssize_t
type_new_slots(type_new_ctx *ctx, PyObject *dict)
{
    // Check for a __slots__ sequence variable in dict, and count it
    ctx->add_dict = 0;
    ctx->add_weak = 0;
    ctx->may_add_dict = (ctx->base->tp_dictoffset == 0);
    ctx->may_add_weak = (ctx->base->tp_weaklistoffset == 0
                         && ctx->base->tp_itemsize == 0);

    if (ctx->slots == NULL) {
        if (ctx->may_add_dict) {
            ctx->add_dict++;
        }
        if (ctx->may_add_weak) {
            ctx->add_weak++;
        }
    }
    else {
        /* Have slots */
        if (type_new_slots_impl(ctx, dict) < 0) {
            return -1;
        }
    }
    return 0;
}


static PyTypeObject*
type_new_alloc(type_new_ctx *ctx)
{
    PyTypeObject *metatype = ctx->metatype;
    PyTypeObject *type;

    // Allocate the type object
    type = (PyTypeObject *)metatype->tp_alloc(metatype, ctx->nslot);
    if (type == NULL) {
        return NULL;
    }
    PyHeapTypeObject *et = (PyHeapTypeObject *)type;

    // Initialize tp_flags.
    // All heap types need GC, since we can create a reference cycle by storing
    // an instance on one of its parents.
    type->tp_flags = (Py_TPFLAGS_DEFAULT | Py_TPFLAGS_HEAPTYPE |
                      Py_TPFLAGS_BASETYPE | Py_TPFLAGS_HAVE_GC);

    // Initialize essential fields
    type->tp_as_async = &et->as_async;
    type->tp_as_number = &et->as_number;
    type->tp_as_sequence = &et->as_sequence;
    type->tp_as_mapping = &et->as_mapping;
    type->tp_as_buffer = &et->as_buffer;

    set_tp_bases(type, Py_NewRef(ctx->bases));
    type->tp_base = (PyTypeObject *)Py_NewRef(ctx->base);

    type->tp_dealloc = subtype_dealloc;
    /* Always override allocation strategy to use regular heap */
    type->tp_alloc = PyType_GenericAlloc;
    type->tp_free = PyObject_GC_Del;

    type->tp_traverse = subtype_traverse;
    type->tp_clear = subtype_clear;

    et->ht_name = Py_NewRef(ctx->name);
    et->ht_module = NULL;
    et->_ht_tpname = NULL;

    return type;
}


static int
type_new_set_name(const type_new_ctx *ctx, PyTypeObject *type)
{
    Py_ssize_t name_size;
    type->tp_name = PyUnicode_AsUTF8AndSize(ctx->name, &name_size);
    if (!type->tp_name) {
        return -1;
    }
    if (strlen(type->tp_name) != (size_t)name_size) {
        PyErr_SetString(PyExc_ValueError,
                        "type name must not contain null characters");
        return -1;
    }
    return 0;
}


/* Set __module__ in the dict */
static int
type_new_set_module(PyTypeObject *type)
{
    PyObject *dict = lookup_tp_dict(type);
    int r = PyDict_Contains(dict, &_Py_ID(__module__));
    if (r < 0) {
        return -1;
    }
    if (r > 0) {
        return 0;
    }

    PyObject *globals = PyEval_GetGlobals();
    if (globals == NULL) {
        return 0;
    }

    PyObject *module = PyDict_GetItemWithError(globals, &_Py_ID(__name__));
    if (module == NULL) {
        if (PyErr_Occurred()) {
            return -1;
        }
        return 0;
    }

    if (PyDict_SetItem(dict, &_Py_ID(__module__), module) < 0) {
        return -1;
    }
    return 0;
}


/* Set ht_qualname to dict['__qualname__'] if available, else to
   __name__.  The __qualname__ accessor will look for ht_qualname. */
static int
type_new_set_ht_name(PyTypeObject *type)
{
    PyHeapTypeObject *et = (PyHeapTypeObject *)type;
    PyObject *dict = lookup_tp_dict(type);
    PyObject *qualname = PyDict_GetItemWithError(dict, &_Py_ID(__qualname__));
    if (qualname != NULL) {
        if (!PyUnicode_Check(qualname)) {
            PyErr_Format(PyExc_TypeError,
                    "type __qualname__ must be a str, not %s",
                    Py_TYPE(qualname)->tp_name);
            return -1;
        }
        et->ht_qualname = Py_NewRef(qualname);
        if (PyDict_DelItem(dict, &_Py_ID(__qualname__)) < 0) {
            return -1;
        }
    }
    else {
        if (PyErr_Occurred()) {
            return -1;
        }
        et->ht_qualname = Py_NewRef(et->ht_name);
    }
    return 0;
}


/* Set tp_doc to a copy of dict['__doc__'], if the latter is there
   and is a string.  The __doc__ accessor will first look for tp_doc;
   if that fails, it will still look into __dict__. */
static int
type_new_set_doc(PyTypeObject *type)
{
    PyObject *dict = lookup_tp_dict(type);
    PyObject *doc = PyDict_GetItemWithError(dict, &_Py_ID(__doc__));
    if (doc == NULL) {
        if (PyErr_Occurred()) {
            return -1;
        }
        // no __doc__ key
        return 0;
    }
    if (!PyUnicode_Check(doc)) {
        // ignore non-string __doc__
        return 0;
    }

    const char *doc_str = PyUnicode_AsUTF8(doc);
    if (doc_str == NULL) {
        return -1;
    }

    // Silently truncate the docstring if it contains a null byte
    Py_ssize_t size = strlen(doc_str) + 1;
    char *tp_doc = (char *)PyObject_Malloc(size);
    if (tp_doc == NULL) {
        PyErr_NoMemory();
        return -1;
    }

    memcpy(tp_doc, doc_str, size);
    type->tp_doc = tp_doc;
    return 0;
}


static int
type_new_staticmethod(PyTypeObject *type, PyObject *attr)
{
    PyObject *dict = lookup_tp_dict(type);
    PyObject *func = PyDict_GetItemWithError(dict, attr);
    if (func == NULL) {
        if (PyErr_Occurred()) {
            return -1;
        }
        return 0;
    }
    if (!PyFunction_Check(func)) {
        return 0;
    }

    PyObject *static_func = PyStaticMethod_New(func);
    if (static_func == NULL) {
        return -1;
    }
    if (PyDict_SetItem(dict, attr, static_func) < 0) {
        Py_DECREF(static_func);
        return -1;
    }
    Py_DECREF(static_func);
    return 0;
}


static int
type_new_classmethod(PyTypeObject *type, PyObject *attr)
{
    PyObject *dict = lookup_tp_dict(type);
    PyObject *func = PyDict_GetItemWithError(dict, attr);
    if (func == NULL) {
        if (PyErr_Occurred()) {
            return -1;
        }
        return 0;
    }
    if (!PyFunction_Check(func)) {
        return 0;
    }

    PyObject *method = PyClassMethod_New(func);
    if (method == NULL) {
        return -1;
    }

    if (PyDict_SetItem(dict, attr, method) < 0) {
        Py_DECREF(method);
        return -1;
    }
    Py_DECREF(method);
    return 0;
}


/* Add descriptors for custom slots from __slots__, or for __dict__ */
static int
type_new_descriptors(const type_new_ctx *ctx, PyTypeObject *type)
{
    PyHeapTypeObject *et = (PyHeapTypeObject *)type;
    Py_ssize_t slotoffset = ctx->base->tp_basicsize;
    if (et->ht_slots != NULL) {
        PyMemberDef *mp = _PyHeapType_GET_MEMBERS(et);
        Py_ssize_t nslot = PyTuple_GET_SIZE(et->ht_slots);
        for (Py_ssize_t i = 0; i < nslot; i++, mp++) {
            mp->name = PyUnicode_AsUTF8(
                PyTuple_GET_ITEM(et->ht_slots, i));
            if (mp->name == NULL) {
                return -1;
            }
            mp->type = T_OBJECT_EX;
            mp->offset = slotoffset;

            /* __dict__ and __weakref__ are already filtered out */
            assert(strcmp(mp->name, "__dict__") != 0);
            assert(strcmp(mp->name, "__weakref__") != 0);

            slotoffset += sizeof(PyObject *);
        }
    }

    if (ctx->add_weak) {
        assert((type->tp_flags & Py_TPFLAGS_MANAGED_WEAKREF) == 0);
        type->tp_flags |= Py_TPFLAGS_MANAGED_WEAKREF;
        type->tp_weaklistoffset = MANAGED_WEAKREF_OFFSET;
    }
    if (ctx->add_dict) {
        assert((type->tp_flags & Py_TPFLAGS_MANAGED_DICT) == 0);
        type->tp_flags |= Py_TPFLAGS_MANAGED_DICT;
        type->tp_dictoffset = -1;
    }

    type->tp_basicsize = slotoffset;
    type->tp_itemsize = ctx->base->tp_itemsize;
    type->tp_members = _PyHeapType_GET_MEMBERS(et);
    return 0;
}


static void
type_new_set_slots(const type_new_ctx *ctx, PyTypeObject *type)
{
    if (type->tp_weaklistoffset && type->tp_dictoffset) {
        type->tp_getset = subtype_getsets_full;
    }
    else if (type->tp_weaklistoffset && !type->tp_dictoffset) {
        type->tp_getset = subtype_getsets_weakref_only;
    }
    else if (!type->tp_weaklistoffset && type->tp_dictoffset) {
        type->tp_getset = subtype_getsets_dict_only;
    }
    else {
        type->tp_getset = NULL;
    }

    /* Special case some slots */
    if (type->tp_dictoffset != 0 || ctx->nslot > 0) {
        PyTypeObject *base = ctx->base;
        if (base->tp_getattr == NULL && base->tp_getattro == NULL) {
            type->tp_getattro = PyObject_GenericGetAttr;
        }
        if (base->tp_setattr == NULL && base->tp_setattro == NULL) {
            type->tp_setattro = PyObject_GenericSetAttr;
        }
    }
}


/* store type in class' cell if one is supplied */
static int
type_new_set_classcell(PyTypeObject *type)
{
    PyObject *dict = lookup_tp_dict(type);
    PyObject *cell = PyDict_GetItemWithError(dict, &_Py_ID(__classcell__));
    if (cell == NULL) {
        if (PyErr_Occurred()) {
            return -1;
        }
        return 0;
    }

    /* At least one method requires a reference to its defining class */
    if (!PyCell_Check(cell)) {
        PyErr_Format(PyExc_TypeError,
                     "__classcell__ must be a nonlocal cell, not %.200R",
                     Py_TYPE(cell));
        return -1;
    }

    (void)PyCell_Set(cell, (PyObject *) type);
    if (PyDict_DelItem(dict, &_Py_ID(__classcell__)) < 0) {
        return -1;
    }
    return 0;
}


static int
type_new_set_attrs(const type_new_ctx *ctx, PyTypeObject *type)
{
    if (type_new_set_name(ctx, type) < 0) {
        return -1;
    }

    if (type_new_set_module(type) < 0) {
        return -1;
    }

    if (type_new_set_ht_name(type) < 0) {
        return -1;
    }

    if (type_new_set_doc(type) < 0) {
        return -1;
    }

    /* Special-case __new__: if it's a plain function,
       make it a static function */
    if (type_new_staticmethod(type, &_Py_ID(__new__)) < 0) {
        return -1;
    }

    /* Special-case __init_subclass__ and __class_getitem__:
       if they are plain functions, make them classmethods */
    if (type_new_classmethod(type, &_Py_ID(__init_subclass__)) < 0) {
        return -1;
    }
    if (type_new_classmethod(type, &_Py_ID(__class_getitem__)) < 0) {
        return -1;
    }

    if (type_new_descriptors(ctx, type) < 0) {
        return -1;
    }

    type_new_set_slots(ctx, type);

    if (type_new_set_classcell(type) < 0) {
        return -1;
    }
    return 0;
}


static int
type_new_get_slots(type_new_ctx *ctx, PyObject *dict)
{
    PyObject *slots = PyDict_GetItemWithError(dict, &_Py_ID(__slots__));
    if (slots == NULL) {
        if (PyErr_Occurred()) {
            return -1;
        }
        ctx->slots = NULL;
        ctx->nslot = 0;
        return 0;
    }

    // Make it into a tuple
    PyObject *new_slots;
    if (PyUnicode_Check(slots)) {
        new_slots = PyTuple_Pack(1, slots);
    }
    else {
        new_slots = PySequence_Tuple(slots);
    }
    if (new_slots == NULL) {
        return -1;
    }
    assert(PyTuple_CheckExact(new_slots));
    ctx->slots = new_slots;
    ctx->nslot = PyTuple_GET_SIZE(new_slots);
    return 0;
}


static PyTypeObject*
type_new_init(type_new_ctx *ctx)
{
    PyObject *dict = PyDict_Copy(ctx->orig_dict);
    if (dict == NULL) {
        goto error;
    }

    if (type_new_get_slots(ctx, dict) < 0) {
        goto error;
    }
    assert(!PyErr_Occurred());

    if (type_new_slots(ctx, dict) < 0) {
        goto error;
    }

    PyTypeObject *type = type_new_alloc(ctx);
    if (type == NULL) {
        goto error;
    }

    set_tp_dict(type, dict);

    PyHeapTypeObject *et = (PyHeapTypeObject*)type;
    et->ht_slots = ctx->slots;
    ctx->slots = NULL;

    return type;

error:
    Py_CLEAR(ctx->slots);
    Py_XDECREF(dict);
    return NULL;
}


static PyObject*
type_new_impl(type_new_ctx *ctx)
{
    PyTypeObject *type = type_new_init(ctx);
    if (type == NULL) {
        return NULL;
    }

    if (type_new_set_attrs(ctx, type) < 0) {
        goto error;
    }

    /* Initialize the rest */
    if (PyType_Ready(type) < 0) {
        goto error;
    }

    // Put the proper slots in place
    fixup_slot_dispatchers(type);

    if (type_new_set_names(type) < 0) {
        goto error;
    }

    if (type_new_init_subclass(type, ctx->kwds) < 0) {
        goto error;
    }

    assert(_PyType_CheckConsistency(type));

    return (PyObject *)type;

error:
    Py_DECREF(type);
    return NULL;
}


static int
type_new_get_bases(type_new_ctx *ctx, PyObject **type)
{
    Py_ssize_t nbases = PyTuple_GET_SIZE(ctx->bases);
    if (nbases == 0) {
        // Adjust for empty tuple bases
        ctx->base = &PyBaseObject_Type;
        PyObject *new_bases = PyTuple_Pack(1, ctx->base);
        if (new_bases == NULL) {
            return -1;
        }
        ctx->bases = new_bases;
        return 0;
    }

    for (Py_ssize_t i = 0; i < nbases; i++) {
        PyObject *base = PyTuple_GET_ITEM(ctx->bases, i);
        if (PyType_Check(base)) {
            continue;
        }
        PyObject *mro_entries;
        if (_PyObject_LookupAttr(base, &_Py_ID(__mro_entries__),
                                 &mro_entries) < 0) {
            return -1;
        }
        if (mro_entries != NULL) {
            PyErr_SetString(PyExc_TypeError,
                            "type() doesn't support MRO entry resolution; "
                            "use types.new_class()");
            Py_DECREF(mro_entries);
            return -1;
        }
    }

    // Search the bases for the proper metatype to deal with this
    PyTypeObject *winner;
    winner = _PyType_CalculateMetaclass(ctx->metatype, ctx->bases);
    if (winner == NULL) {
        return -1;
    }

    if (winner != ctx->metatype) {
        if (winner->tp_new != type_new) {
            /* Pass it to the winner */
            *type = winner->tp_new(winner, ctx->args, ctx->kwds);
            if (*type == NULL) {
                return -1;
            }
            return 1;
        }

        ctx->metatype = winner;
    }

    /* Calculate best base, and check that all bases are type objects */
    PyTypeObject *base = best_base(ctx->bases);
    if (base == NULL) {
        return -1;
    }

    ctx->base = base;
    ctx->bases = Py_NewRef(ctx->bases);
    return 0;
}


static PyObject *
type_new(PyTypeObject *metatype, PyObject *args, PyObject *kwds)
{
    assert(args != NULL && PyTuple_Check(args));
    assert(kwds == NULL || PyDict_Check(kwds));

    /* Parse arguments: (name, bases, dict) */
    PyObject *name, *bases, *orig_dict;
    if (!PyArg_ParseTuple(args, "UO!O!:type.__new__",
                          &name,
                          &PyTuple_Type, &bases,
                          &PyDict_Type, &orig_dict))
    {
        return NULL;
    }

    type_new_ctx ctx = {
        .metatype = metatype,
        .args = args,
        .kwds = kwds,
        .orig_dict = orig_dict,
        .name = name,
        .bases = bases,
        .base = NULL,
        .slots = NULL,
        .nslot = 0,
        .add_dict = 0,
        .add_weak = 0,
        .may_add_dict = 0,
        .may_add_weak = 0};
    PyObject *type = NULL;
    int res = type_new_get_bases(&ctx, &type);
    if (res < 0) {
        assert(PyErr_Occurred());
        return NULL;
    }
    if (res == 1) {
        assert(type != NULL);
        return type;
    }
    assert(ctx.base != NULL);
    assert(ctx.bases != NULL);

    type = type_new_impl(&ctx);
    Py_DECREF(ctx.bases);
    return type;
}


static PyObject *
type_vectorcall(PyObject *metatype, PyObject *const *args,
                 size_t nargsf, PyObject *kwnames)
{
    Py_ssize_t nargs = PyVectorcall_NARGS(nargsf);
    if (nargs == 1 && metatype == (PyObject *)&PyType_Type){
        if (!_PyArg_NoKwnames("type", kwnames)) {
            return NULL;
        }
        return Py_NewRef(Py_TYPE(args[0]));
    }
    /* In other (much less common) cases, fall back to
       more flexible calling conventions. */
    PyThreadState *tstate = _PyThreadState_GET();
    return _PyObject_MakeTpCall(tstate, metatype, args, nargs, kwnames);
}

/* An array of type slot offsets corresponding to Py_tp_* constants,
  * for use in e.g. PyType_Spec and PyType_GetSlot.
  * Each entry has two offsets: "slot_offset" and "subslot_offset".
  * If is subslot_offset is -1, slot_offset is an offset within the
  * PyTypeObject struct.
  * Otherwise slot_offset is an offset to a pointer to a sub-slots struct
  * (such as "tp_as_number"), and subslot_offset is the offset within
  * that struct.
  * The actual table is generated by a script.
  */
static const PySlot_Offset pyslot_offsets[] = {
    {0, 0},
#include "typeslots.inc"
};

/* Given a PyType_FromMetaclass `bases` argument (NULL, type, or tuple of
 * types), return a tuple of types.
 */
inline static PyObject *
get_bases_tuple(PyObject *bases_in, PyType_Spec *spec)
{
    if (!bases_in) {
        /* Default: look in the spec, fall back to (type,). */
        PyTypeObject *base = &PyBaseObject_Type;  // borrowed ref
        PyObject *bases = NULL;  // borrowed ref
        const PyType_Slot *slot;
        for (slot = spec->slots; slot->slot; slot++) {
            switch (slot->slot) {
                case Py_tp_base:
                    base = slot->pfunc;
                    break;
                case Py_tp_bases:
                    bases = slot->pfunc;
                    break;
            }
        }
        if (!bases) {
            return PyTuple_Pack(1, base);
        }
        if (PyTuple_Check(bases)) {
            return Py_NewRef(bases);
        }
        PyErr_SetString(PyExc_SystemError, "Py_tp_bases is not a tuple");
        return NULL;
    }
    if (PyTuple_Check(bases_in)) {
        return Py_NewRef(bases_in);
    }
    // Not a tuple, should be a single type
    return PyTuple_Pack(1, bases_in);
}

static inline int
check_basicsize_includes_size_and_offsets(PyTypeObject* type)
{
    if (type->tp_alloc != PyType_GenericAlloc) {
        // Custom allocators can ignore tp_basicsize
        return 1;
    }
    Py_ssize_t max = (Py_ssize_t)type->tp_basicsize;

    if (type->tp_base && type->tp_base->tp_basicsize > type->tp_basicsize) {
        PyErr_Format(PyExc_TypeError,
                     "tp_basicsize for type '%s' (%d) is too small for base '%s' (%d)",
                     type->tp_name, type->tp_basicsize,
                     type->tp_base->tp_name, type->tp_base->tp_basicsize);
        return 0;
    }
    if (type->tp_weaklistoffset + (Py_ssize_t)sizeof(PyObject*) > max) {
        PyErr_Format(PyExc_TypeError,
                     "weaklist offset %d is out of bounds for type '%s' (tp_basicsize = %d)",
                     type->tp_weaklistoffset,
                     type->tp_name, type->tp_basicsize);
        return 0;
    }
    if (type->tp_dictoffset + (Py_ssize_t)sizeof(PyObject*) > max) {
        PyErr_Format(PyExc_TypeError,
                     "dict offset %d is out of bounds for type '%s' (tp_basicsize = %d)",
                     type->tp_dictoffset,
                     type->tp_name, type->tp_basicsize);
        return 0;
    }
    if (type->tp_vectorcall_offset + (Py_ssize_t)sizeof(vectorcallfunc*) > max) {
        PyErr_Format(PyExc_TypeError,
                     "vectorcall offset %d is out of bounds for type '%s' (tp_basicsize = %d)",
                     type->tp_vectorcall_offset,
                     type->tp_name, type->tp_basicsize);
        return 0;
    }
    return 1;
}

PyObject *
PyType_FromMetaclass(PyTypeObject *metaclass, PyObject *module,
                     PyType_Spec *spec, PyObject *bases_in)
{
    /* Invariant: A non-NULL value in one of these means this function holds
     * a strong reference or owns allocated memory.
     * These get decrefed/freed/returned at the end, on both success and error.
     */
    PyHeapTypeObject *res = NULL;
    PyTypeObject *type;
    PyObject *bases = NULL;
    char *tp_doc = NULL;
    PyObject *ht_name = NULL;
    char *_ht_tpname = NULL;

    int r;

    /* Prepare slots that need special handling.
     * Keep in mind that a slot can be given multiple times:
     * if that would cause trouble (leaks, UB, ...), raise an exception.
     */

    const PyType_Slot *slot;
    Py_ssize_t nmembers = 0;
    Py_ssize_t weaklistoffset, dictoffset, vectorcalloffset;
    char *res_start;

    nmembers = weaklistoffset = dictoffset = vectorcalloffset = 0;
    for (slot = spec->slots; slot->slot; slot++) {
        if (slot->slot < 0
            || (size_t)slot->slot >= Py_ARRAY_LENGTH(pyslot_offsets)) {
            PyErr_SetString(PyExc_RuntimeError, "invalid slot offset");
            goto finally;
        }
        switch (slot->slot) {
        case Py_tp_members:
            if (nmembers != 0) {
                PyErr_SetString(
                    PyExc_SystemError,
                    "Multiple Py_tp_members slots are not supported.");
                goto finally;
            }
            for (const PyMemberDef *memb = slot->pfunc; memb->name != NULL; memb++) {
                nmembers++;
                if (strcmp(memb->name, "__weaklistoffset__") == 0) {
                    // The PyMemberDef must be a Py_ssize_t and readonly
                    assert(memb->type == T_PYSSIZET);
                    assert(memb->flags == READONLY);
                    weaklistoffset = memb->offset;
                }
                if (strcmp(memb->name, "__dictoffset__") == 0) {
                    // The PyMemberDef must be a Py_ssize_t and readonly
                    assert(memb->type == T_PYSSIZET);
                    assert(memb->flags == READONLY);
                    dictoffset = memb->offset;
                }
                if (strcmp(memb->name, "__vectorcalloffset__") == 0) {
                    // The PyMemberDef must be a Py_ssize_t and readonly
                    assert(memb->type == T_PYSSIZET);
                    assert(memb->flags == READONLY);
                    vectorcalloffset = memb->offset;
                }
            }
            break;
        case Py_tp_doc:
            /* For the docstring slot, which usually points to a static string
               literal, we need to make a copy */
            if (tp_doc != NULL) {
                PyErr_SetString(
                    PyExc_SystemError,
                    "Multiple Py_tp_doc slots are not supported.");
                goto finally;
            }
            if (slot->pfunc == NULL) {
                PyObject_Free(tp_doc);
                tp_doc = NULL;
            }
            else {
                size_t len = strlen(slot->pfunc)+1;
                tp_doc = PyObject_Malloc(len);
                if (tp_doc == NULL) {
                    PyErr_NoMemory();
                    goto finally;
                }
                memcpy(tp_doc, slot->pfunc, len);
            }
            break;
        }
    }

    /* Prepare the type name and qualname */

    if (spec->name == NULL) {
        PyErr_SetString(PyExc_SystemError,
                        "Type spec does not define the name field.");
        goto finally;
    }

    const char *s = strrchr(spec->name, '.');
    if (s == NULL) {
        s = spec->name;
    }
    else {
        s++;
    }

    ht_name = PyUnicode_FromString(s);
    if (!ht_name) {
        goto finally;
    }

    /* Copy spec->name to a buffer we own.
    *
    * Unfortunately, we can't use tp_name directly (with some
    * flag saying that it should be deallocated with the type),
    * because tp_name is public API and may be set independently
    * of any such flag.
    * So, we use a separate buffer, _ht_tpname, that's always
    * deallocated with the type (if it's non-NULL).
    */
    Py_ssize_t name_buf_len = strlen(spec->name) + 1;
    _ht_tpname = PyMem_Malloc(name_buf_len);
    if (_ht_tpname == NULL) {
        goto finally;
    }
    memcpy(_ht_tpname, spec->name, name_buf_len);

    /* Get a tuple of bases.
     * bases is a strong reference (unlike bases_in).
     */
    bases = get_bases_tuple(bases_in, spec);
    if (!bases) {
        goto finally;
    }

    /* If this is an immutable type, check if all bases are also immutable,
     * and (for now) fire a deprecation warning if not.
     * (This isn't necessary for static types: those can't have heap bases,
     * and only heap types can be mutable.)
     */
    if (spec->flags & Py_TPFLAGS_IMMUTABLETYPE) {
        for (int i=0; i<PyTuple_GET_SIZE(bases); i++) {
            PyTypeObject *b = (PyTypeObject*)PyTuple_GET_ITEM(bases, i);
            if (!b) {
                goto finally;
            }
            if (!_PyType_HasFeature(b, Py_TPFLAGS_IMMUTABLETYPE)) {
                if (PyErr_WarnFormat(
                    PyExc_DeprecationWarning,
                    0,
                    "Creating immutable type %s from mutable base %s is "
                    "deprecated, and slated to be disallowed in Python 3.14.",
                    spec->name,
                    b->tp_name))
                {
                    goto finally;
                }
            }
        }
    }

    /* Calculate the metaclass */

    if (!metaclass) {
        metaclass = &PyType_Type;
    }
    metaclass = _PyType_CalculateMetaclass(metaclass, bases);
    if (metaclass == NULL) {
        goto finally;
    }
    if (!PyType_Check(metaclass)) {
        PyErr_Format(PyExc_TypeError,
                     "Metaclass '%R' is not a subclass of 'type'.",
                     metaclass);
        goto finally;
    }
    if (metaclass->tp_new != PyType_Type.tp_new) {
        PyErr_SetString(PyExc_TypeError,
                        "Metaclasses with custom tp_new are not supported.");
        goto finally;
    }

    /* Calculate best base, and check that all bases are type objects */
    PyTypeObject *base = best_base(bases);  // borrowed ref
    if (base == NULL) {
        goto finally;
    }
    // best_base should check Py_TPFLAGS_BASETYPE & raise a proper exception,
    // here we just check its work
    assert(_PyType_HasFeature(base, Py_TPFLAGS_BASETYPE));

    /* Allocate the new type
     *
     * Between here and PyType_Ready, we should limit:
     * - calls to Python code
     * - raising exceptions
     * - memory allocations
     */

    res = (PyHeapTypeObject*)metaclass->tp_alloc(metaclass, nmembers);
    if (res == NULL) {
        goto finally;
    }
    res_start = (char*)res;

    type = &res->ht_type;
    /* The flags must be initialized early, before the GC traverses us */
    type->tp_flags = spec->flags | Py_TPFLAGS_HEAPTYPE;

    res->ht_module = Py_XNewRef(module);

    /* Initialize essential fields */

    type->tp_as_async = &res->as_async;
    type->tp_as_number = &res->as_number;
    type->tp_as_sequence = &res->as_sequence;
    type->tp_as_mapping = &res->as_mapping;
    type->tp_as_buffer = &res->as_buffer;

    /* Set slots we have prepared */

    type->tp_base = (PyTypeObject *)Py_NewRef(base);
    set_tp_bases(type, bases);
    bases = NULL;  // We give our reference to bases to the type

    type->tp_doc = tp_doc;
    tp_doc = NULL;  // Give ownership of the allocated memory to the type

    res->ht_qualname = Py_NewRef(ht_name);
    res->ht_name = ht_name;
    ht_name = NULL;  // Give our reference to the type

    type->tp_name = _ht_tpname;
    res->_ht_tpname = _ht_tpname;
    _ht_tpname = NULL;  // Give ownership to the type

    /* Copy the sizes */

    type->tp_basicsize = spec->basicsize;
    type->tp_itemsize = spec->itemsize;

    /* Copy all the ordinary slots */

    for (slot = spec->slots; slot->slot; slot++) {
        switch (slot->slot) {
        case Py_tp_base:
        case Py_tp_bases:
        case Py_tp_doc:
            /* Processed above */
            break;
        case Py_tp_members:
            {
                /* Move the slots to the heap type itself */
                size_t len = Py_TYPE(type)->tp_itemsize * nmembers;
                memcpy(_PyHeapType_GET_MEMBERS(res), slot->pfunc, len);
                type->tp_members = _PyHeapType_GET_MEMBERS(res);
            }
            break;
        default:
            {
                /* Copy other slots directly */
                PySlot_Offset slotoffsets = pyslot_offsets[slot->slot];
                short slot_offset = slotoffsets.slot_offset;
                if (slotoffsets.subslot_offset == -1) {
                    *(void**)((char*)res_start + slot_offset) = slot->pfunc;
                }
                else {
                    void *procs = *(void**)((char*)res_start + slot_offset);
                    short subslot_offset = slotoffsets.subslot_offset;
                    *(void**)((char*)procs + subslot_offset) = slot->pfunc;
                }
            }
            break;
        }
    }
    if (type->tp_dealloc == NULL) {
        /* It's a heap type, so needs the heap types' dealloc.
           subtype_dealloc will call the base type's tp_dealloc, if
           necessary. */
        type->tp_dealloc = subtype_dealloc;
    }

    /* Set up offsets */

    type->tp_vectorcall_offset = vectorcalloffset;
    type->tp_weaklistoffset = weaklistoffset;
    type->tp_dictoffset = dictoffset;

    /* Ready the type (which includes inheritance).
     *
     * After this call we should generally only touch up what's
     * accessible to Python code, like __dict__.
     */

    if (PyType_Ready(type) < 0) {
        goto finally;
    }

    if (!check_basicsize_includes_size_and_offsets(type)) {
        goto finally;
    }

    PyObject *dict = lookup_tp_dict(type);
    if (type->tp_doc) {
        PyObject *__doc__ = PyUnicode_FromString(_PyType_DocWithoutSignature(type->tp_name, type->tp_doc));
        if (!__doc__) {
            goto finally;
        }
        r = PyDict_SetItem(dict, &_Py_ID(__doc__), __doc__);
        Py_DECREF(__doc__);
        if (r < 0) {
            goto finally;
        }
    }

    if (weaklistoffset) {
        if (PyDict_DelItem(dict, &_Py_ID(__weaklistoffset__)) < 0) {
            goto finally;
        }
    }
    if (dictoffset) {
        if (PyDict_DelItem(dict, &_Py_ID(__dictoffset__)) < 0) {
            goto finally;
        }
    }

    /* Set type.__module__ */
    r = PyDict_Contains(dict, &_Py_ID(__module__));
    if (r < 0) {
        goto finally;
    }
    if (r == 0) {
        s = strrchr(spec->name, '.');
        if (s != NULL) {
            PyObject *modname = PyUnicode_FromStringAndSize(
                    spec->name, (Py_ssize_t)(s - spec->name));
            if (modname == NULL) {
                goto finally;
            }
            r = PyDict_SetItem(dict, &_Py_ID(__module__), modname);
            Py_DECREF(modname);
            if (r != 0) {
                goto finally;
            }
        }
        else {
            if (PyErr_WarnFormat(PyExc_DeprecationWarning, 1,
                    "builtin type %.200s has no __module__ attribute",
                    spec->name))
                goto finally;
        }
    }

    assert(_PyType_CheckConsistency(type));

 finally:
    if (PyErr_Occurred()) {
        Py_CLEAR(res);
    }
    Py_XDECREF(bases);
    PyObject_Free(tp_doc);
    Py_XDECREF(ht_name);
    PyMem_Free(_ht_tpname);
    return (PyObject*)res;
}

PyObject *
PyType_FromModuleAndSpec(PyObject *module, PyType_Spec *spec, PyObject *bases)
{
    return PyType_FromMetaclass(NULL, module, spec, bases);
}

PyObject *
PyType_FromSpecWithBases(PyType_Spec *spec, PyObject *bases)
{
    return PyType_FromMetaclass(NULL, NULL, spec, bases);
}

PyObject *
PyType_FromSpec(PyType_Spec *spec)
{
    return PyType_FromMetaclass(NULL, NULL, spec, NULL);
}

PyObject *
PyType_GetName(PyTypeObject *type)
{
    return type_name(type, NULL);
}

PyObject *
PyType_GetQualName(PyTypeObject *type)
{
    return type_qualname(type, NULL);
}

void *
PyType_GetSlot(PyTypeObject *type, int slot)
{
    void *parent_slot;
    int slots_len = Py_ARRAY_LENGTH(pyslot_offsets);

    if (slot <= 0 || slot >= slots_len) {
        PyErr_BadInternalCall();
        return NULL;
    }

    parent_slot = *(void**)((char*)type + pyslot_offsets[slot].slot_offset);
    if (parent_slot == NULL) {
        return NULL;
    }
    /* Return slot directly if we have no sub slot. */
    if (pyslot_offsets[slot].subslot_offset == -1) {
        return parent_slot;
    }
    return *(void**)((char*)parent_slot + pyslot_offsets[slot].subslot_offset);
}

PyObject *
PyType_GetModule(PyTypeObject *type)
{
    assert(PyType_Check(type));
    if (!_PyType_HasFeature(type, Py_TPFLAGS_HEAPTYPE)) {
        PyErr_Format(
            PyExc_TypeError,
            "PyType_GetModule: Type '%s' is not a heap type",
            type->tp_name);
        return NULL;
    }

    PyHeapTypeObject* et = (PyHeapTypeObject*)type;
    if (!et->ht_module) {
        PyErr_Format(
            PyExc_TypeError,
            "PyType_GetModule: Type '%s' has no associated module",
            type->tp_name);
        return NULL;
    }
    return et->ht_module;

}

void *
PyType_GetModuleState(PyTypeObject *type)
{
    PyObject *m = PyType_GetModule(type);
    if (m == NULL) {
        return NULL;
    }
    return _PyModule_GetState(m);
}


/* Get the module of the first superclass where the module has the
 * given PyModuleDef.
 */
PyObject *
PyType_GetModuleByDef(PyTypeObject *type, PyModuleDef *def)
{
    assert(PyType_Check(type));

    PyObject *mro = lookup_tp_mro(type);
    // The type must be ready
    assert(mro != NULL);
    assert(PyTuple_Check(mro));
    // mro_invoke() ensures that the type MRO cannot be empty, so we don't have
    // to check i < PyTuple_GET_SIZE(mro) at the first loop iteration.
    assert(PyTuple_GET_SIZE(mro) >= 1);

    Py_ssize_t n = PyTuple_GET_SIZE(mro);
    for (Py_ssize_t i = 0; i < n; i++) {
        PyObject *super = PyTuple_GET_ITEM(mro, i);
        if(!_PyType_HasFeature((PyTypeObject *)super, Py_TPFLAGS_HEAPTYPE)) {
            // Static types in the MRO need to be skipped
            continue;
        }

        PyHeapTypeObject *ht = (PyHeapTypeObject*)super;
        PyObject *module = ht->ht_module;
        if (module && _PyModule_GetDef(module) == def) {
            return module;
        }
    }

    PyErr_Format(
        PyExc_TypeError,
        "PyType_GetModuleByDef: No superclass of '%s' has the given module",
        type->tp_name);
    return NULL;
}


/* Internal API to look for a name through the MRO, bypassing the method cache.
   This returns a borrowed reference, and might set an exception.
   'error' is set to: -1: error with exception; 1: error without exception; 0: ok */
static PyObject *
find_name_in_mro(PyTypeObject *type, PyObject *name, int *error)
{
    Py_hash_t hash;
    if (!PyUnicode_CheckExact(name) ||
        (hash = _PyASCIIObject_CAST(name)->hash) == -1)
    {
        hash = PyObject_Hash(name);
        if (hash == -1) {
            *error = -1;
            return NULL;
        }
    }

    /* Look in tp_dict of types in MRO */
    PyObject *mro = lookup_tp_mro(type);
    if (mro == NULL) {
        if ((type->tp_flags & Py_TPFLAGS_READYING) == 0) {
            if (PyType_Ready(type) < 0) {
                *error = -1;
                return NULL;
            }
            mro = lookup_tp_mro(type);
        }
        if (mro == NULL) {
            *error = 1;
            return NULL;
        }
    }

    PyObject *res = NULL;
    /* Keep a strong reference to mro because type->tp_mro can be replaced
       during dict lookup, e.g. when comparing to non-string keys. */
    Py_INCREF(mro);
    Py_ssize_t n = PyTuple_GET_SIZE(mro);
    for (Py_ssize_t i = 0; i < n; i++) {
        PyObject *base = PyTuple_GET_ITEM(mro, i);
        PyObject *dict = lookup_tp_dict(_PyType_CAST(base));
        assert(dict && PyDict_Check(dict));
        res = _PyDict_GetItem_KnownHash(dict, name, hash);
        if (res != NULL) {
            break;
        }
        if (PyErr_Occurred()) {
            *error = -1;
            goto done;
        }
    }
    *error = 0;
done:
    Py_DECREF(mro);
    return res;
}

/* Check if the "readied" PyUnicode name
   is a double-underscore special name. */
static int
is_dunder_name(PyObject *name)
{
    Py_ssize_t length = PyUnicode_GET_LENGTH(name);
    int kind = PyUnicode_KIND(name);
    /* Special names contain at least "__x__" and are always ASCII. */
    if (length > 4 && kind == PyUnicode_1BYTE_KIND) {
        const Py_UCS1 *characters = PyUnicode_1BYTE_DATA(name);
        return (
            ((characters[length-2] == '_') && (characters[length-1] == '_')) &&
            ((characters[0] == '_') && (characters[1] == '_'))
        );
    }
    return 0;
}

/* Internal API to look for a name through the MRO.
   This returns a borrowed reference, and doesn't set an exception! */
PyObject *
_PyType_Lookup(PyTypeObject *type, PyObject *name)
{
    PyObject *res;
    int error;
    PyInterpreterState *interp = _PyInterpreterState_GET();

    unsigned int h = MCACHE_HASH_METHOD(type, name);
    struct type_cache *cache = get_type_cache();
    struct type_cache_entry *entry = &cache->hashtable[h];
    if (entry->version == type->tp_version_tag &&
        entry->name == name) {
        assert(_PyType_HasFeature(type, Py_TPFLAGS_VALID_VERSION_TAG));
        OBJECT_STAT_INC_COND(type_cache_hits, !is_dunder_name(name));
        OBJECT_STAT_INC_COND(type_cache_dunder_hits, is_dunder_name(name));
        return entry->value;
    }
    OBJECT_STAT_INC_COND(type_cache_misses, !is_dunder_name(name));
    OBJECT_STAT_INC_COND(type_cache_dunder_misses, is_dunder_name(name));

    /* We may end up clearing live exceptions below, so make sure it's ours. */
    assert(!PyErr_Occurred());

    res = find_name_in_mro(type, name, &error);
    /* Only put NULL results into cache if there was no error. */
    if (error) {
        /* It's not ideal to clear the error condition,
           but this function is documented as not setting
           an exception, and I don't want to change that.
           E.g., when PyType_Ready() can't proceed, it won't
           set the "ready" flag, so future attempts to ready
           the same type will call it again -- hopefully
           in a context that propagates the exception out.
        */
        if (error == -1) {
            PyErr_Clear();
        }
        return NULL;
    }

    if (MCACHE_CACHEABLE_NAME(name) && assign_version_tag(interp, type)) {
        h = MCACHE_HASH_METHOD(type, name);
        struct type_cache_entry *entry = &cache->hashtable[h];
        entry->version = type->tp_version_tag;
        entry->value = res;  /* borrowed */
        assert(_PyASCIIObject_CAST(name)->hash != -1);
        OBJECT_STAT_INC_COND(type_cache_collisions, entry->name != Py_None && entry->name != name);
        assert(_PyType_HasFeature(type, Py_TPFLAGS_VALID_VERSION_TAG));
        Py_SETREF(entry->name, Py_NewRef(name));
    }
    return res;
}

PyObject *
_PyType_LookupId(PyTypeObject *type, _Py_Identifier *name)
{
    PyObject *oname;
    oname = _PyUnicode_FromId(name);   /* borrowed */
    if (oname == NULL)
        return NULL;
    return _PyType_Lookup(type, oname);
}

/* This is similar to PyObject_GenericGetAttr(),
   but uses _PyType_Lookup() instead of just looking in type->tp_dict.

   The argument suppress_missing_attribute is used to provide a
   fast path for hasattr. The possible values are:

   * NULL: do not suppress the exception
   * Non-zero pointer: suppress the PyExc_AttributeError and
     set *suppress_missing_attribute to 1 to signal we are returning NULL while
     having suppressed the exception (other exceptions are not suppressed)

   */
PyObject *
_Py_type_getattro_impl(PyTypeObject *type, PyObject *name, int * suppress_missing_attribute)
{
    PyTypeObject *metatype = Py_TYPE(type);
    PyObject *meta_attribute, *attribute;
    descrgetfunc meta_get;
    PyObject* res;

    if (!PyUnicode_Check(name)) {
        PyErr_Format(PyExc_TypeError,
                     "attribute name must be string, not '%.200s'",
                     Py_TYPE(name)->tp_name);
        return NULL;
    }

    /* Initialize this type (we'll assume the metatype is initialized) */
    if (!_PyType_IsReady(type)) {
        if (PyType_Ready(type) < 0)
            return NULL;
    }

    /* No readable descriptor found yet */
    meta_get = NULL;

    /* Look for the attribute in the metatype */
    meta_attribute = _PyType_Lookup(metatype, name);

    if (meta_attribute != NULL) {
        Py_INCREF(meta_attribute);
        meta_get = Py_TYPE(meta_attribute)->tp_descr_get;

        if (meta_get != NULL && PyDescr_IsData(meta_attribute)) {
            /* Data descriptors implement tp_descr_set to intercept
             * writes. Assume the attribute is not overridden in
             * type's tp_dict (and bases): call the descriptor now.
             */
            res = meta_get(meta_attribute, (PyObject *)type,
                           (PyObject *)metatype);
            Py_DECREF(meta_attribute);
            return res;
        }
    }

    /* No data descriptor found on metatype. Look in tp_dict of this
     * type and its bases */
    attribute = _PyType_Lookup(type, name);
    if (attribute != NULL) {
        /* Implement descriptor functionality, if any */
        Py_INCREF(attribute);
        descrgetfunc local_get = Py_TYPE(attribute)->tp_descr_get;

        Py_XDECREF(meta_attribute);

        if (local_get != NULL) {
            /* NULL 2nd argument indicates the descriptor was
             * found on the target object itself (or a base)  */
            res = local_get(attribute, (PyObject *)NULL,
                            (PyObject *)type);
            Py_DECREF(attribute);
            return res;
        }

        return attribute;
    }

    /* No attribute found in local __dict__ (or bases): use the
     * descriptor from the metatype, if any */
    if (meta_get != NULL) {
        PyObject *res;
        res = meta_get(meta_attribute, (PyObject *)type,
                       (PyObject *)metatype);
        Py_DECREF(meta_attribute);
        return res;
    }

    /* If an ordinary attribute was found on the metatype, return it now */
    if (meta_attribute != NULL) {
        return meta_attribute;
    }

    /* Give up */
    if (suppress_missing_attribute == NULL) {
        PyErr_Format(PyExc_AttributeError,
                        "type object '%.100s' has no attribute '%U'",
                        type->tp_name, name);
    } else {
        // signal the caller we have not set an PyExc_AttributeError and gave up
        *suppress_missing_attribute = 1;
    }
    return NULL;
}

/* This is similar to PyObject_GenericGetAttr(),
   but uses _PyType_Lookup() instead of just looking in type->tp_dict. */
PyObject *
_Py_type_getattro(PyTypeObject *type, PyObject *name)
{
    return _Py_type_getattro_impl(type, name, NULL);
}

static int
type_setattro(PyTypeObject *type, PyObject *name, PyObject *value)
{
    int res;
    if (type->tp_flags & Py_TPFLAGS_IMMUTABLETYPE) {
        PyErr_Format(
            PyExc_TypeError,
            "cannot set %R attribute of immutable type '%s'",
            name, type->tp_name);
        return -1;
    }
    if (PyUnicode_Check(name)) {
        if (PyUnicode_CheckExact(name)) {
            if (PyUnicode_READY(name) == -1)
                return -1;
            Py_INCREF(name);
        }
        else {
            name = _PyUnicode_Copy(name);
            if (name == NULL)
                return -1;
        }
        /* bpo-40521: Interned strings are shared by all subinterpreters */
        if (!PyUnicode_CHECK_INTERNED(name)) {
            PyUnicode_InternInPlace(&name);
            if (!PyUnicode_CHECK_INTERNED(name)) {
                PyErr_SetString(PyExc_MemoryError,
                                "Out of memory interning an attribute name");
                Py_DECREF(name);
                return -1;
            }
        }
    }
    else {
        /* Will fail in _PyObject_GenericSetAttrWithDict. */
        Py_INCREF(name);
    }
    res = _PyObject_GenericSetAttrWithDict((PyObject *)type, name, value, NULL);
    if (res == 0) {
        /* Clear the VALID_VERSION flag of 'type' and all its
           subclasses.  This could possibly be unified with the
           update_subclasses() recursion in update_slot(), but carefully:
           they each have their own conditions on which to stop
           recursing into subclasses. */
        PyType_Modified(type);

        if (is_dunder_name(name)) {
            res = update_slot(type, name);
        }
        assert(_PyType_CheckConsistency(type));
    }
    Py_DECREF(name);
    return res;
}

extern void
_PyDictKeys_DecRef(PyDictKeysObject *keys);


static void
type_dealloc_common(PyTypeObject *type)
{
    PyObject *bases = lookup_tp_bases(type);
    if (bases != NULL) {
        PyObject *exc = PyErr_GetRaisedException();
        remove_all_subclasses(type, bases);
        PyErr_SetRaisedException(exc);
    }
}


static void
clear_static_tp_subclasses(PyTypeObject *type)
{
    PyObject *subclasses = lookup_tp_subclasses(type);
    if (subclasses == NULL) {
        return;
    }

    /* Normally it would be a problem to finalize the type if its
       tp_subclasses wasn't cleared first.  However, this is only
       ever called at the end of runtime finalization, so we can be
       more liberal in cleaning up.  If the given type still has
       subtypes at this point then some extension module did not
       correctly finalize its objects.

       We can safely obliterate such subtypes since the extension
       module and its objects won't be used again, except maybe if
       the runtime were re-initialized.  In that case the sticky
       situation would only happen if the module were re-imported
       then and only if the subtype were stored in a global and only
       if that global were not overwritten during import.  We'd be
       fine since the extension is otherwise unsafe and unsupported
       in that situation, and likely problematic already.

       In any case, this situation means at least some memory is
       going to leak.  This mostly only affects embedding scenarios.
     */

    // For now we just do a sanity check and then clear tp_subclasses.
    Py_ssize_t i = 0;
    PyObject *key, *ref;  // borrowed ref
    while (PyDict_Next(subclasses, &i, &key, &ref)) {
        PyTypeObject *subclass = type_from_ref(ref);  // borrowed
        if (subclass == NULL) {
            continue;
        }
        // All static builtin subtypes should have been finalized already.
        assert(!(subclass->tp_flags & _Py_TPFLAGS_STATIC_BUILTIN));
    }

    clear_tp_subclasses(type);
}

static void
clear_static_type_objects(PyInterpreterState *interp, PyTypeObject *type)
{
    if (_Py_IsMainInterpreter(interp)) {
        Py_CLEAR(type->tp_cache);
    }
    clear_tp_dict(type);
    clear_tp_bases(type);
    clear_tp_mro(type);
    clear_static_tp_subclasses(type);
}

void
_PyStaticType_Dealloc(PyInterpreterState *interp, PyTypeObject *type)
{
    assert(type->tp_flags & _Py_TPFLAGS_STATIC_BUILTIN);
    assert(_Py_IsImmortal((PyObject *)type));

    type_dealloc_common(type);

<<<<<<< HEAD
    if (type->tp_flags & _Py_TPFLAGS_STATIC_BUILTIN) {
        if (type->tp_dict != NULL) {
            type->tp_dict->ob_refcnt = 1;
        }
        if (type->tp_bases != NULL && PyTuple_GET_SIZE(type->tp_bases) > 0) {
            type->tp_bases->ob_refcnt = 1;
        }
        if (type->tp_mro != NULL && PyTuple_GET_SIZE(type->tp_mro) > 0) {
            type->tp_mro->ob_refcnt = 1;
        }
    }
    Py_CLEAR(type->tp_dict);
    Py_CLEAR(type->tp_bases);
    Py_CLEAR(type->tp_mro);
    Py_CLEAR(type->tp_cache);
    clear_static_tp_subclasses(type);
=======
    clear_static_type_objects(interp, type);
>>>>>>> cd1dd10a

    if (_Py_IsMainInterpreter(interp)) {
        type->tp_flags &= ~Py_TPFLAGS_READY;
        type->tp_flags &= ~Py_TPFLAGS_VALID_VERSION_TAG;
        type->tp_version_tag = 0;
    }

    _PyStaticType_ClearWeakRefs(interp, type);
    static_builtin_state_clear(interp, type);
    /* We leave _Py_TPFLAGS_STATIC_BUILTIN set on tp_flags. */
}


static void
type_dealloc(PyTypeObject *type)
{
    // Assert this is a heap-allocated type object
    _PyObject_ASSERT((PyObject *)type, type->tp_flags & Py_TPFLAGS_HEAPTYPE);

    _PyObject_GC_UNTRACK(type);

    type_dealloc_common(type);

    // PyObject_ClearWeakRefs() raises an exception if Py_REFCNT() != 0
    assert(Py_REFCNT(type) == 0);
    PyObject_ClearWeakRefs((PyObject *)type);

    Py_XDECREF(type->tp_base);
    Py_XDECREF(type->tp_dict);
    Py_XDECREF(type->tp_bases);
    Py_XDECREF(type->tp_mro);
    Py_XDECREF(type->tp_cache);
    clear_tp_subclasses(type);

    /* A type's tp_doc is heap allocated, unlike the tp_doc slots
     * of most other objects.  It's okay to cast it to char *.
     */
    PyObject_Free((char *)type->tp_doc);

    PyHeapTypeObject *et = (PyHeapTypeObject *)type;
    Py_XDECREF(et->ht_name);
    Py_XDECREF(et->ht_qualname);
    Py_XDECREF(et->ht_slots);
    if (et->ht_cached_keys) {
        _PyDictKeys_DecRef(et->ht_cached_keys);
    }
    Py_XDECREF(et->ht_module);
    PyMem_Free(et->_ht_tpname);
    Py_TYPE(type)->tp_free((PyObject *)type);
}


/*[clinic input]
type.__subclasses__

Return a list of immediate subclasses.
[clinic start generated code]*/

static PyObject *
type___subclasses___impl(PyTypeObject *self)
/*[clinic end generated code: output=eb5eb54485942819 input=5af66132436f9a7b]*/
{
    return _PyType_GetSubclasses(self);
}

static PyObject *
type_prepare(PyObject *self, PyObject *const *args, Py_ssize_t nargs,
             PyObject *kwnames)
{
    return PyDict_New();
}


/*
   Merge the __dict__ of aclass into dict, and recursively also all
   the __dict__s of aclass's base classes.  The order of merging isn't
   defined, as it's expected that only the final set of dict keys is
   interesting.
   Return 0 on success, -1 on error.
*/

static int
merge_class_dict(PyObject *dict, PyObject *aclass)
{
    PyObject *classdict;
    PyObject *bases;

    assert(PyDict_Check(dict));
    assert(aclass);

    /* Merge in the type's dict (if any). */
    if (_PyObject_LookupAttr(aclass, &_Py_ID(__dict__), &classdict) < 0) {
        return -1;
    }
    if (classdict != NULL) {
        int status = PyDict_Update(dict, classdict);
        Py_DECREF(classdict);
        if (status < 0)
            return -1;
    }

    /* Recursively merge in the base types' (if any) dicts. */
    if (_PyObject_LookupAttr(aclass, &_Py_ID(__bases__), &bases) < 0) {
        return -1;
    }
    if (bases != NULL) {
        /* We have no guarantee that bases is a real tuple */
        Py_ssize_t i, n;
        n = PySequence_Size(bases); /* This better be right */
        if (n < 0) {
            Py_DECREF(bases);
            return -1;
        }
        else {
            for (i = 0; i < n; i++) {
                int status;
                PyObject *base = PySequence_GetItem(bases, i);
                if (base == NULL) {
                    Py_DECREF(bases);
                    return -1;
                }
                status = merge_class_dict(dict, base);
                Py_DECREF(base);
                if (status < 0) {
                    Py_DECREF(bases);
                    return -1;
                }
            }
        }
        Py_DECREF(bases);
    }
    return 0;
}

/* __dir__ for type objects: returns __dict__ and __bases__.
   We deliberately don't suck up its __class__, as methods belonging to the
   metaclass would probably be more confusing than helpful.
*/
/*[clinic input]
type.__dir__

Specialized __dir__ implementation for types.
[clinic start generated code]*/

static PyObject *
type___dir___impl(PyTypeObject *self)
/*[clinic end generated code: output=69d02fe92c0f15fa input=7733befbec645968]*/
{
    PyObject *result = NULL;
    PyObject *dict = PyDict_New();

    if (dict != NULL && merge_class_dict(dict, (PyObject *)self) == 0)
        result = PyDict_Keys(dict);

    Py_XDECREF(dict);
    return result;
}

/*[clinic input]
type.__sizeof__

Return memory consumption of the type object.
[clinic start generated code]*/

static PyObject *
type___sizeof___impl(PyTypeObject *self)
/*[clinic end generated code: output=766f4f16cd3b1854 input=99398f24b9cf45d6]*/
{
    size_t size;
    if (self->tp_flags & Py_TPFLAGS_HEAPTYPE) {
        PyHeapTypeObject* et = (PyHeapTypeObject*)self;
        size = sizeof(PyHeapTypeObject);
        if (et->ht_cached_keys)
            size += _PyDict_KeysSize(et->ht_cached_keys);
    }
    else {
        size = sizeof(PyTypeObject);
    }
    return PyLong_FromSize_t(size);
}

static PyMethodDef type_methods[] = {
    TYPE_MRO_METHODDEF
    TYPE___SUBCLASSES___METHODDEF
    {"__prepare__", _PyCFunction_CAST(type_prepare),
     METH_FASTCALL | METH_KEYWORDS | METH_CLASS,
     PyDoc_STR("__prepare__() -> dict\n"
               "used to create the namespace for the class statement")},
    TYPE___INSTANCECHECK___METHODDEF
    TYPE___SUBCLASSCHECK___METHODDEF
    TYPE___DIR___METHODDEF
    TYPE___SIZEOF___METHODDEF
    {0}
};

PyDoc_STRVAR(type_doc,
"type(object) -> the object's type\n"
"type(name, bases, dict, **kwds) -> a new type");

static int
type_traverse(PyTypeObject *type, visitproc visit, void *arg)
{
    /* Because of type_is_gc(), the collector only calls this
       for heaptypes. */
    if (!(type->tp_flags & Py_TPFLAGS_HEAPTYPE)) {
        char msg[200];
        sprintf(msg, "type_traverse() called on non-heap type '%.100s'",
                type->tp_name);
        _PyObject_ASSERT_FAILED_MSG((PyObject *)type, msg);
    }

    Py_VISIT(type->tp_dict);
    Py_VISIT(type->tp_cache);
    Py_VISIT(type->tp_mro);
    Py_VISIT(type->tp_bases);
    Py_VISIT(type->tp_base);
    Py_VISIT(((PyHeapTypeObject *)type)->ht_module);

    /* There's no need to visit others because they can't be involved
       in cycles:
       type->tp_subclasses is a list of weak references,
       ((PyHeapTypeObject *)type)->ht_slots is a tuple of strings,
       ((PyHeapTypeObject *)type)->ht_*name are strings.
       */

    return 0;
}

static int
type_clear(PyTypeObject *type)
{
    /* Because of type_is_gc(), the collector only calls this
       for heaptypes. */
    _PyObject_ASSERT((PyObject *)type, type->tp_flags & Py_TPFLAGS_HEAPTYPE);

    /* We need to invalidate the method cache carefully before clearing
       the dict, so that other objects caught in a reference cycle
       don't start calling destroyed methods.

       Otherwise, the we need to clear tp_mro, which is
       part of a hard cycle (its first element is the class itself) that
       won't be broken otherwise (it's a tuple and tuples don't have a
       tp_clear handler).
       We also need to clear ht_module, if present: the module usually holds a
       reference to its class. None of the other fields need to be

       cleared, and here's why:

       tp_cache:
           Not used; if it were, it would be a dict.

       tp_bases, tp_base:
           If these are involved in a cycle, there must be at least
           one other, mutable object in the cycle, e.g. a base
           class's dict; the cycle will be broken that way.

       tp_subclasses:
           A dict of weak references can't be part of a cycle; and
           dicts have their own tp_clear.

       slots (in PyHeapTypeObject):
           A tuple of strings can't be part of a cycle.
    */

    PyType_Modified(type);
    PyObject *dict = lookup_tp_dict(type);
    if (dict) {
        PyDict_Clear(dict);
    }
    Py_CLEAR(((PyHeapTypeObject *)type)->ht_module);

    Py_CLEAR(type->tp_mro);

    return 0;
}

static int
type_is_gc(PyTypeObject *type)
{
    return type->tp_flags & Py_TPFLAGS_HEAPTYPE;
}


static PyNumberMethods type_as_number = {
        .nb_or = _Py_union_type_or, // Add __or__ function
};

PyTypeObject PyType_Type = {
    PyVarObject_HEAD_INIT(&PyType_Type, 0)
    "type",                                     /* tp_name */
    sizeof(PyHeapTypeObject),                   /* tp_basicsize */
    sizeof(PyMemberDef),                        /* tp_itemsize */
    (destructor)type_dealloc,                   /* tp_dealloc */
    offsetof(PyTypeObject, tp_vectorcall),      /* tp_vectorcall_offset */
    0,                                          /* tp_getattr */
    0,                                          /* tp_setattr */
    0,                                          /* tp_as_async */
    (reprfunc)type_repr,                        /* tp_repr */
    &type_as_number,                            /* tp_as_number */
    0,                                          /* tp_as_sequence */
    0,                                          /* tp_as_mapping */
    0,                                          /* tp_hash */
    (ternaryfunc)type_call,                     /* tp_call */
    0,                                          /* tp_str */
    (getattrofunc)_Py_type_getattro,            /* tp_getattro */
    (setattrofunc)type_setattro,                /* tp_setattro */
    0,                                          /* tp_as_buffer */
    Py_TPFLAGS_DEFAULT | Py_TPFLAGS_HAVE_GC |
    Py_TPFLAGS_BASETYPE | Py_TPFLAGS_TYPE_SUBCLASS |
    Py_TPFLAGS_HAVE_VECTORCALL,                 /* tp_flags */
    type_doc,                                   /* tp_doc */
    (traverseproc)type_traverse,                /* tp_traverse */
    (inquiry)type_clear,                        /* tp_clear */
    0,                                          /* tp_richcompare */
    offsetof(PyTypeObject, tp_weaklist),        /* tp_weaklistoffset */
    0,                                          /* tp_iter */
    0,                                          /* tp_iternext */
    type_methods,                               /* tp_methods */
    type_members,                               /* tp_members */
    type_getsets,                               /* tp_getset */
    0,                                          /* tp_base */
    0,                                          /* tp_dict */
    0,                                          /* tp_descr_get */
    0,                                          /* tp_descr_set */
    offsetof(PyTypeObject, tp_dict),            /* tp_dictoffset */
    type_init,                                  /* tp_init */
    0,                                          /* tp_alloc */
    type_new,                                   /* tp_new */
    PyObject_GC_Del,                            /* tp_free */
    (inquiry)type_is_gc,                        /* tp_is_gc */
    .tp_vectorcall = type_vectorcall,
};


/* The base type of all types (eventually)... except itself. */

/* You may wonder why object.__new__() only complains about arguments
   when object.__init__() is not overridden, and vice versa.

   Consider the use cases:

   1. When neither is overridden, we want to hear complaints about
      excess (i.e., any) arguments, since their presence could
      indicate there's a bug.

   2. When defining an Immutable type, we are likely to override only
      __new__(), since __init__() is called too late to initialize an
      Immutable object.  Since __new__() defines the signature for the
      type, it would be a pain to have to override __init__() just to
      stop it from complaining about excess arguments.

   3. When defining a Mutable type, we are likely to override only
      __init__().  So here the converse reasoning applies: we don't
      want to have to override __new__() just to stop it from
      complaining.

   4. When __init__() is overridden, and the subclass __init__() calls
      object.__init__(), the latter should complain about excess
      arguments; ditto for __new__().

   Use cases 2 and 3 make it unattractive to unconditionally check for
   excess arguments.  The best solution that addresses all four use
   cases is as follows: __init__() complains about excess arguments
   unless __new__() is overridden and __init__() is not overridden
   (IOW, if __init__() is overridden or __new__() is not overridden);
   symmetrically, __new__() complains about excess arguments unless
   __init__() is overridden and __new__() is not overridden
   (IOW, if __new__() is overridden or __init__() is not overridden).

   However, for backwards compatibility, this breaks too much code.
   Therefore, in 2.6, we'll *warn* about excess arguments when both
   methods are overridden; for all other cases we'll use the above
   rules.

*/

/* Forward */
static PyObject *
object_new(PyTypeObject *type, PyObject *args, PyObject *kwds);

static int
excess_args(PyObject *args, PyObject *kwds)
{
    return PyTuple_GET_SIZE(args) ||
        (kwds && PyDict_Check(kwds) && PyDict_GET_SIZE(kwds));
}

static int
object_init(PyObject *self, PyObject *args, PyObject *kwds)
{
    PyTypeObject *type = Py_TYPE(self);
    if (excess_args(args, kwds)) {
        if (type->tp_init != object_init) {
            PyErr_SetString(PyExc_TypeError,
                            "object.__init__() takes exactly one argument (the instance to initialize)");
            return -1;
        }
        if (type->tp_new == object_new) {
            PyErr_Format(PyExc_TypeError,
                         "%.200s.__init__() takes exactly one argument (the instance to initialize)",
                         type->tp_name);
            return -1;
        }
    }
    return 0;
}

static PyObject *
object_new(PyTypeObject *type, PyObject *args, PyObject *kwds)
{
    if (excess_args(args, kwds)) {
        if (type->tp_new != object_new) {
            PyErr_SetString(PyExc_TypeError,
                            "object.__new__() takes exactly one argument (the type to instantiate)");
            return NULL;
        }
        if (type->tp_init == object_init) {
            PyErr_Format(PyExc_TypeError, "%.200s() takes no arguments",
                         type->tp_name);
            return NULL;
        }
    }

    if (type->tp_flags & Py_TPFLAGS_IS_ABSTRACT) {
        PyObject *abstract_methods;
        PyObject *sorted_methods;
        PyObject *joined;
        PyObject* comma_w_quotes_sep;
        Py_ssize_t method_count;

        /* Compute "', '".join(sorted(type.__abstractmethods__))
           into joined. */
        abstract_methods = type_abstractmethods(type, NULL);
        if (abstract_methods == NULL)
            return NULL;
        sorted_methods = PySequence_List(abstract_methods);
        Py_DECREF(abstract_methods);
        if (sorted_methods == NULL)
            return NULL;
        if (PyList_Sort(sorted_methods)) {
            Py_DECREF(sorted_methods);
            return NULL;
        }
        comma_w_quotes_sep = PyUnicode_FromString("', '");
        joined = PyUnicode_Join(comma_w_quotes_sep, sorted_methods);
        method_count = PyObject_Length(sorted_methods);
        Py_DECREF(sorted_methods);
        if (joined == NULL)  {
            Py_DECREF(comma_w_quotes_sep);
            return NULL;
        }
        if (method_count == -1) {
            Py_DECREF(comma_w_quotes_sep);
            Py_DECREF(joined);
            return NULL;
        }

        PyErr_Format(PyExc_TypeError,
                     "Can't instantiate abstract class %s "
                     "without an implementation for abstract method%s '%U'",
                     type->tp_name,
                     method_count > 1 ? "s" : "",
                     joined);
        Py_DECREF(joined);
        Py_DECREF(comma_w_quotes_sep);
        return NULL;
    }
    PyObject *obj = type->tp_alloc(type, 0);
    if (obj == NULL) {
        return NULL;
    }
    if (_PyObject_InitializeDict(obj)) {
        Py_DECREF(obj);
        return NULL;
    }
    return obj;
}

static void
object_dealloc(PyObject *self)
{
    Py_TYPE(self)->tp_free(self);
}

static PyObject *
object_repr(PyObject *self)
{
    PyTypeObject *type;
    PyObject *mod, *name, *rtn;

    type = Py_TYPE(self);
    mod = type_module(type, NULL);
    if (mod == NULL)
        PyErr_Clear();
    else if (!PyUnicode_Check(mod)) {
        Py_SETREF(mod, NULL);
    }
    name = type_qualname(type, NULL);
    if (name == NULL) {
        Py_XDECREF(mod);
        return NULL;
    }
    if (mod != NULL && !_PyUnicode_Equal(mod, &_Py_ID(builtins)))
        rtn = PyUnicode_FromFormat("<%U.%U object at %p>", mod, name, self);
    else
        rtn = PyUnicode_FromFormat("<%s object at %p>",
                                  type->tp_name, self);
    Py_XDECREF(mod);
    Py_DECREF(name);
    return rtn;
}

static PyObject *
object_str(PyObject *self)
{
    unaryfunc f;

    f = Py_TYPE(self)->tp_repr;
    if (f == NULL)
        f = object_repr;
    return f(self);
}

static PyObject *
object_richcompare(PyObject *self, PyObject *other, int op)
{
    PyObject *res;

    switch (op) {

    case Py_EQ:
        /* Return NotImplemented instead of False, so if two
           objects are compared, both get a chance at the
           comparison.  See issue #1393. */
        res = Py_NewRef((self == other) ? Py_True : Py_NotImplemented);
        break;

    case Py_NE:
        /* By default, __ne__() delegates to __eq__() and inverts the result,
           unless the latter returns NotImplemented. */
        if (Py_TYPE(self)->tp_richcompare == NULL) {
            res = Py_NewRef(Py_NotImplemented);
            break;
        }
        res = (*Py_TYPE(self)->tp_richcompare)(self, other, Py_EQ);
        if (res != NULL && res != Py_NotImplemented) {
            int ok = PyObject_IsTrue(res);
            Py_DECREF(res);
            if (ok < 0)
                res = NULL;
            else {
                if (ok)
                    res = Py_NewRef(Py_False);
                else
                    res = Py_NewRef(Py_True);
            }
        }
        break;

    default:
        res = Py_NewRef(Py_NotImplemented);
        break;
    }

    return res;
}

static PyObject *
object_get_class(PyObject *self, void *closure)
{
    return Py_NewRef(Py_TYPE(self));
}

static int
compatible_with_tp_base(PyTypeObject *child)
{
    PyTypeObject *parent = child->tp_base;
    return (parent != NULL &&
            child->tp_basicsize == parent->tp_basicsize &&
            child->tp_itemsize == parent->tp_itemsize &&
            child->tp_dictoffset == parent->tp_dictoffset &&
            child->tp_weaklistoffset == parent->tp_weaklistoffset &&
            ((child->tp_flags & Py_TPFLAGS_HAVE_GC) ==
             (parent->tp_flags & Py_TPFLAGS_HAVE_GC)) &&
            (child->tp_dealloc == subtype_dealloc ||
             child->tp_dealloc == parent->tp_dealloc));
}

static int
same_slots_added(PyTypeObject *a, PyTypeObject *b)
{
    PyTypeObject *base = a->tp_base;
    Py_ssize_t size;
    PyObject *slots_a, *slots_b;

    assert(base == b->tp_base);
    size = base->tp_basicsize;
    if (a->tp_dictoffset == size && b->tp_dictoffset == size)
        size += sizeof(PyObject *);
    if (a->tp_weaklistoffset == size && b->tp_weaklistoffset == size)
        size += sizeof(PyObject *);

    /* Check slots compliance */
    if (!(a->tp_flags & Py_TPFLAGS_HEAPTYPE) ||
        !(b->tp_flags & Py_TPFLAGS_HEAPTYPE)) {
        return 0;
    }
    slots_a = ((PyHeapTypeObject *)a)->ht_slots;
    slots_b = ((PyHeapTypeObject *)b)->ht_slots;
    if (slots_a && slots_b) {
        if (PyObject_RichCompareBool(slots_a, slots_b, Py_EQ) != 1)
            return 0;
        size += sizeof(PyObject *) * PyTuple_GET_SIZE(slots_a);
    }
    return size == a->tp_basicsize && size == b->tp_basicsize;
}

static int
compatible_for_assignment(PyTypeObject* oldto, PyTypeObject* newto, const char* attr)
{
    PyTypeObject *newbase, *oldbase;

    if (newto->tp_free != oldto->tp_free) {
        PyErr_Format(PyExc_TypeError,
                     "%s assignment: "
                     "'%s' deallocator differs from '%s'",
                     attr,
                     newto->tp_name,
                     oldto->tp_name);
        return 0;
    }
    /*
     It's tricky to tell if two arbitrary types are sufficiently compatible as
     to be interchangeable; e.g., even if they have the same tp_basicsize, they
     might have totally different struct fields. It's much easier to tell if a
     type and its supertype are compatible; e.g., if they have the same
     tp_basicsize, then that means they have identical fields. So to check
     whether two arbitrary types are compatible, we first find the highest
     supertype that each is compatible with, and then if those supertypes are
     compatible then the original types must also be compatible.
    */
    newbase = newto;
    oldbase = oldto;
    while (compatible_with_tp_base(newbase))
        newbase = newbase->tp_base;
    while (compatible_with_tp_base(oldbase))
        oldbase = oldbase->tp_base;
    if (newbase != oldbase &&
        (newbase->tp_base != oldbase->tp_base ||
         !same_slots_added(newbase, oldbase))) {
        goto differs;
    }
    /* The above does not check for the preheader */
    if ((oldto->tp_flags & Py_TPFLAGS_PREHEADER) ==
        ((newto->tp_flags & Py_TPFLAGS_PREHEADER)))
    {
        return 1;
    }
differs:
    PyErr_Format(PyExc_TypeError,
                    "%s assignment: "
                    "'%s' object layout differs from '%s'",
                    attr,
                    newto->tp_name,
                    oldto->tp_name);
    return 0;
}

static int
object_set_class(PyObject *self, PyObject *value, void *closure)
{
    PyTypeObject *oldto = Py_TYPE(self);

    if (value == NULL) {
        PyErr_SetString(PyExc_TypeError,
                        "can't delete __class__ attribute");
        return -1;
    }
    if (!PyType_Check(value)) {
        PyErr_Format(PyExc_TypeError,
          "__class__ must be set to a class, not '%s' object",
          Py_TYPE(value)->tp_name);
        return -1;
    }
    PyTypeObject *newto = (PyTypeObject *)value;

    if (PySys_Audit("object.__setattr__", "OsO",
                    self, "__class__", value) < 0) {
        return -1;
    }

    /* In versions of CPython prior to 3.5, the code in
       compatible_for_assignment was not set up to correctly check for memory
       layout / slot / etc. compatibility for non-HEAPTYPE classes, so we just
       disallowed __class__ assignment in any case that wasn't HEAPTYPE ->
       HEAPTYPE.

       During the 3.5 development cycle, we fixed the code in
       compatible_for_assignment to correctly check compatibility between
       arbitrary types, and started allowing __class__ assignment in all cases
       where the old and new types did in fact have compatible slots and
       memory layout (regardless of whether they were implemented as HEAPTYPEs
       or not).

       Just before 3.5 was released, though, we discovered that this led to
       problems with immutable types like int, where the interpreter assumes
       they are immutable and interns some values. Formerly this wasn't a
       problem, because they really were immutable -- in particular, all the
       types where the interpreter applied this interning trick happened to
       also be statically allocated, so the old HEAPTYPE rules were
       "accidentally" stopping them from allowing __class__ assignment. But
       with the changes to __class__ assignment, we started allowing code like

         class MyInt(int):
             ...
         # Modifies the type of *all* instances of 1 in the whole program,
         # including future instances (!), because the 1 object is interned.
         (1).__class__ = MyInt

       (see https://bugs.python.org/issue24912).

       In theory the proper fix would be to identify which classes rely on
       this invariant and somehow disallow __class__ assignment only for them,
       perhaps via some mechanism like a new Py_TPFLAGS_IMMUTABLE flag (a
       "denylisting" approach). But in practice, since this problem wasn't
       noticed late in the 3.5 RC cycle, we're taking the conservative
       approach and reinstating the same HEAPTYPE->HEAPTYPE check that we used
       to have, plus an "allowlist". For now, the allowlist consists only of
       ModuleType subtypes, since those are the cases that motivated the patch
       in the first place -- see https://bugs.python.org/issue22986 -- and
       since module objects are mutable we can be sure that they are
       definitely not being interned. So now we allow HEAPTYPE->HEAPTYPE *or*
       ModuleType subtype -> ModuleType subtype.

       So far as we know, all the code beyond the following 'if' statement
       will correctly handle non-HEAPTYPE classes, and the HEAPTYPE check is
       needed only to protect that subset of non-HEAPTYPE classes for which
       the interpreter has baked in the assumption that all instances are
       truly immutable.
    */
    if (!(PyType_IsSubtype(newto, &PyModule_Type) &&
          PyType_IsSubtype(oldto, &PyModule_Type)) &&
        (_PyType_HasFeature(newto, Py_TPFLAGS_IMMUTABLETYPE) ||
         _PyType_HasFeature(oldto, Py_TPFLAGS_IMMUTABLETYPE))) {
        PyErr_Format(PyExc_TypeError,
                     "__class__ assignment only supported for mutable types "
                     "or ModuleType subclasses");
        return -1;
    }

    if (compatible_for_assignment(oldto, newto, "__class__")) {
        /* Changing the class will change the implicit dict keys,
         * so we must materialize the dictionary first. */
        assert((oldto->tp_flags & Py_TPFLAGS_PREHEADER) == (newto->tp_flags & Py_TPFLAGS_PREHEADER));
        _PyObject_GetDictPtr(self);
        if (oldto->tp_flags & Py_TPFLAGS_MANAGED_DICT &&
            _PyDictOrValues_IsValues(*_PyObject_DictOrValuesPointer(self)))
        {
            /* Was unable to convert to dict */
            PyErr_NoMemory();
            return -1;
        }
        if (newto->tp_flags & Py_TPFLAGS_HEAPTYPE) {
            Py_INCREF(newto);
        }
        Py_SET_TYPE(self, newto);
        if (oldto->tp_flags & Py_TPFLAGS_HEAPTYPE)
            Py_DECREF(oldto);
        return 0;
    }
    else {
        return -1;
    }
}

static PyGetSetDef object_getsets[] = {
    {"__class__", object_get_class, object_set_class,
     PyDoc_STR("the object's class")},
    {0}
};


/* Stuff to implement __reduce_ex__ for pickle protocols >= 2.
   We fall back to helpers in copyreg for:
   - pickle protocols < 2
   - calculating the list of slot names (done only once per class)
   - the __newobj__ function (which is used as a token but never called)
*/

static PyObject *
import_copyreg(void)
{
    /* Try to fetch cached copy of copyreg from sys.modules first in an
       attempt to avoid the import overhead. Previously this was implemented
       by storing a reference to the cached module in a static variable, but
       this broke when multiple embedded interpreters were in use (see issue
       #17408 and #19088). */
    PyObject *copyreg_module = PyImport_GetModule(&_Py_ID(copyreg));
    if (copyreg_module != NULL) {
        return copyreg_module;
    }
    if (PyErr_Occurred()) {
        return NULL;
    }
    return PyImport_Import(&_Py_ID(copyreg));
}

static PyObject *
_PyType_GetSlotNames(PyTypeObject *cls)
{
    PyObject *copyreg;
    PyObject *slotnames;

    assert(PyType_Check(cls));

    /* Get the slot names from the cache in the class if possible. */
    PyObject *dict = lookup_tp_dict(cls);
    slotnames = PyDict_GetItemWithError(dict, &_Py_ID(__slotnames__));
    if (slotnames != NULL) {
        if (slotnames != Py_None && !PyList_Check(slotnames)) {
            PyErr_Format(PyExc_TypeError,
                         "%.200s.__slotnames__ should be a list or None, "
                         "not %.200s",
                         cls->tp_name, Py_TYPE(slotnames)->tp_name);
            return NULL;
        }
        return Py_NewRef(slotnames);
    }
    else {
        if (PyErr_Occurred()) {
            return NULL;
        }
        /* The class does not have the slot names cached yet. */
    }

    copyreg = import_copyreg();
    if (copyreg == NULL)
        return NULL;

    /* Use _slotnames function from the copyreg module to find the slots
       by this class and its bases. This function will cache the result
       in __slotnames__. */
    slotnames = PyObject_CallMethodOneArg(
            copyreg, &_Py_ID(_slotnames), (PyObject *)cls);
    Py_DECREF(copyreg);
    if (slotnames == NULL)
        return NULL;

    if (slotnames != Py_None && !PyList_Check(slotnames)) {
        PyErr_SetString(PyExc_TypeError,
                        "copyreg._slotnames didn't return a list or None");
        Py_DECREF(slotnames);
        return NULL;
    }

    return slotnames;
}

static PyObject *
object_getstate_default(PyObject *obj, int required)
{
    PyObject *state;
    PyObject *slotnames;

    if (required && Py_TYPE(obj)->tp_itemsize) {
        PyErr_Format(PyExc_TypeError,
                     "cannot pickle %.200s objects",
                     Py_TYPE(obj)->tp_name);
        return NULL;
    }

    if (_PyObject_IsInstanceDictEmpty(obj)) {
        state = Py_NewRef(Py_None);
    }
    else {
        state = PyObject_GenericGetDict(obj, NULL);
        if (state == NULL) {
            return NULL;
        }
    }

    slotnames = _PyType_GetSlotNames(Py_TYPE(obj));
    if (slotnames == NULL) {
        Py_DECREF(state);
        return NULL;
    }

    assert(slotnames == Py_None || PyList_Check(slotnames));
    if (required) {
        Py_ssize_t basicsize = PyBaseObject_Type.tp_basicsize;
        if (Py_TYPE(obj)->tp_dictoffset &&
            (Py_TYPE(obj)->tp_flags & Py_TPFLAGS_MANAGED_DICT) == 0)
        {
            basicsize += sizeof(PyObject *);
        }
        if (Py_TYPE(obj)->tp_weaklistoffset > 0) {
            basicsize += sizeof(PyObject *);
        }
        if (slotnames != Py_None) {
            basicsize += sizeof(PyObject *) * PyList_GET_SIZE(slotnames);
        }
        if (Py_TYPE(obj)->tp_basicsize > basicsize) {
            Py_DECREF(slotnames);
            Py_DECREF(state);
            PyErr_Format(PyExc_TypeError,
                         "cannot pickle '%.200s' object",
                         Py_TYPE(obj)->tp_name);
            return NULL;
        }
    }

    if (slotnames != Py_None && PyList_GET_SIZE(slotnames) > 0) {
        PyObject *slots;
        Py_ssize_t slotnames_size, i;

        slots = PyDict_New();
        if (slots == NULL) {
            Py_DECREF(slotnames);
            Py_DECREF(state);
            return NULL;
        }

        slotnames_size = PyList_GET_SIZE(slotnames);
        for (i = 0; i < slotnames_size; i++) {
            PyObject *name, *value;

            name = Py_NewRef(PyList_GET_ITEM(slotnames, i));
            if (_PyObject_LookupAttr(obj, name, &value) < 0) {
                Py_DECREF(name);
                goto error;
            }
            if (value == NULL) {
                Py_DECREF(name);
                /* It is not an error if the attribute is not present. */
            }
            else {
                int err = PyDict_SetItem(slots, name, value);
                Py_DECREF(name);
                Py_DECREF(value);
                if (err) {
                    goto error;
                }
            }

            /* The list is stored on the class so it may mutate while we
               iterate over it */
            if (slotnames_size != PyList_GET_SIZE(slotnames)) {
                PyErr_Format(PyExc_RuntimeError,
                             "__slotsname__ changed size during iteration");
                goto error;
            }

            /* We handle errors within the loop here. */
            if (0) {
              error:
                Py_DECREF(slotnames);
                Py_DECREF(slots);
                Py_DECREF(state);
                return NULL;
            }
        }

        /* If we found some slot attributes, pack them in a tuple along
           the original attribute dictionary. */
        if (PyDict_GET_SIZE(slots) > 0) {
            PyObject *state2;

            state2 = PyTuple_Pack(2, state, slots);
            Py_DECREF(state);
            if (state2 == NULL) {
                Py_DECREF(slotnames);
                Py_DECREF(slots);
                return NULL;
            }
            state = state2;
        }
        Py_DECREF(slots);
    }
    Py_DECREF(slotnames);

    return state;
}

static PyObject *
object_getstate(PyObject *obj, int required)
{
    PyObject *getstate, *state;

    getstate = PyObject_GetAttr(obj, &_Py_ID(__getstate__));
    if (getstate == NULL) {
        return NULL;
    }
    if (PyCFunction_Check(getstate) &&
        PyCFunction_GET_SELF(getstate) == obj &&
        PyCFunction_GET_FUNCTION(getstate) == object___getstate__)
    {
        /* If __getstate__ is not overridden pass the required argument. */
        state = object_getstate_default(obj, required);
    }
    else {
        state = _PyObject_CallNoArgs(getstate);
    }
    Py_DECREF(getstate);
    return state;
}

PyObject *
_PyObject_GetState(PyObject *obj)
{
    return object_getstate(obj, 0);
}

/*[clinic input]
object.__getstate__

Helper for pickle.
[clinic start generated code]*/

static PyObject *
object___getstate___impl(PyObject *self)
/*[clinic end generated code: output=5a2500dcb6217e9e input=692314d8fbe194ee]*/
{
    return object_getstate_default(self, 0);
}

static int
_PyObject_GetNewArguments(PyObject *obj, PyObject **args, PyObject **kwargs)
{
    PyObject *getnewargs, *getnewargs_ex;

    if (args == NULL || kwargs == NULL) {
        PyErr_BadInternalCall();
        return -1;
    }

    /* We first attempt to fetch the arguments for __new__ by calling
       __getnewargs_ex__ on the object. */
    getnewargs_ex = _PyObject_LookupSpecial(obj, &_Py_ID(__getnewargs_ex__));
    if (getnewargs_ex != NULL) {
        PyObject *newargs = _PyObject_CallNoArgs(getnewargs_ex);
        Py_DECREF(getnewargs_ex);
        if (newargs == NULL) {
            return -1;
        }
        if (!PyTuple_Check(newargs)) {
            PyErr_Format(PyExc_TypeError,
                         "__getnewargs_ex__ should return a tuple, "
                         "not '%.200s'", Py_TYPE(newargs)->tp_name);
            Py_DECREF(newargs);
            return -1;
        }
        if (PyTuple_GET_SIZE(newargs) != 2) {
            PyErr_Format(PyExc_ValueError,
                         "__getnewargs_ex__ should return a tuple of "
                         "length 2, not %zd", PyTuple_GET_SIZE(newargs));
            Py_DECREF(newargs);
            return -1;
        }
        *args = Py_NewRef(PyTuple_GET_ITEM(newargs, 0));
        *kwargs = Py_NewRef(PyTuple_GET_ITEM(newargs, 1));
        Py_DECREF(newargs);

        /* XXX We should perhaps allow None to be passed here. */
        if (!PyTuple_Check(*args)) {
            PyErr_Format(PyExc_TypeError,
                         "first item of the tuple returned by "
                         "__getnewargs_ex__ must be a tuple, not '%.200s'",
                         Py_TYPE(*args)->tp_name);
            Py_CLEAR(*args);
            Py_CLEAR(*kwargs);
            return -1;
        }
        if (!PyDict_Check(*kwargs)) {
            PyErr_Format(PyExc_TypeError,
                         "second item of the tuple returned by "
                         "__getnewargs_ex__ must be a dict, not '%.200s'",
                         Py_TYPE(*kwargs)->tp_name);
            Py_CLEAR(*args);
            Py_CLEAR(*kwargs);
            return -1;
        }
        return 0;
    } else if (PyErr_Occurred()) {
        return -1;
    }

    /* The object does not have __getnewargs_ex__ so we fallback on using
       __getnewargs__ instead. */
    getnewargs = _PyObject_LookupSpecial(obj, &_Py_ID(__getnewargs__));
    if (getnewargs != NULL) {
        *args = _PyObject_CallNoArgs(getnewargs);
        Py_DECREF(getnewargs);
        if (*args == NULL) {
            return -1;
        }
        if (!PyTuple_Check(*args)) {
            PyErr_Format(PyExc_TypeError,
                         "__getnewargs__ should return a tuple, "
                         "not '%.200s'", Py_TYPE(*args)->tp_name);
            Py_CLEAR(*args);
            return -1;
        }
        *kwargs = NULL;
        return 0;
    } else if (PyErr_Occurred()) {
        return -1;
    }

    /* The object does not have __getnewargs_ex__ and __getnewargs__. This may
       mean __new__ does not takes any arguments on this object, or that the
       object does not implement the reduce protocol for pickling or
       copying. */
    *args = NULL;
    *kwargs = NULL;
    return 0;
}

static int
_PyObject_GetItemsIter(PyObject *obj, PyObject **listitems,
                       PyObject **dictitems)
{
    if (listitems == NULL || dictitems == NULL) {
        PyErr_BadInternalCall();
        return -1;
    }

    if (!PyList_Check(obj)) {
        *listitems = Py_NewRef(Py_None);
    }
    else {
        *listitems = PyObject_GetIter(obj);
        if (*listitems == NULL)
            return -1;
    }

    if (!PyDict_Check(obj)) {
        *dictitems = Py_NewRef(Py_None);
    }
    else {
        PyObject *items = PyObject_CallMethodNoArgs(obj, &_Py_ID(items));
        if (items == NULL) {
            Py_CLEAR(*listitems);
            return -1;
        }
        *dictitems = PyObject_GetIter(items);
        Py_DECREF(items);
        if (*dictitems == NULL) {
            Py_CLEAR(*listitems);
            return -1;
        }
    }

    assert(*listitems != NULL && *dictitems != NULL);

    return 0;
}

static PyObject *
reduce_newobj(PyObject *obj)
{
    PyObject *args = NULL, *kwargs = NULL;
    PyObject *copyreg;
    PyObject *newobj, *newargs, *state, *listitems, *dictitems;
    PyObject *result;
    int hasargs;

    if (Py_TYPE(obj)->tp_new == NULL) {
        PyErr_Format(PyExc_TypeError,
                     "cannot pickle '%.200s' object",
                     Py_TYPE(obj)->tp_name);
        return NULL;
    }
    if (_PyObject_GetNewArguments(obj, &args, &kwargs) < 0)
        return NULL;

    copyreg = import_copyreg();
    if (copyreg == NULL) {
        Py_XDECREF(args);
        Py_XDECREF(kwargs);
        return NULL;
    }
    hasargs = (args != NULL);
    if (kwargs == NULL || PyDict_GET_SIZE(kwargs) == 0) {
        PyObject *cls;
        Py_ssize_t i, n;

        Py_XDECREF(kwargs);
        newobj = PyObject_GetAttr(copyreg, &_Py_ID(__newobj__));
        Py_DECREF(copyreg);
        if (newobj == NULL) {
            Py_XDECREF(args);
            return NULL;
        }
        n = args ? PyTuple_GET_SIZE(args) : 0;
        newargs = PyTuple_New(n+1);
        if (newargs == NULL) {
            Py_XDECREF(args);
            Py_DECREF(newobj);
            return NULL;
        }
        cls = (PyObject *) Py_TYPE(obj);
        PyTuple_SET_ITEM(newargs, 0, Py_NewRef(cls));
        for (i = 0; i < n; i++) {
            PyObject *v = PyTuple_GET_ITEM(args, i);
            PyTuple_SET_ITEM(newargs, i+1, Py_NewRef(v));
        }
        Py_XDECREF(args);
    }
    else if (args != NULL) {
        newobj = PyObject_GetAttr(copyreg, &_Py_ID(__newobj_ex__));
        Py_DECREF(copyreg);
        if (newobj == NULL) {
            Py_DECREF(args);
            Py_DECREF(kwargs);
            return NULL;
        }
        newargs = PyTuple_Pack(3, Py_TYPE(obj), args, kwargs);
        Py_DECREF(args);
        Py_DECREF(kwargs);
        if (newargs == NULL) {
            Py_DECREF(newobj);
            return NULL;
        }
    }
    else {
        /* args == NULL */
        Py_DECREF(kwargs);
        PyErr_BadInternalCall();
        return NULL;
    }

    state = object_getstate(obj, !(hasargs || PyList_Check(obj) || PyDict_Check(obj)));
    if (state == NULL) {
        Py_DECREF(newobj);
        Py_DECREF(newargs);
        return NULL;
    }
    if (_PyObject_GetItemsIter(obj, &listitems, &dictitems) < 0) {
        Py_DECREF(newobj);
        Py_DECREF(newargs);
        Py_DECREF(state);
        return NULL;
    }

    result = PyTuple_Pack(5, newobj, newargs, state, listitems, dictitems);
    Py_DECREF(newobj);
    Py_DECREF(newargs);
    Py_DECREF(state);
    Py_DECREF(listitems);
    Py_DECREF(dictitems);
    return result;
}

/*
 * There were two problems when object.__reduce__ and object.__reduce_ex__
 * were implemented in the same function:
 *  - trying to pickle an object with a custom __reduce__ method that
 *    fell back to object.__reduce__ in certain circumstances led to
 *    infinite recursion at Python level and eventual RecursionError.
 *  - Pickling objects that lied about their type by overwriting the
 *    __class__ descriptor could lead to infinite recursion at C level
 *    and eventual segfault.
 *
 * Because of backwards compatibility, the two methods still have to
 * behave in the same way, even if this is not required by the pickle
 * protocol. This common functionality was moved to the _common_reduce
 * function.
 */
static PyObject *
_common_reduce(PyObject *self, int proto)
{
    PyObject *copyreg, *res;

    if (proto >= 2)
        return reduce_newobj(self);

    copyreg = import_copyreg();
    if (!copyreg)
        return NULL;

    res = PyObject_CallMethod(copyreg, "_reduce_ex", "Oi", self, proto);
    Py_DECREF(copyreg);

    return res;
}

/*[clinic input]
object.__reduce__

Helper for pickle.
[clinic start generated code]*/

static PyObject *
object___reduce___impl(PyObject *self)
/*[clinic end generated code: output=d4ca691f891c6e2f input=11562e663947e18b]*/
{
    return _common_reduce(self, 0);
}

/*[clinic input]
object.__reduce_ex__

  protocol: int
  /

Helper for pickle.
[clinic start generated code]*/

static PyObject *
object___reduce_ex___impl(PyObject *self, int protocol)
/*[clinic end generated code: output=2e157766f6b50094 input=f326b43fb8a4c5ff]*/
{
#define objreduce \
    (_Py_INTERP_CACHED_OBJECT(_PyInterpreterState_Get(), objreduce))
    PyObject *reduce, *res;

    if (objreduce == NULL) {
        PyObject *dict = lookup_tp_dict(&PyBaseObject_Type);
        objreduce = PyDict_GetItemWithError(dict, &_Py_ID(__reduce__));
        if (objreduce == NULL && PyErr_Occurred()) {
            return NULL;
        }
    }

    if (_PyObject_LookupAttr(self, &_Py_ID(__reduce__), &reduce) < 0) {
        return NULL;
    }
    if (reduce != NULL) {
        PyObject *cls, *clsreduce;
        int override;

        cls = (PyObject *) Py_TYPE(self);
        clsreduce = PyObject_GetAttr(cls, &_Py_ID(__reduce__));
        if (clsreduce == NULL) {
            Py_DECREF(reduce);
            return NULL;
        }
        override = (clsreduce != objreduce);
        Py_DECREF(clsreduce);
        if (override) {
            res = _PyObject_CallNoArgs(reduce);
            Py_DECREF(reduce);
            return res;
        }
        else
            Py_DECREF(reduce);
    }

    return _common_reduce(self, protocol);
#undef objreduce
}

static PyObject *
object_subclasshook(PyObject *cls, PyObject *args)
{
    Py_RETURN_NOTIMPLEMENTED;
}

PyDoc_STRVAR(object_subclasshook_doc,
"Abstract classes can override this to customize issubclass().\n"
"\n"
"This is invoked early on by abc.ABCMeta.__subclasscheck__().\n"
"It should return True, False or NotImplemented.  If it returns\n"
"NotImplemented, the normal algorithm is used.  Otherwise, it\n"
"overrides the normal algorithm (and the outcome is cached).\n");

static PyObject *
object_init_subclass(PyObject *cls, PyObject *arg)
{
    Py_RETURN_NONE;
}

PyDoc_STRVAR(object_init_subclass_doc,
"This method is called when a class is subclassed.\n"
"\n"
"The default implementation does nothing. It may be\n"
"overridden to extend subclasses.\n");

/*[clinic input]
object.__format__

  format_spec: unicode
  /

Default object formatter.

Return str(self) if format_spec is empty. Raise TypeError otherwise.
[clinic start generated code]*/

static PyObject *
object___format___impl(PyObject *self, PyObject *format_spec)
/*[clinic end generated code: output=34897efb543a974b input=b94d8feb006689ea]*/
{
    /* Issue 7994: If we're converting to a string, we
       should reject format specifications */
    if (PyUnicode_GET_LENGTH(format_spec) > 0) {
        PyErr_Format(PyExc_TypeError,
                     "unsupported format string passed to %.200s.__format__",
                     Py_TYPE(self)->tp_name);
        return NULL;
    }
    return PyObject_Str(self);
}

/*[clinic input]
object.__sizeof__

Size of object in memory, in bytes.
[clinic start generated code]*/

static PyObject *
object___sizeof___impl(PyObject *self)
/*[clinic end generated code: output=73edab332f97d550 input=1200ff3dfe485306]*/
{
    Py_ssize_t res, isize;

    res = 0;
    isize = Py_TYPE(self)->tp_itemsize;
    if (isize > 0)
        res = Py_SIZE(self) * isize;
    res += Py_TYPE(self)->tp_basicsize;

    return PyLong_FromSsize_t(res);
}

/* __dir__ for generic objects: returns __dict__, __class__,
   and recursively up the __class__.__bases__ chain.
*/
/*[clinic input]
object.__dir__

Default dir() implementation.
[clinic start generated code]*/

static PyObject *
object___dir___impl(PyObject *self)
/*[clinic end generated code: output=66dd48ea62f26c90 input=0a89305bec669b10]*/
{
    PyObject *result = NULL;
    PyObject *dict = NULL;
    PyObject *itsclass = NULL;

    /* Get __dict__ (which may or may not be a real dict...) */
    if (_PyObject_LookupAttr(self, &_Py_ID(__dict__), &dict) < 0) {
        return NULL;
    }
    if (dict == NULL) {
        dict = PyDict_New();
    }
    else if (!PyDict_Check(dict)) {
        Py_DECREF(dict);
        dict = PyDict_New();
    }
    else {
        /* Copy __dict__ to avoid mutating it. */
        PyObject *temp = PyDict_Copy(dict);
        Py_SETREF(dict, temp);
    }

    if (dict == NULL)
        goto error;

    /* Merge in attrs reachable from its class. */
    if (_PyObject_LookupAttr(self, &_Py_ID(__class__), &itsclass) < 0) {
        goto error;
    }
    /* XXX(tomer): Perhaps fall back to Py_TYPE(obj) if no
                   __class__ exists? */
    if (itsclass != NULL && merge_class_dict(dict, itsclass) < 0)
        goto error;

    result = PyDict_Keys(dict);
    /* fall through */
error:
    Py_XDECREF(itsclass);
    Py_XDECREF(dict);
    return result;
}

static PyMethodDef object_methods[] = {
    OBJECT___REDUCE_EX___METHODDEF
    OBJECT___REDUCE___METHODDEF
    OBJECT___GETSTATE___METHODDEF
    {"__subclasshook__", object_subclasshook, METH_CLASS | METH_VARARGS,
     object_subclasshook_doc},
    {"__init_subclass__", object_init_subclass, METH_CLASS | METH_NOARGS,
     object_init_subclass_doc},
    OBJECT___FORMAT___METHODDEF
    OBJECT___SIZEOF___METHODDEF
    OBJECT___DIR___METHODDEF
    {0}
};

PyDoc_STRVAR(object_doc,
"object()\n--\n\n"
"The base class of the class hierarchy.\n\n"
"When called, it accepts no arguments and returns a new featureless\n"
"instance that has no instance attributes and cannot be given any.\n");

PyTypeObject PyBaseObject_Type = {
    PyVarObject_HEAD_INIT(&PyType_Type, 0)
    "object",                                   /* tp_name */
    sizeof(PyObject),                           /* tp_basicsize */
    0,                                          /* tp_itemsize */
    object_dealloc,                             /* tp_dealloc */
    0,                                          /* tp_vectorcall_offset */
    0,                                          /* tp_getattr */
    0,                                          /* tp_setattr */
    0,                                          /* tp_as_async */
    object_repr,                                /* tp_repr */
    0,                                          /* tp_as_number */
    0,                                          /* tp_as_sequence */
    0,                                          /* tp_as_mapping */
    (hashfunc)_Py_HashPointer,                  /* tp_hash */
    0,                                          /* tp_call */
    object_str,                                 /* tp_str */
    PyObject_GenericGetAttr,                    /* tp_getattro */
    PyObject_GenericSetAttr,                    /* tp_setattro */
    0,                                          /* tp_as_buffer */
    Py_TPFLAGS_DEFAULT | Py_TPFLAGS_BASETYPE,   /* tp_flags */
    object_doc,                                 /* tp_doc */
    0,                                          /* tp_traverse */
    0,                                          /* tp_clear */
    object_richcompare,                         /* tp_richcompare */
    0,                                          /* tp_weaklistoffset */
    0,                                          /* tp_iter */
    0,                                          /* tp_iternext */
    object_methods,                             /* tp_methods */
    0,                                          /* tp_members */
    object_getsets,                             /* tp_getset */
    0,                                          /* tp_base */
    0,                                          /* tp_dict */
    0,                                          /* tp_descr_get */
    0,                                          /* tp_descr_set */
    0,                                          /* tp_dictoffset */
    object_init,                                /* tp_init */
    PyType_GenericAlloc,                        /* tp_alloc */
    object_new,                                 /* tp_new */
    PyObject_Del,                               /* tp_free */
};


static int
type_add_method(PyTypeObject *type, PyMethodDef *meth)
{
    PyObject *descr;
    int isdescr = 1;
    if (meth->ml_flags & METH_CLASS) {
        if (meth->ml_flags & METH_STATIC) {
            PyErr_SetString(PyExc_ValueError,
                    "method cannot be both class and static");
            return -1;
        }
        descr = PyDescr_NewClassMethod(type, meth);
    }
    else if (meth->ml_flags & METH_STATIC) {
        PyObject *cfunc = PyCFunction_NewEx(meth, (PyObject*)type, NULL);
        if (cfunc == NULL) {
            return -1;
        }
        descr = PyStaticMethod_New(cfunc);
        isdescr = 0;  // PyStaticMethod is not PyDescrObject
        Py_DECREF(cfunc);
    }
    else {
        descr = PyDescr_NewMethod(type, meth);
    }
    if (descr == NULL) {
        return -1;
    }

    PyObject *name;
    if (isdescr) {
        name = PyDescr_NAME(descr);
    }
    else {
        name = PyUnicode_FromString(meth->ml_name);
        if (name == NULL) {
            Py_DECREF(descr);
            return -1;
        }
    }

    int err;
    PyObject *dict = lookup_tp_dict(type);
    if (!(meth->ml_flags & METH_COEXIST)) {
        err = PyDict_SetDefault(dict, name, descr) == NULL;
    }
    else {
        err = PyDict_SetItem(dict, name, descr) < 0;
    }
    if (!isdescr) {
        Py_DECREF(name);
    }
    Py_DECREF(descr);
    if (err) {
        return -1;
    }
    return 0;
}


/* Add the methods from tp_methods to the __dict__ in a type object */
static int
type_add_methods(PyTypeObject *type)
{
    PyMethodDef *meth = type->tp_methods;
    if (meth == NULL) {
        return 0;
    }

    for (; meth->ml_name != NULL; meth++) {
        if (type_add_method(type, meth) < 0) {
            return -1;
        }
    }
    return 0;
}


static int
type_add_members(PyTypeObject *type)
{
    PyMemberDef *memb = type->tp_members;
    if (memb == NULL) {
        return 0;
    }

    PyObject *dict = lookup_tp_dict(type);
    for (; memb->name != NULL; memb++) {
        PyObject *descr = PyDescr_NewMember(type, memb);
        if (descr == NULL)
            return -1;

        if (PyDict_SetDefault(dict, PyDescr_NAME(descr), descr) == NULL) {
            Py_DECREF(descr);
            return -1;
        }
        Py_DECREF(descr);
    }
    return 0;
}


static int
type_add_getset(PyTypeObject *type)
{
    PyGetSetDef *gsp = type->tp_getset;
    if (gsp == NULL) {
        return 0;
    }

    PyObject *dict = lookup_tp_dict(type);
    for (; gsp->name != NULL; gsp++) {
        PyObject *descr = PyDescr_NewGetSet(type, gsp);
        if (descr == NULL) {
            return -1;
        }

        if (PyDict_SetDefault(dict, PyDescr_NAME(descr), descr) == NULL) {
            Py_DECREF(descr);
            return -1;
        }
        Py_DECREF(descr);
    }
    return 0;
}


static void
inherit_special(PyTypeObject *type, PyTypeObject *base)
{
    /* Copying tp_traverse and tp_clear is connected to the GC flags */
    if (!(type->tp_flags & Py_TPFLAGS_HAVE_GC) &&
        (base->tp_flags & Py_TPFLAGS_HAVE_GC) &&
        (!type->tp_traverse && !type->tp_clear)) {
        type->tp_flags |= Py_TPFLAGS_HAVE_GC;
        if (type->tp_traverse == NULL)
            type->tp_traverse = base->tp_traverse;
        if (type->tp_clear == NULL)
            type->tp_clear = base->tp_clear;
    }
    type->tp_flags |= (base->tp_flags & Py_TPFLAGS_PREHEADER);

    if (type->tp_basicsize == 0)
        type->tp_basicsize = base->tp_basicsize;

    /* Copy other non-function slots */

#define COPYVAL(SLOT) \
    if (type->SLOT == 0) { type->SLOT = base->SLOT; }

    COPYVAL(tp_itemsize);
    COPYVAL(tp_weaklistoffset);
    COPYVAL(tp_dictoffset);

#undef COPYVAL

    /* Setup fast subclass flags */
    if (PyType_IsSubtype(base, (PyTypeObject*)PyExc_BaseException)) {
        type->tp_flags |= Py_TPFLAGS_BASE_EXC_SUBCLASS;
    }
    else if (PyType_IsSubtype(base, &PyType_Type)) {
        type->tp_flags |= Py_TPFLAGS_TYPE_SUBCLASS;
    }
    else if (PyType_IsSubtype(base, &PyLong_Type)) {
        type->tp_flags |= Py_TPFLAGS_LONG_SUBCLASS;
    }
    else if (PyType_IsSubtype(base, &PyBytes_Type)) {
        type->tp_flags |= Py_TPFLAGS_BYTES_SUBCLASS;
    }
    else if (PyType_IsSubtype(base, &PyUnicode_Type)) {
        type->tp_flags |= Py_TPFLAGS_UNICODE_SUBCLASS;
    }
    else if (PyType_IsSubtype(base, &PyTuple_Type)) {
        type->tp_flags |= Py_TPFLAGS_TUPLE_SUBCLASS;
    }
    else if (PyType_IsSubtype(base, &PyList_Type)) {
        type->tp_flags |= Py_TPFLAGS_LIST_SUBCLASS;
    }
    else if (PyType_IsSubtype(base, &PyDict_Type)) {
        type->tp_flags |= Py_TPFLAGS_DICT_SUBCLASS;
    }
    if (PyType_HasFeature(base, _Py_TPFLAGS_MATCH_SELF)) {
        type->tp_flags |= _Py_TPFLAGS_MATCH_SELF;
    }
}

static int
overrides_hash(PyTypeObject *type)
{
    PyObject *dict = lookup_tp_dict(type);

    assert(dict != NULL);
    int r = PyDict_Contains(dict, &_Py_ID(__eq__));
    if (r == 0) {
        r = PyDict_Contains(dict, &_Py_ID(__hash__));
    }
    return r;
}

static int
inherit_slots(PyTypeObject *type, PyTypeObject *base)
{
    PyTypeObject *basebase;

#undef SLOTDEFINED
#undef COPYSLOT
#undef COPYNUM
#undef COPYSEQ
#undef COPYMAP
#undef COPYBUF

#define SLOTDEFINED(SLOT) \
    (base->SLOT != 0 && \
     (basebase == NULL || base->SLOT != basebase->SLOT))

#define COPYSLOT(SLOT) \
    if (!type->SLOT && SLOTDEFINED(SLOT)) type->SLOT = base->SLOT

#define COPYASYNC(SLOT) COPYSLOT(tp_as_async->SLOT)
#define COPYNUM(SLOT) COPYSLOT(tp_as_number->SLOT)
#define COPYSEQ(SLOT) COPYSLOT(tp_as_sequence->SLOT)
#define COPYMAP(SLOT) COPYSLOT(tp_as_mapping->SLOT)
#define COPYBUF(SLOT) COPYSLOT(tp_as_buffer->SLOT)

    /* This won't inherit indirect slots (from tp_as_number etc.)
       if type doesn't provide the space. */

    if (type->tp_as_number != NULL && base->tp_as_number != NULL) {
        basebase = base->tp_base;
        if (basebase->tp_as_number == NULL)
            basebase = NULL;
        COPYNUM(nb_add);
        COPYNUM(nb_subtract);
        COPYNUM(nb_multiply);
        COPYNUM(nb_remainder);
        COPYNUM(nb_divmod);
        COPYNUM(nb_power);
        COPYNUM(nb_negative);
        COPYNUM(nb_positive);
        COPYNUM(nb_absolute);
        COPYNUM(nb_bool);
        COPYNUM(nb_invert);
        COPYNUM(nb_lshift);
        COPYNUM(nb_rshift);
        COPYNUM(nb_and);
        COPYNUM(nb_xor);
        COPYNUM(nb_or);
        COPYNUM(nb_int);
        COPYNUM(nb_float);
        COPYNUM(nb_inplace_add);
        COPYNUM(nb_inplace_subtract);
        COPYNUM(nb_inplace_multiply);
        COPYNUM(nb_inplace_remainder);
        COPYNUM(nb_inplace_power);
        COPYNUM(nb_inplace_lshift);
        COPYNUM(nb_inplace_rshift);
        COPYNUM(nb_inplace_and);
        COPYNUM(nb_inplace_xor);
        COPYNUM(nb_inplace_or);
        COPYNUM(nb_true_divide);
        COPYNUM(nb_floor_divide);
        COPYNUM(nb_inplace_true_divide);
        COPYNUM(nb_inplace_floor_divide);
        COPYNUM(nb_index);
        COPYNUM(nb_matrix_multiply);
        COPYNUM(nb_inplace_matrix_multiply);
    }

    if (type->tp_as_async != NULL && base->tp_as_async != NULL) {
        basebase = base->tp_base;
        if (basebase->tp_as_async == NULL)
            basebase = NULL;
        COPYASYNC(am_await);
        COPYASYNC(am_aiter);
        COPYASYNC(am_anext);
    }

    if (type->tp_as_sequence != NULL && base->tp_as_sequence != NULL) {
        basebase = base->tp_base;
        if (basebase->tp_as_sequence == NULL)
            basebase = NULL;
        COPYSEQ(sq_length);
        COPYSEQ(sq_concat);
        COPYSEQ(sq_repeat);
        COPYSEQ(sq_item);
        COPYSEQ(sq_ass_item);
        COPYSEQ(sq_contains);
        COPYSEQ(sq_inplace_concat);
        COPYSEQ(sq_inplace_repeat);
    }

    if (type->tp_as_mapping != NULL && base->tp_as_mapping != NULL) {
        basebase = base->tp_base;
        if (basebase->tp_as_mapping == NULL)
            basebase = NULL;
        COPYMAP(mp_length);
        COPYMAP(mp_subscript);
        COPYMAP(mp_ass_subscript);
    }

    if (type->tp_as_buffer != NULL && base->tp_as_buffer != NULL) {
        basebase = base->tp_base;
        if (basebase->tp_as_buffer == NULL)
            basebase = NULL;
        COPYBUF(bf_getbuffer);
        COPYBUF(bf_releasebuffer);
    }

    basebase = base->tp_base;

    COPYSLOT(tp_dealloc);
    if (type->tp_getattr == NULL && type->tp_getattro == NULL) {
        type->tp_getattr = base->tp_getattr;
        type->tp_getattro = base->tp_getattro;
    }
    if (type->tp_setattr == NULL && type->tp_setattro == NULL) {
        type->tp_setattr = base->tp_setattr;
        type->tp_setattro = base->tp_setattro;
    }
    COPYSLOT(tp_repr);
    /* tp_hash see tp_richcompare */
    {
        /* Always inherit tp_vectorcall_offset to support PyVectorcall_Call().
         * If Py_TPFLAGS_HAVE_VECTORCALL is not inherited, then vectorcall
         * won't be used automatically. */
        COPYSLOT(tp_vectorcall_offset);

        /* Inherit Py_TPFLAGS_HAVE_VECTORCALL if tp_call is not overridden */
        if (!type->tp_call &&
            _PyType_HasFeature(base, Py_TPFLAGS_HAVE_VECTORCALL))
        {
            type->tp_flags |= Py_TPFLAGS_HAVE_VECTORCALL;
        }
        COPYSLOT(tp_call);
    }
    COPYSLOT(tp_str);
    {
        /* Copy comparison-related slots only when
           not overriding them anywhere */
        if (type->tp_richcompare == NULL &&
            type->tp_hash == NULL)
        {
            int r = overrides_hash(type);
            if (r < 0) {
                return -1;
            }
            if (!r) {
                type->tp_richcompare = base->tp_richcompare;
                type->tp_hash = base->tp_hash;
            }
        }
    }
    {
        COPYSLOT(tp_iter);
        COPYSLOT(tp_iternext);
    }
    {
        COPYSLOT(tp_descr_get);
        /* Inherit Py_TPFLAGS_METHOD_DESCRIPTOR if tp_descr_get was inherited,
         * but only for extension types */
        if (base->tp_descr_get &&
            type->tp_descr_get == base->tp_descr_get &&
            _PyType_HasFeature(type, Py_TPFLAGS_IMMUTABLETYPE) &&
            _PyType_HasFeature(base, Py_TPFLAGS_METHOD_DESCRIPTOR))
        {
            type->tp_flags |= Py_TPFLAGS_METHOD_DESCRIPTOR;
        }
        COPYSLOT(tp_descr_set);
        COPYSLOT(tp_dictoffset);
        COPYSLOT(tp_init);
        COPYSLOT(tp_alloc);
        COPYSLOT(tp_is_gc);
        COPYSLOT(tp_finalize);
        if ((type->tp_flags & Py_TPFLAGS_HAVE_GC) ==
            (base->tp_flags & Py_TPFLAGS_HAVE_GC)) {
            /* They agree about gc. */
            COPYSLOT(tp_free);
        }
        else if ((type->tp_flags & Py_TPFLAGS_HAVE_GC) &&
                 type->tp_free == NULL &&
                 base->tp_free == PyObject_Free) {
            /* A bit of magic to plug in the correct default
             * tp_free function when a derived class adds gc,
             * didn't define tp_free, and the base uses the
             * default non-gc tp_free.
             */
            type->tp_free = PyObject_GC_Del;
        }
        /* else they didn't agree about gc, and there isn't something
         * obvious to be done -- the type is on its own.
         */
    }
    return 0;
}

static int add_operators(PyTypeObject *);
static int add_tp_new_wrapper(PyTypeObject *type);

#define COLLECTION_FLAGS (Py_TPFLAGS_SEQUENCE | Py_TPFLAGS_MAPPING)

static int
type_ready_pre_checks(PyTypeObject *type)
{
    /* Consistency checks for PEP 590:
     * - Py_TPFLAGS_METHOD_DESCRIPTOR requires tp_descr_get
     * - Py_TPFLAGS_HAVE_VECTORCALL requires tp_call and
     *   tp_vectorcall_offset > 0
     * To avoid mistakes, we require this before inheriting.
     */
    if (type->tp_flags & Py_TPFLAGS_METHOD_DESCRIPTOR) {
        _PyObject_ASSERT((PyObject *)type, type->tp_descr_get != NULL);
    }
    if (type->tp_flags & Py_TPFLAGS_HAVE_VECTORCALL) {
        _PyObject_ASSERT((PyObject *)type, type->tp_vectorcall_offset > 0);
        _PyObject_ASSERT((PyObject *)type, type->tp_call != NULL);
    }

    /* Consistency checks for pattern matching
     * Py_TPFLAGS_SEQUENCE and Py_TPFLAGS_MAPPING are mutually exclusive */
    _PyObject_ASSERT((PyObject *)type, (type->tp_flags & COLLECTION_FLAGS) != COLLECTION_FLAGS);

    if (type->tp_name == NULL) {
        PyErr_Format(PyExc_SystemError,
                     "Type does not define the tp_name field.");
        return -1;
    }
    return 0;
}


static int
type_ready_set_bases(PyTypeObject *type)
{
    if (lookup_tp_bases(type) != NULL) {
        return 0;
    }

    /* Initialize tp_base (defaults to BaseObject unless that's us) */
    PyTypeObject *base = type->tp_base;
    if (base == NULL && type != &PyBaseObject_Type) {
        base = &PyBaseObject_Type;
        if (type->tp_flags & Py_TPFLAGS_HEAPTYPE) {
            type->tp_base = (PyTypeObject*)Py_NewRef((PyObject*)base);
        }
        else {
            type->tp_base = base;
        }
    }
    assert(type->tp_base != NULL || type == &PyBaseObject_Type);

    /* Now the only way base can still be NULL is if type is
     * &PyBaseObject_Type. */

    /* Initialize the base class */
    if (base != NULL && !_PyType_IsReady(base)) {
        if (PyType_Ready(base) < 0) {
            return -1;
        }
    }

    /* Initialize ob_type if NULL.      This means extensions that want to be
       compilable separately on Windows can call PyType_Ready() instead of
       initializing the ob_type field of their type objects. */
    /* The test for base != NULL is really unnecessary, since base is only
       NULL when type is &PyBaseObject_Type, and we know its ob_type is
       not NULL (it's initialized to &PyType_Type).      But coverity doesn't
       know that. */
    if (Py_IS_TYPE(type, NULL) && base != NULL) {
        Py_SET_TYPE(type, Py_TYPE(base));
    }

    /* Initialize tp_bases */
    PyObject *bases = lookup_tp_bases(type);
    if (bases == NULL) {
        PyTypeObject *base = type->tp_base;
        if (base == NULL) {
            bases = PyTuple_New(0);
        }
        else {
            bases = PyTuple_Pack(1, base);
        }
        if (bases == NULL) {
            return -1;
        }
        set_tp_bases(type, bases);
    }
    return 0;
}


static int
type_ready_set_dict(PyTypeObject *type)
{
    if (lookup_tp_dict(type) != NULL) {
        return 0;
    }

    PyObject *dict = PyDict_New();
    if (dict == NULL) {
        return -1;
    }
    set_tp_dict(type, dict);
    return 0;
}


/* If the type dictionary doesn't contain a __doc__, set it from
   the tp_doc slot. */
static int
type_dict_set_doc(PyTypeObject *type)
{
    PyObject *dict = lookup_tp_dict(type);
    int r = PyDict_Contains(dict, &_Py_ID(__doc__));
    if (r < 0) {
        return -1;
    }
    if (r > 0) {
        return 0;
    }

    if (type->tp_doc != NULL) {
        const char *doc_str;
        doc_str = _PyType_DocWithoutSignature(type->tp_name, type->tp_doc);
        PyObject *doc = PyUnicode_FromString(doc_str);
        if (doc == NULL) {
            return -1;
        }

        if (PyDict_SetItem(dict, &_Py_ID(__doc__), doc) < 0) {
            Py_DECREF(doc);
            return -1;
        }
        Py_DECREF(doc);
    }
    else {
        if (PyDict_SetItem(dict, &_Py_ID(__doc__), Py_None) < 0) {
            return -1;
        }
    }
    return 0;
}


static int
type_ready_fill_dict(PyTypeObject *type)
{
    /* Add type-specific descriptors to tp_dict */
    if (add_operators(type) < 0) {
        return -1;
    }
    if (type_add_methods(type) < 0) {
        return -1;
    }
    if (type_add_members(type) < 0) {
        return -1;
    }
    if (type_add_getset(type) < 0) {
        return -1;
    }
    if (type_dict_set_doc(type) < 0) {
        return -1;
    }
    return 0;
}

static int
type_ready_preheader(PyTypeObject *type)
{
    if (type->tp_flags & Py_TPFLAGS_MANAGED_DICT) {
        if (type->tp_dictoffset > 0 || type->tp_dictoffset < -1) {
            PyErr_Format(PyExc_TypeError,
                        "type %s has the Py_TPFLAGS_MANAGED_DICT flag "
                        "but tp_dictoffset is set",
                        type->tp_name);
            return -1;
        }
        type->tp_dictoffset = -1;
    }
    if (type->tp_flags & Py_TPFLAGS_MANAGED_WEAKREF) {
        if (type->tp_weaklistoffset != 0 &&
            type->tp_weaklistoffset != MANAGED_WEAKREF_OFFSET)
        {
            PyErr_Format(PyExc_TypeError,
                        "type %s has the Py_TPFLAGS_MANAGED_WEAKREF flag "
                        "but tp_weaklistoffset is set",
                        type->tp_name);
            return -1;
        }
        type->tp_weaklistoffset = MANAGED_WEAKREF_OFFSET;
    }
    return 0;
}

static int
type_ready_mro(PyTypeObject *type)
{
    /* Calculate method resolution order */
    if (mro_internal(type, NULL) < 0) {
        return -1;
    }
    PyObject *mro = lookup_tp_mro(type);
    assert(mro != NULL);
    assert(PyTuple_Check(mro));

    /* All bases of statically allocated type should be statically allocated,
       and static builtin types must have static builtin bases. */
    if (!(type->tp_flags & Py_TPFLAGS_HEAPTYPE)) {
        assert(type->tp_flags & Py_TPFLAGS_IMMUTABLETYPE);
        Py_ssize_t n = PyTuple_GET_SIZE(mro);
        for (Py_ssize_t i = 0; i < n; i++) {
            PyTypeObject *base = _PyType_CAST(PyTuple_GET_ITEM(mro, i));
            if (base->tp_flags & Py_TPFLAGS_HEAPTYPE) {
                PyErr_Format(PyExc_TypeError,
                             "type '%.100s' is not dynamically allocated but "
                             "its base type '%.100s' is dynamically allocated",
                             type->tp_name, base->tp_name);
                return -1;
            }
            assert(!(type->tp_flags & _Py_TPFLAGS_STATIC_BUILTIN) ||
                   (base->tp_flags & _Py_TPFLAGS_STATIC_BUILTIN));
        }
    }
    return 0;
}


// For static types, inherit tp_as_xxx structures from the base class
// if it's NULL.
//
// For heap types, tp_as_xxx structures are not NULL: they are set to the
// PyHeapTypeObject.as_xxx fields by type_new_alloc().
static void
type_ready_inherit_as_structs(PyTypeObject *type, PyTypeObject *base)
{
    if (type->tp_as_async == NULL) {
        type->tp_as_async = base->tp_as_async;
    }
    if (type->tp_as_number == NULL) {
        type->tp_as_number = base->tp_as_number;
    }
    if (type->tp_as_sequence == NULL) {
        type->tp_as_sequence = base->tp_as_sequence;
    }
    if (type->tp_as_mapping == NULL) {
        type->tp_as_mapping = base->tp_as_mapping;
    }
    if (type->tp_as_buffer == NULL) {
        type->tp_as_buffer = base->tp_as_buffer;
    }
}

static void
inherit_patma_flags(PyTypeObject *type, PyTypeObject *base) {
    if ((type->tp_flags & COLLECTION_FLAGS) == 0) {
        type->tp_flags |= base->tp_flags & COLLECTION_FLAGS;
    }
}

static int
type_ready_inherit(PyTypeObject *type)
{
    /* Inherit special flags from dominant base */
    PyTypeObject *base = type->tp_base;
    if (base != NULL) {
        inherit_special(type, base);
    }

    // Inherit slots
    PyObject *mro = lookup_tp_mro(type);
    Py_ssize_t n = PyTuple_GET_SIZE(mro);
    for (Py_ssize_t i = 1; i < n; i++) {
        PyObject *b = PyTuple_GET_ITEM(mro, i);
        if (PyType_Check(b)) {
            if (inherit_slots(type, (PyTypeObject *)b) < 0) {
                return -1;
            }
            inherit_patma_flags(type, (PyTypeObject *)b);
        }
    }

    if (base != NULL) {
        type_ready_inherit_as_structs(type, base);
    }

    /* Sanity check for tp_free. */
    if (_PyType_IS_GC(type) && (type->tp_flags & Py_TPFLAGS_BASETYPE) &&
        (type->tp_free == NULL || type->tp_free == PyObject_Del))
    {
        /* This base class needs to call tp_free, but doesn't have
         * one, or its tp_free is for non-gc'ed objects.
         */
        PyErr_Format(PyExc_TypeError, "type '%.100s' participates in "
                     "gc and is a base type but has inappropriate "
                     "tp_free slot",
                     type->tp_name);
        return -1;
    }

    return 0;
}


/* Hack for tp_hash and __hash__.
   If after all that, tp_hash is still NULL, and __hash__ is not in
   tp_dict, set tp_hash to PyObject_HashNotImplemented and
   tp_dict['__hash__'] equal to None.
   This signals that __hash__ is not inherited. */
static int
type_ready_set_hash(PyTypeObject *type)
{
    if (type->tp_hash != NULL) {
        return 0;
    }

    PyObject *dict = lookup_tp_dict(type);
    int r = PyDict_Contains(dict, &_Py_ID(__hash__));
    if (r < 0) {
        return -1;
    }
    if (r > 0) {
        return 0;
    }

    if (PyDict_SetItem(dict, &_Py_ID(__hash__), Py_None) < 0) {
        return -1;
    }
    type->tp_hash = PyObject_HashNotImplemented;
    return 0;
}


/* Link into each base class's list of subclasses */
static int
type_ready_add_subclasses(PyTypeObject *type)
{
    PyObject *bases = lookup_tp_bases(type);
    Py_ssize_t nbase = PyTuple_GET_SIZE(bases);
    for (Py_ssize_t i = 0; i < nbase; i++) {
        PyObject *b = PyTuple_GET_ITEM(bases, i);
        if (PyType_Check(b) && add_subclass((PyTypeObject *)b, type) < 0) {
            return -1;
        }
    }
    return 0;
}


// Set tp_new and the "__new__" key in the type dictionary.
// Use the Py_TPFLAGS_DISALLOW_INSTANTIATION flag.
static int
type_ready_set_new(PyTypeObject *type, int rerunbuiltin)
{
    PyTypeObject *base = type->tp_base;
    /* The condition below could use some explanation.

       It appears that tp_new is not inherited for static types whose base
       class is 'object'; this seems to be a precaution so that old extension
       types don't suddenly become callable (object.__new__ wouldn't insure the
       invariants that the extension type's own factory function ensures).

       Heap types, of course, are under our control, so they do inherit tp_new;
       static extension types that specify some other built-in type as the
       default also inherit object.__new__. */
    if (type->tp_new == NULL
        && base == &PyBaseObject_Type
        && !(type->tp_flags & Py_TPFLAGS_HEAPTYPE))
    {
        type->tp_flags |= Py_TPFLAGS_DISALLOW_INSTANTIATION;
    }

    if (!(type->tp_flags & Py_TPFLAGS_DISALLOW_INSTANTIATION)) {
        if (type->tp_new != NULL) {
            if (!rerunbuiltin || base == NULL || type->tp_new != base->tp_new) {
                // If "__new__" key does not exists in the type dictionary,
                // set it to tp_new_wrapper().
                if (add_tp_new_wrapper(type) < 0) {
                    return -1;
                }
            }
        }
        else {
            // tp_new is NULL: inherit tp_new from base
            type->tp_new = base->tp_new;
        }
    }
    else {
        // Py_TPFLAGS_DISALLOW_INSTANTIATION sets tp_new to NULL
        type->tp_new = NULL;
    }
    return 0;
}

static int
type_ready_managed_dict(PyTypeObject *type)
{
    if (!(type->tp_flags & Py_TPFLAGS_MANAGED_DICT)) {
        return 0;
    }
    if (!(type->tp_flags & Py_TPFLAGS_HEAPTYPE)) {
        PyErr_Format(PyExc_SystemError,
                     "type %s has the Py_TPFLAGS_MANAGED_DICT flag "
                     "but not Py_TPFLAGS_HEAPTYPE flag",
                     type->tp_name);
        return -1;
    }
    PyHeapTypeObject* et = (PyHeapTypeObject*)type;
    if (et->ht_cached_keys == NULL) {
        et->ht_cached_keys = _PyDict_NewKeysForClass();
        if (et->ht_cached_keys == NULL) {
            PyErr_NoMemory();
            return -1;
        }
    }
    return 0;
}

static int
type_ready_post_checks(PyTypeObject *type)
{
    // bpo-44263: tp_traverse is required if Py_TPFLAGS_HAVE_GC is set.
    // Note: tp_clear is optional.
    if (type->tp_flags & Py_TPFLAGS_HAVE_GC
        && type->tp_traverse == NULL)
    {
        PyErr_Format(PyExc_SystemError,
                     "type %s has the Py_TPFLAGS_HAVE_GC flag "
                     "but has no traverse function",
                     type->tp_name);
        return -1;
    }
    if (type->tp_flags & Py_TPFLAGS_MANAGED_DICT) {
        if (type->tp_dictoffset != -1) {
            PyErr_Format(PyExc_SystemError,
                        "type %s has the Py_TPFLAGS_MANAGED_DICT flag "
                        "but tp_dictoffset is set to incompatible value",
                        type->tp_name);
            return -1;
        }
    }
    else if (type->tp_dictoffset < (Py_ssize_t)sizeof(PyObject)) {
        if (type->tp_dictoffset + type->tp_basicsize <= 0) {
            PyErr_Format(PyExc_SystemError,
                         "type %s has a tp_dictoffset that is too small",
                         type->tp_name);
        }
    }
    return 0;
}


static int
type_ready(PyTypeObject *type, int rerunbuiltin)
{
    _PyObject_ASSERT((PyObject *)type,
                     (type->tp_flags & Py_TPFLAGS_READYING) == 0);
    type->tp_flags |= Py_TPFLAGS_READYING;

    if (type_ready_pre_checks(type) < 0) {
        goto error;
    }

#ifdef Py_TRACE_REFS
    /* PyType_Ready is the closest thing we have to a choke point
     * for type objects, so is the best place I can think of to try
     * to get type objects into the doubly-linked list of all objects.
     * Still, not all type objects go through PyType_Ready.
     */
    _Py_AddToAllObjects((PyObject *)type, 0);
#endif

    /* Initialize tp_dict: _PyType_IsReady() tests if tp_dict != NULL */
    if (type_ready_set_dict(type) < 0) {
        goto error;
    }
    if (type_ready_set_bases(type) < 0) {
        goto error;
    }
    if (type_ready_mro(type) < 0) {
        goto error;
    }
    if (type_ready_set_new(type, rerunbuiltin) < 0) {
        goto error;
    }
    if (type_ready_fill_dict(type) < 0) {
        goto error;
    }
    if (!rerunbuiltin) {
        if (type_ready_inherit(type) < 0) {
            goto error;
        }
        if (type_ready_preheader(type) < 0) {
            goto error;
        }
    }
    if (type_ready_set_hash(type) < 0) {
        goto error;
    }
    if (type_ready_add_subclasses(type) < 0) {
        goto error;
    }
    if (!rerunbuiltin) {
        if (type_ready_managed_dict(type) < 0) {
            goto error;
        }
        if (type_ready_post_checks(type) < 0) {
            goto error;
        }
    }

    /* All done -- set the ready flag */
    type->tp_flags = (type->tp_flags & ~Py_TPFLAGS_READYING) | Py_TPFLAGS_READY;

    assert(_PyType_CheckConsistency(type));
    return 0;

error:
    type->tp_flags &= ~Py_TPFLAGS_READYING;
    return -1;
}

int
PyType_Ready(PyTypeObject *type)
{
    if (type->tp_flags & Py_TPFLAGS_READY) {
        assert(_PyType_CheckConsistency(type));
        return 0;
    }
    assert(!(type->tp_flags & _Py_TPFLAGS_STATIC_BUILTIN));

    /* Historically, all static types were immutable. See bpo-43908 */
    if (!(type->tp_flags & Py_TPFLAGS_HEAPTYPE)) {
        type->tp_flags |= Py_TPFLAGS_IMMUTABLETYPE;
    }

    return type_ready(type, 0);
}

int
_PyStaticType_InitBuiltin(PyInterpreterState *interp, PyTypeObject *self)
{
    assert(_Py_IsImmortal((PyObject *)self));
<<<<<<< HEAD
    self->tp_flags |= _Py_TPFLAGS_STATIC_BUILTIN;
=======
    assert(!(self->tp_flags & Py_TPFLAGS_HEAPTYPE));
    assert(!(self->tp_flags & Py_TPFLAGS_MANAGED_DICT));
    assert(!(self->tp_flags & Py_TPFLAGS_MANAGED_WEAKREF));
>>>>>>> cd1dd10a

    int ismain = _Py_IsMainInterpreter(interp);
    if ((self->tp_flags & Py_TPFLAGS_READY) == 0) {
        assert(ismain);

        self->tp_flags |= _Py_TPFLAGS_STATIC_BUILTIN;
        self->tp_flags |= Py_TPFLAGS_IMMUTABLETYPE;

        assert(NEXT_GLOBAL_VERSION_TAG <= _Py_MAX_GLOBAL_TYPE_VERSION_TAG);
        self->tp_version_tag = NEXT_GLOBAL_VERSION_TAG++;
        self->tp_flags |= Py_TPFLAGS_VALID_VERSION_TAG;
    }
    else {
        assert(!ismain);
        assert(self->tp_flags & _Py_TPFLAGS_STATIC_BUILTIN);
        assert(self->tp_flags & Py_TPFLAGS_VALID_VERSION_TAG);
    }
<<<<<<< HEAD

    _Py_EnsureImmortal(self->tp_dict);
    _Py_EnsureImmortal(self->tp_bases);
    _Py_EnsureImmortal(self->tp_mro);

    return res;
}
=======
>>>>>>> cd1dd10a

    static_builtin_state_init(interp, self);

    int res = type_ready(self, !ismain);
    if (res < 0) {
        static_builtin_state_clear(interp, self);
    }
    return res;
}


static int
add_subclass(PyTypeObject *base, PyTypeObject *type)
{
    PyObject *key = PyLong_FromVoidPtr((void *) type);
    if (key == NULL)
        return -1;

    PyObject *ref = PyWeakref_NewRef((PyObject *)type, NULL);
    if (ref == NULL) {
        Py_DECREF(key);
        return -1;
    }

    // Only get tp_subclasses after creating the key and value.
    // PyWeakref_NewRef() can trigger a garbage collection which can execute
    // arbitrary Python code and so modify base->tp_subclasses.
    PyObject *subclasses = lookup_tp_subclasses(base);
    if (subclasses == NULL) {
        subclasses = init_tp_subclasses(base);
        if (subclasses == NULL) {
            Py_DECREF(key);
            Py_DECREF(ref);
            return -1;
        }
    }
    assert(PyDict_CheckExact(subclasses));

    int result = PyDict_SetItem(subclasses, key, ref);
    Py_DECREF(ref);
    Py_DECREF(key);
    return result;
}

static int
add_all_subclasses(PyTypeObject *type, PyObject *bases)
{
    Py_ssize_t n = PyTuple_GET_SIZE(bases);
    int res = 0;
    for (Py_ssize_t i = 0; i < n; i++) {
        PyObject *obj = PyTuple_GET_ITEM(bases, i);
        // bases tuple must only contain types
        PyTypeObject *base = _PyType_CAST(obj);
        if (add_subclass(base, type) < 0) {
            res = -1;
        }
    }
    return res;
}

static PyObject *
get_subclasses_key(PyTypeObject *type, PyTypeObject *base)
{
    PyObject *key = PyLong_FromVoidPtr((void *) type);
    if (key != NULL) {
        return key;
    }
    PyErr_Clear();

    /* This basically means we're out of memory.
       We fall back to manually traversing the values. */
    Py_ssize_t i = 0;
    PyObject *ref;  // borrowed ref
    PyObject *subclasses = lookup_tp_subclasses(base);
    if (subclasses != NULL) {
        while (PyDict_Next(subclasses, &i, &key, &ref)) {
            PyTypeObject *subclass = type_from_ref(ref);  // borrowed
            if (subclass == type) {
                return Py_NewRef(key);
            }
        }
    }
    /* It wasn't found. */
    return NULL;
}

static void
remove_subclass(PyTypeObject *base, PyTypeObject *type)
{
    PyObject *subclasses = lookup_tp_subclasses(base);  // borrowed ref
    if (subclasses == NULL) {
        return;
    }
    assert(PyDict_CheckExact(subclasses));

    PyObject *key = get_subclasses_key(type, base);
    if (key != NULL && PyDict_DelItem(subclasses, key)) {
        /* This can happen if the type initialization errored out before
           the base subclasses were updated (e.g. a non-str __qualname__
           was passed in the type dict). */
        PyErr_Clear();
    }
    Py_XDECREF(key);

    if (PyDict_Size(subclasses) == 0) {
        clear_tp_subclasses(base);
    }
}

static void
remove_all_subclasses(PyTypeObject *type, PyObject *bases)
{
    assert(bases != NULL);
    // remove_subclass() can clear the current exception
    assert(!PyErr_Occurred());

    for (Py_ssize_t i = 0; i < PyTuple_GET_SIZE(bases); i++) {
        PyObject *base = PyTuple_GET_ITEM(bases, i);
        if (PyType_Check(base)) {
            remove_subclass((PyTypeObject*) base, type);
        }
    }
    assert(!PyErr_Occurred());
}

static int
check_num_args(PyObject *ob, int n)
{
    if (!PyTuple_CheckExact(ob)) {
        PyErr_SetString(PyExc_SystemError,
            "PyArg_UnpackTuple() argument list is not a tuple");
        return 0;
    }
    if (n == PyTuple_GET_SIZE(ob))
        return 1;
    PyErr_Format(
        PyExc_TypeError,
        "expected %d argument%s, got %zd", n, n == 1 ? "" : "s", PyTuple_GET_SIZE(ob));
    return 0;
}

/* Generic wrappers for overloadable 'operators' such as __getitem__ */

/* There's a wrapper *function* for each distinct function typedef used
   for type object slots (e.g. binaryfunc, ternaryfunc, etc.).  There's a
   wrapper *table* for each distinct operation (e.g. __len__, __add__).
   Most tables have only one entry; the tables for binary operators have two
   entries, one regular and one with reversed arguments. */

static PyObject *
wrap_lenfunc(PyObject *self, PyObject *args, void *wrapped)
{
    lenfunc func = (lenfunc)wrapped;
    Py_ssize_t res;

    if (!check_num_args(args, 0))
        return NULL;
    res = (*func)(self);
    if (res == -1 && PyErr_Occurred())
        return NULL;
    return PyLong_FromSsize_t(res);
}

static PyObject *
wrap_inquirypred(PyObject *self, PyObject *args, void *wrapped)
{
    inquiry func = (inquiry)wrapped;
    int res;

    if (!check_num_args(args, 0))
        return NULL;
    res = (*func)(self);
    if (res == -1 && PyErr_Occurred())
        return NULL;
    return PyBool_FromLong((long)res);
}

static PyObject *
wrap_binaryfunc(PyObject *self, PyObject *args, void *wrapped)
{
    binaryfunc func = (binaryfunc)wrapped;
    PyObject *other;

    if (!check_num_args(args, 1))
        return NULL;
    other = PyTuple_GET_ITEM(args, 0);
    return (*func)(self, other);
}

static PyObject *
wrap_binaryfunc_l(PyObject *self, PyObject *args, void *wrapped)
{
    binaryfunc func = (binaryfunc)wrapped;
    PyObject *other;

    if (!check_num_args(args, 1))
        return NULL;
    other = PyTuple_GET_ITEM(args, 0);
    return (*func)(self, other);
}

static PyObject *
wrap_binaryfunc_r(PyObject *self, PyObject *args, void *wrapped)
{
    binaryfunc func = (binaryfunc)wrapped;
    PyObject *other;

    if (!check_num_args(args, 1))
        return NULL;
    other = PyTuple_GET_ITEM(args, 0);
    return (*func)(other, self);
}

static PyObject *
wrap_ternaryfunc(PyObject *self, PyObject *args, void *wrapped)
{
    ternaryfunc func = (ternaryfunc)wrapped;
    PyObject *other;
    PyObject *third = Py_None;

    /* Note: This wrapper only works for __pow__() */

    if (!PyArg_UnpackTuple(args, "", 1, 2, &other, &third))
        return NULL;
    return (*func)(self, other, third);
}

static PyObject *
wrap_ternaryfunc_r(PyObject *self, PyObject *args, void *wrapped)
{
    ternaryfunc func = (ternaryfunc)wrapped;
    PyObject *other;
    PyObject *third = Py_None;

    /* Note: This wrapper only works for __pow__() */

    if (!PyArg_UnpackTuple(args, "", 1, 2, &other, &third))
        return NULL;
    return (*func)(other, self, third);
}

static PyObject *
wrap_unaryfunc(PyObject *self, PyObject *args, void *wrapped)
{
    unaryfunc func = (unaryfunc)wrapped;

    if (!check_num_args(args, 0))
        return NULL;
    return (*func)(self);
}

static PyObject *
wrap_indexargfunc(PyObject *self, PyObject *args, void *wrapped)
{
    ssizeargfunc func = (ssizeargfunc)wrapped;
    PyObject* o;
    Py_ssize_t i;

    if (!PyArg_UnpackTuple(args, "", 1, 1, &o))
        return NULL;
    i = PyNumber_AsSsize_t(o, PyExc_OverflowError);
    if (i == -1 && PyErr_Occurred())
        return NULL;
    return (*func)(self, i);
}

static Py_ssize_t
getindex(PyObject *self, PyObject *arg)
{
    Py_ssize_t i;

    i = PyNumber_AsSsize_t(arg, PyExc_OverflowError);
    if (i == -1 && PyErr_Occurred())
        return -1;
    if (i < 0) {
        PySequenceMethods *sq = Py_TYPE(self)->tp_as_sequence;
        if (sq && sq->sq_length) {
            Py_ssize_t n = (*sq->sq_length)(self);
            if (n < 0) {
                assert(PyErr_Occurred());
                return -1;
            }
            i += n;
        }
    }
    return i;
}

static PyObject *
wrap_sq_item(PyObject *self, PyObject *args, void *wrapped)
{
    ssizeargfunc func = (ssizeargfunc)wrapped;
    PyObject *arg;
    Py_ssize_t i;

    if (PyTuple_GET_SIZE(args) == 1) {
        arg = PyTuple_GET_ITEM(args, 0);
        i = getindex(self, arg);
        if (i == -1 && PyErr_Occurred())
            return NULL;
        return (*func)(self, i);
    }
    check_num_args(args, 1);
    assert(PyErr_Occurred());
    return NULL;
}

static PyObject *
wrap_sq_setitem(PyObject *self, PyObject *args, void *wrapped)
{
    ssizeobjargproc func = (ssizeobjargproc)wrapped;
    Py_ssize_t i;
    int res;
    PyObject *arg, *value;

    if (!PyArg_UnpackTuple(args, "", 2, 2, &arg, &value))
        return NULL;
    i = getindex(self, arg);
    if (i == -1 && PyErr_Occurred())
        return NULL;
    res = (*func)(self, i, value);
    if (res == -1 && PyErr_Occurred())
        return NULL;
    Py_RETURN_NONE;
}

static PyObject *
wrap_sq_delitem(PyObject *self, PyObject *args, void *wrapped)
{
    ssizeobjargproc func = (ssizeobjargproc)wrapped;
    Py_ssize_t i;
    int res;
    PyObject *arg;

    if (!check_num_args(args, 1))
        return NULL;
    arg = PyTuple_GET_ITEM(args, 0);
    i = getindex(self, arg);
    if (i == -1 && PyErr_Occurred())
        return NULL;
    res = (*func)(self, i, NULL);
    if (res == -1 && PyErr_Occurred())
        return NULL;
    Py_RETURN_NONE;
}

/* XXX objobjproc is a misnomer; should be objargpred */
static PyObject *
wrap_objobjproc(PyObject *self, PyObject *args, void *wrapped)
{
    objobjproc func = (objobjproc)wrapped;
    int res;
    PyObject *value;

    if (!check_num_args(args, 1))
        return NULL;
    value = PyTuple_GET_ITEM(args, 0);
    res = (*func)(self, value);
    if (res == -1 && PyErr_Occurred())
        return NULL;
    else
        return PyBool_FromLong(res);
}

static PyObject *
wrap_objobjargproc(PyObject *self, PyObject *args, void *wrapped)
{
    objobjargproc func = (objobjargproc)wrapped;
    int res;
    PyObject *key, *value;

    if (!PyArg_UnpackTuple(args, "", 2, 2, &key, &value))
        return NULL;
    res = (*func)(self, key, value);
    if (res == -1 && PyErr_Occurred())
        return NULL;
    Py_RETURN_NONE;
}

static PyObject *
wrap_delitem(PyObject *self, PyObject *args, void *wrapped)
{
    objobjargproc func = (objobjargproc)wrapped;
    int res;
    PyObject *key;

    if (!check_num_args(args, 1))
        return NULL;
    key = PyTuple_GET_ITEM(args, 0);
    res = (*func)(self, key, NULL);
    if (res == -1 && PyErr_Occurred())
        return NULL;
    Py_RETURN_NONE;
}

/* Helper to check for object.__setattr__ or __delattr__ applied to a type.
   This is called the Carlo Verre hack after its discoverer.  See
   https://mail.python.org/pipermail/python-dev/2003-April/034535.html
   */
static int
hackcheck(PyObject *self, setattrofunc func, const char *what)
{
    PyTypeObject *type = Py_TYPE(self);
    PyObject *mro = lookup_tp_mro(type);
    if (!mro) {
        /* Probably ok not to check the call in this case. */
        return 1;
    }
    assert(PyTuple_Check(mro));

    /* Find the (base) type that defined the type's slot function. */
    PyTypeObject *defining_type = type;
    Py_ssize_t i;
    for (i = PyTuple_GET_SIZE(mro) - 1; i >= 0; i--) {
        PyTypeObject *base = _PyType_CAST(PyTuple_GET_ITEM(mro, i));
        if (base->tp_setattro == slot_tp_setattro) {
            /* Ignore Python classes:
               they never define their own C-level setattro. */
        }
        else if (base->tp_setattro == type->tp_setattro) {
            defining_type = base;
            break;
        }
    }

    /* Reject calls that jump over intermediate C-level overrides. */
    for (PyTypeObject *base = defining_type; base; base = base->tp_base) {
        if (base->tp_setattro == func) {
            /* 'func' is the right slot function to call. */
            break;
        }
        else if (base->tp_setattro != slot_tp_setattro) {
            /* 'base' is not a Python class and overrides 'func'.
               Its tp_setattro should be called instead. */
            PyErr_Format(PyExc_TypeError,
                         "can't apply this %s to %s object",
                         what,
                         type->tp_name);
            return 0;
        }
    }
    return 1;
}

static PyObject *
wrap_setattr(PyObject *self, PyObject *args, void *wrapped)
{
    setattrofunc func = (setattrofunc)wrapped;
    int res;
    PyObject *name, *value;

    if (!PyArg_UnpackTuple(args, "", 2, 2, &name, &value))
        return NULL;
    if (!hackcheck(self, func, "__setattr__"))
        return NULL;
    res = (*func)(self, name, value);
    if (res < 0)
        return NULL;
    Py_RETURN_NONE;
}

static PyObject *
wrap_delattr(PyObject *self, PyObject *args, void *wrapped)
{
    setattrofunc func = (setattrofunc)wrapped;
    int res;
    PyObject *name;

    if (!check_num_args(args, 1))
        return NULL;
    name = PyTuple_GET_ITEM(args, 0);
    if (!hackcheck(self, func, "__delattr__"))
        return NULL;
    res = (*func)(self, name, NULL);
    if (res < 0)
        return NULL;
    Py_RETURN_NONE;
}

static PyObject *
wrap_hashfunc(PyObject *self, PyObject *args, void *wrapped)
{
    hashfunc func = (hashfunc)wrapped;
    Py_hash_t res;

    if (!check_num_args(args, 0))
        return NULL;
    res = (*func)(self);
    if (res == -1 && PyErr_Occurred())
        return NULL;
    return PyLong_FromSsize_t(res);
}

static PyObject *
wrap_call(PyObject *self, PyObject *args, void *wrapped, PyObject *kwds)
{
    ternaryfunc func = (ternaryfunc)wrapped;

    return (*func)(self, args, kwds);
}

static PyObject *
wrap_del(PyObject *self, PyObject *args, void *wrapped)
{
    destructor func = (destructor)wrapped;

    if (!check_num_args(args, 0))
        return NULL;

    (*func)(self);
    Py_RETURN_NONE;
}

static PyObject *
wrap_richcmpfunc(PyObject *self, PyObject *args, void *wrapped, int op)
{
    richcmpfunc func = (richcmpfunc)wrapped;
    PyObject *other;

    if (!check_num_args(args, 1))
        return NULL;
    other = PyTuple_GET_ITEM(args, 0);
    return (*func)(self, other, op);
}

#undef RICHCMP_WRAPPER
#define RICHCMP_WRAPPER(NAME, OP) \
static PyObject * \
richcmp_##NAME(PyObject *self, PyObject *args, void *wrapped) \
{ \
    return wrap_richcmpfunc(self, args, wrapped, OP); \
}

RICHCMP_WRAPPER(lt, Py_LT)
RICHCMP_WRAPPER(le, Py_LE)
RICHCMP_WRAPPER(eq, Py_EQ)
RICHCMP_WRAPPER(ne, Py_NE)
RICHCMP_WRAPPER(gt, Py_GT)
RICHCMP_WRAPPER(ge, Py_GE)

static PyObject *
wrap_next(PyObject *self, PyObject *args, void *wrapped)
{
    unaryfunc func = (unaryfunc)wrapped;
    PyObject *res;

    if (!check_num_args(args, 0))
        return NULL;
    res = (*func)(self);
    if (res == NULL && !PyErr_Occurred())
        PyErr_SetNone(PyExc_StopIteration);
    return res;
}

static PyObject *
wrap_descr_get(PyObject *self, PyObject *args, void *wrapped)
{
    descrgetfunc func = (descrgetfunc)wrapped;
    PyObject *obj;
    PyObject *type = NULL;

    if (!PyArg_UnpackTuple(args, "", 1, 2, &obj, &type))
        return NULL;
    if (obj == Py_None)
        obj = NULL;
    if (type == Py_None)
        type = NULL;
    if (type == NULL && obj == NULL) {
        PyErr_SetString(PyExc_TypeError,
                        "__get__(None, None) is invalid");
        return NULL;
    }
    return (*func)(self, obj, type);
}

static PyObject *
wrap_descr_set(PyObject *self, PyObject *args, void *wrapped)
{
    descrsetfunc func = (descrsetfunc)wrapped;
    PyObject *obj, *value;
    int ret;

    if (!PyArg_UnpackTuple(args, "", 2, 2, &obj, &value))
        return NULL;
    ret = (*func)(self, obj, value);
    if (ret < 0)
        return NULL;
    Py_RETURN_NONE;
}

static PyObject *
wrap_descr_delete(PyObject *self, PyObject *args, void *wrapped)
{
    descrsetfunc func = (descrsetfunc)wrapped;
    PyObject *obj;
    int ret;

    if (!check_num_args(args, 1))
        return NULL;
    obj = PyTuple_GET_ITEM(args, 0);
    ret = (*func)(self, obj, NULL);
    if (ret < 0)
        return NULL;
    Py_RETURN_NONE;
}

static PyObject *
wrap_init(PyObject *self, PyObject *args, void *wrapped, PyObject *kwds)
{
    initproc func = (initproc)wrapped;

    if (func(self, args, kwds) < 0)
        return NULL;
    Py_RETURN_NONE;
}

static PyObject *
tp_new_wrapper(PyObject *self, PyObject *args, PyObject *kwds)
{
    PyTypeObject *staticbase;
    PyObject *arg0, *res;

    if (self == NULL || !PyType_Check(self)) {
        PyErr_Format(PyExc_SystemError,
                     "__new__() called with non-type 'self'");
        return NULL;
    }
    PyTypeObject *type = (PyTypeObject *)self;

    if (!PyTuple_Check(args) || PyTuple_GET_SIZE(args) < 1) {
        PyErr_Format(PyExc_TypeError,
                     "%s.__new__(): not enough arguments",
                     type->tp_name);
        return NULL;
    }
    arg0 = PyTuple_GET_ITEM(args, 0);
    if (!PyType_Check(arg0)) {
        PyErr_Format(PyExc_TypeError,
                     "%s.__new__(X): X is not a type object (%s)",
                     type->tp_name,
                     Py_TYPE(arg0)->tp_name);
        return NULL;
    }
    PyTypeObject *subtype = (PyTypeObject *)arg0;

    if (!PyType_IsSubtype(subtype, type)) {
        PyErr_Format(PyExc_TypeError,
                     "%s.__new__(%s): %s is not a subtype of %s",
                     type->tp_name,
                     subtype->tp_name,
                     subtype->tp_name,
                     type->tp_name);
        return NULL;
    }

    /* Check that the use doesn't do something silly and unsafe like
       object.__new__(dict).  To do this, we check that the
       most derived base that's not a heap type is this type. */
    staticbase = subtype;
    while (staticbase && (staticbase->tp_new == slot_tp_new))
        staticbase = staticbase->tp_base;
    /* If staticbase is NULL now, it is a really weird type.
       In the spirit of backwards compatibility (?), just shut up. */
    if (staticbase && staticbase->tp_new != type->tp_new) {
        PyErr_Format(PyExc_TypeError,
                     "%s.__new__(%s) is not safe, use %s.__new__()",
                     type->tp_name,
                     subtype->tp_name,
                     staticbase->tp_name);
        return NULL;
    }

    args = PyTuple_GetSlice(args, 1, PyTuple_GET_SIZE(args));
    if (args == NULL)
        return NULL;
    res = type->tp_new(subtype, args, kwds);
    Py_DECREF(args);
    return res;
}

static struct PyMethodDef tp_new_methoddef[] = {
    {"__new__", _PyCFunction_CAST(tp_new_wrapper), METH_VARARGS|METH_KEYWORDS,
     PyDoc_STR("__new__($type, *args, **kwargs)\n--\n\n"
               "Create and return a new object.  "
               "See help(type) for accurate signature.")},
    {0}
};

static int
add_tp_new_wrapper(PyTypeObject *type)
{
    PyObject *dict = lookup_tp_dict(type);
    int r = PyDict_Contains(dict, &_Py_ID(__new__));
    if (r > 0) {
        return 0;
    }
    if (r < 0) {
        return -1;
    }

    PyObject *func = PyCFunction_NewEx(tp_new_methoddef, (PyObject *)type, NULL);
    if (func == NULL) {
        return -1;
    }
    r = PyDict_SetItem(dict, &_Py_ID(__new__), func);
    Py_DECREF(func);
    return r;
}

/* Slot wrappers that call the corresponding __foo__ slot.  See comments
   below at override_slots() for more explanation. */

#define SLOT0(FUNCNAME, DUNDER) \
static PyObject * \
FUNCNAME(PyObject *self) \
{ \
    PyObject* stack[1] = {self}; \
    return vectorcall_method(&_Py_ID(DUNDER), stack, 1); \
}

#define SLOT1(FUNCNAME, DUNDER, ARG1TYPE) \
static PyObject * \
FUNCNAME(PyObject *self, ARG1TYPE arg1) \
{ \
    PyObject* stack[2] = {self, arg1}; \
    return vectorcall_method(&_Py_ID(DUNDER), stack, 2); \
}

/* Boolean helper for SLOT1BINFULL().
   right.__class__ is a nontrivial subclass of left.__class__. */
static int
method_is_overloaded(PyObject *left, PyObject *right, PyObject *name)
{
    PyObject *a, *b;
    int ok;

    if (_PyObject_LookupAttr((PyObject *)(Py_TYPE(right)), name, &b) < 0) {
        return -1;
    }
    if (b == NULL) {
        /* If right doesn't have it, it's not overloaded */
        return 0;
    }

    if (_PyObject_LookupAttr((PyObject *)(Py_TYPE(left)), name, &a) < 0) {
        Py_DECREF(b);
        return -1;
    }
    if (a == NULL) {
        Py_DECREF(b);
        /* If right has it but left doesn't, it's overloaded */
        return 1;
    }

    ok = PyObject_RichCompareBool(a, b, Py_NE);
    Py_DECREF(a);
    Py_DECREF(b);
    return ok;
}


#define SLOT1BINFULL(FUNCNAME, TESTFUNC, SLOTNAME, DUNDER, RDUNDER) \
static PyObject * \
FUNCNAME(PyObject *self, PyObject *other) \
{ \
    PyObject* stack[2]; \
    PyThreadState *tstate = _PyThreadState_GET(); \
    int do_other = !Py_IS_TYPE(self, Py_TYPE(other)) && \
        Py_TYPE(other)->tp_as_number != NULL && \
        Py_TYPE(other)->tp_as_number->SLOTNAME == TESTFUNC; \
    if (Py_TYPE(self)->tp_as_number != NULL && \
        Py_TYPE(self)->tp_as_number->SLOTNAME == TESTFUNC) { \
        PyObject *r; \
        if (do_other && PyType_IsSubtype(Py_TYPE(other), Py_TYPE(self))) { \
            int ok = method_is_overloaded(self, other, &_Py_ID(RDUNDER)); \
            if (ok < 0) { \
                return NULL; \
            } \
            if (ok) { \
                stack[0] = other; \
                stack[1] = self; \
                r = vectorcall_maybe(tstate, &_Py_ID(RDUNDER), stack, 2); \
                if (r != Py_NotImplemented) \
                    return r; \
                Py_DECREF(r); \
                do_other = 0; \
            } \
        } \
        stack[0] = self; \
        stack[1] = other; \
        r = vectorcall_maybe(tstate, &_Py_ID(DUNDER), stack, 2); \
        if (r != Py_NotImplemented || \
            Py_IS_TYPE(other, Py_TYPE(self))) \
            return r; \
        Py_DECREF(r); \
    } \
    if (do_other) { \
        stack[0] = other; \
        stack[1] = self; \
        return vectorcall_maybe(tstate, &_Py_ID(RDUNDER), stack, 2); \
    } \
    Py_RETURN_NOTIMPLEMENTED; \
}

#define SLOT1BIN(FUNCNAME, SLOTNAME, DUNDER, RDUNDER) \
    SLOT1BINFULL(FUNCNAME, FUNCNAME, SLOTNAME, DUNDER, RDUNDER)

static Py_ssize_t
slot_sq_length(PyObject *self)
{
    PyObject* stack[1] = {self};
    PyObject *res = vectorcall_method(&_Py_ID(__len__), stack, 1);
    Py_ssize_t len;

    if (res == NULL)
        return -1;

    Py_SETREF(res, _PyNumber_Index(res));
    if (res == NULL)
        return -1;

    assert(PyLong_Check(res));
    if (_PyLong_IsNegative((PyLongObject *)res)) {
        Py_DECREF(res);
        PyErr_SetString(PyExc_ValueError,
                        "__len__() should return >= 0");
        return -1;
    }

    len = PyNumber_AsSsize_t(res, PyExc_OverflowError);
    assert(len >= 0 || PyErr_ExceptionMatches(PyExc_OverflowError));
    Py_DECREF(res);
    return len;
}

static PyObject *
slot_sq_item(PyObject *self, Py_ssize_t i)
{
    PyObject *ival = PyLong_FromSsize_t(i);
    if (ival == NULL) {
        return NULL;
    }
    PyObject *stack[2] = {self, ival};
    PyObject *retval = vectorcall_method(&_Py_ID(__getitem__), stack, 2);
    Py_DECREF(ival);
    return retval;
}

static int
slot_sq_ass_item(PyObject *self, Py_ssize_t index, PyObject *value)
{
    PyObject *stack[3];
    PyObject *res;
    PyObject *index_obj;

    index_obj = PyLong_FromSsize_t(index);
    if (index_obj == NULL) {
        return -1;
    }

    stack[0] = self;
    stack[1] = index_obj;
    if (value == NULL) {
        res = vectorcall_method(&_Py_ID(__delitem__), stack, 2);
    }
    else {
        stack[2] = value;
        res = vectorcall_method(&_Py_ID(__setitem__), stack, 3);
    }
    Py_DECREF(index_obj);

    if (res == NULL) {
        return -1;
    }
    Py_DECREF(res);
    return 0;
}

static int
slot_sq_contains(PyObject *self, PyObject *value)
{
    PyThreadState *tstate = _PyThreadState_GET();
    PyObject *func, *res;
    int result = -1, unbound;

    func = lookup_maybe_method(self, &_Py_ID(__contains__), &unbound);
    if (func == Py_None) {
        Py_DECREF(func);
        PyErr_Format(PyExc_TypeError,
                     "'%.200s' object is not a container",
                     Py_TYPE(self)->tp_name);
        return -1;
    }
    if (func != NULL) {
        PyObject *args[2] = {self, value};
        res = vectorcall_unbound(tstate, unbound, func, args, 2);
        Py_DECREF(func);
        if (res != NULL) {
            result = PyObject_IsTrue(res);
            Py_DECREF(res);
        }
    }
    else if (! PyErr_Occurred()) {
        /* Possible results: -1 and 1 */
        result = (int)_PySequence_IterSearch(self, value,
                                         PY_ITERSEARCH_CONTAINS);
    }
    return result;
}

#define slot_mp_length slot_sq_length

SLOT1(slot_mp_subscript, __getitem__, PyObject *)

static int
slot_mp_ass_subscript(PyObject *self, PyObject *key, PyObject *value)
{
    PyObject *stack[3];
    PyObject *res;

    stack[0] = self;
    stack[1] = key;
    if (value == NULL) {
        res = vectorcall_method(&_Py_ID(__delitem__), stack, 2);
    }
    else {
        stack[2] = value;
        res = vectorcall_method(&_Py_ID(__setitem__), stack, 3);
    }

    if (res == NULL)
        return -1;
    Py_DECREF(res);
    return 0;
}

SLOT1BIN(slot_nb_add, nb_add, __add__, __radd__)
SLOT1BIN(slot_nb_subtract, nb_subtract, __sub__, __rsub__)
SLOT1BIN(slot_nb_multiply, nb_multiply, __mul__, __rmul__)
SLOT1BIN(slot_nb_matrix_multiply, nb_matrix_multiply, __matmul__, __rmatmul__)
SLOT1BIN(slot_nb_remainder, nb_remainder, __mod__, __rmod__)
SLOT1BIN(slot_nb_divmod, nb_divmod, __divmod__, __rdivmod__)

static PyObject *slot_nb_power(PyObject *, PyObject *, PyObject *);

SLOT1BINFULL(slot_nb_power_binary, slot_nb_power, nb_power, __pow__, __rpow__)

static PyObject *
slot_nb_power(PyObject *self, PyObject *other, PyObject *modulus)
{
    if (modulus == Py_None)
        return slot_nb_power_binary(self, other);
    /* Three-arg power doesn't use __rpow__.  But ternary_op
       can call this when the second argument's type uses
       slot_nb_power, so check before calling self.__pow__. */
    if (Py_TYPE(self)->tp_as_number != NULL &&
        Py_TYPE(self)->tp_as_number->nb_power == slot_nb_power) {
        PyObject* stack[3] = {self, other, modulus};
        return vectorcall_method(&_Py_ID(__pow__), stack, 3);
    }
    Py_RETURN_NOTIMPLEMENTED;
}

SLOT0(slot_nb_negative, __neg__)
SLOT0(slot_nb_positive, __pos__)
SLOT0(slot_nb_absolute, __abs__)

static int
slot_nb_bool(PyObject *self)
{
    PyObject *func, *value;
    int result, unbound;
    int using_len = 0;

    func = lookup_maybe_method(self, &_Py_ID(__bool__), &unbound);
    if (func == NULL) {
        if (PyErr_Occurred()) {
            return -1;
        }

        func = lookup_maybe_method(self, &_Py_ID(__len__), &unbound);
        if (func == NULL) {
            if (PyErr_Occurred()) {
                return -1;
            }
            return 1;
        }
        using_len = 1;
    }

    value = call_unbound_noarg(unbound, func, self);
    if (value == NULL) {
        goto error;
    }

    if (using_len) {
        /* bool type enforced by slot_nb_len */
        result = PyObject_IsTrue(value);
    }
    else if (PyBool_Check(value)) {
        result = PyObject_IsTrue(value);
    }
    else {
        PyErr_Format(PyExc_TypeError,
                     "__bool__ should return "
                     "bool, returned %s",
                     Py_TYPE(value)->tp_name);
        result = -1;
    }

    Py_DECREF(value);
    Py_DECREF(func);
    return result;

error:
    Py_DECREF(func);
    return -1;
}


static PyObject *
slot_nb_index(PyObject *self)
{
    PyObject *stack[1] = {self};
    return vectorcall_method(&_Py_ID(__index__), stack, 1);
}


SLOT0(slot_nb_invert, __invert__)
SLOT1BIN(slot_nb_lshift, nb_lshift, __lshift__, __rlshift__)
SLOT1BIN(slot_nb_rshift, nb_rshift, __rshift__, __rrshift__)
SLOT1BIN(slot_nb_and, nb_and, __and__, __rand__)
SLOT1BIN(slot_nb_xor, nb_xor, __xor__, __rxor__)
SLOT1BIN(slot_nb_or, nb_or, __or__, __ror__)

SLOT0(slot_nb_int, __int__)
SLOT0(slot_nb_float, __float__)
SLOT1(slot_nb_inplace_add, __iadd__, PyObject *)
SLOT1(slot_nb_inplace_subtract, __isub__, PyObject *)
SLOT1(slot_nb_inplace_multiply, __imul__, PyObject *)
SLOT1(slot_nb_inplace_matrix_multiply, __imatmul__, PyObject *)
SLOT1(slot_nb_inplace_remainder, __imod__, PyObject *)
/* Can't use SLOT1 here, because nb_inplace_power is ternary */
static PyObject *
slot_nb_inplace_power(PyObject *self, PyObject * arg1, PyObject *arg2)
{
    PyObject *stack[2] = {self, arg1};
    return vectorcall_method(&_Py_ID(__ipow__), stack, 2);
}
SLOT1(slot_nb_inplace_lshift, __ilshift__, PyObject *)
SLOT1(slot_nb_inplace_rshift, __irshift__, PyObject *)
SLOT1(slot_nb_inplace_and, __iand__, PyObject *)
SLOT1(slot_nb_inplace_xor, __ixor__, PyObject *)
SLOT1(slot_nb_inplace_or, __ior__, PyObject *)
SLOT1BIN(slot_nb_floor_divide, nb_floor_divide,
         __floordiv__, __rfloordiv__)
SLOT1BIN(slot_nb_true_divide, nb_true_divide, __truediv__, __rtruediv__)
SLOT1(slot_nb_inplace_floor_divide, __ifloordiv__, PyObject *)
SLOT1(slot_nb_inplace_true_divide, __itruediv__, PyObject *)

static PyObject *
slot_tp_repr(PyObject *self)
{
    PyObject *func, *res;
    int unbound;

    func = lookup_maybe_method(self, &_Py_ID(__repr__), &unbound);
    if (func != NULL) {
        res = call_unbound_noarg(unbound, func, self);
        Py_DECREF(func);
        return res;
    }
    PyErr_Clear();
    return PyUnicode_FromFormat("<%s object at %p>",
                               Py_TYPE(self)->tp_name, self);
}

SLOT0(slot_tp_str, __str__)

static Py_hash_t
slot_tp_hash(PyObject *self)
{
    PyObject *func, *res;
    Py_ssize_t h;
    int unbound;

    func = lookup_maybe_method(self, &_Py_ID(__hash__), &unbound);

    if (func == Py_None) {
        Py_SETREF(func, NULL);
    }

    if (func == NULL) {
        return PyObject_HashNotImplemented(self);
    }

    res = call_unbound_noarg(unbound, func, self);
    Py_DECREF(func);
    if (res == NULL)
        return -1;

    if (!PyLong_Check(res)) {
        PyErr_SetString(PyExc_TypeError,
                        "__hash__ method should return an integer");
        return -1;
    }
    /* Transform the PyLong `res` to a Py_hash_t `h`.  For an existing
       hashable Python object x, hash(x) will always lie within the range of
       Py_hash_t.  Therefore our transformation must preserve values that
       already lie within this range, to ensure that if x.__hash__() returns
       hash(y) then hash(x) == hash(y). */
    h = PyLong_AsSsize_t(res);
    if (h == -1 && PyErr_Occurred()) {
        /* res was not within the range of a Py_hash_t, so we're free to
           use any sufficiently bit-mixing transformation;
           long.__hash__ will do nicely. */
        PyErr_Clear();
        h = PyLong_Type.tp_hash(res);
    }
    /* -1 is reserved for errors. */
    if (h == -1)
        h = -2;
    Py_DECREF(res);
    return h;
}

static PyObject *
slot_tp_call(PyObject *self, PyObject *args, PyObject *kwds)
{
    PyThreadState *tstate = _PyThreadState_GET();
    int unbound;

    PyObject *meth = lookup_method(self, &_Py_ID(__call__), &unbound);
    if (meth == NULL) {
        return NULL;
    }

    PyObject *res;
    if (unbound) {
        res = _PyObject_Call_Prepend(tstate, meth, self, args, kwds);
    }
    else {
        res = _PyObject_Call(tstate, meth, args, kwds);
    }

    Py_DECREF(meth);
    return res;
}

/* There are two slot dispatch functions for tp_getattro.

   - _Py_slot_tp_getattro() is used when __getattribute__ is overridden
     but no __getattr__ hook is present;

   - _Py_slot_tp_getattr_hook() is used when a __getattr__ hook is present.

   The code in update_one_slot() always installs _Py_slot_tp_getattr_hook();
   this detects the absence of __getattr__ and then installs the simpler
   slot if necessary. */

PyObject *
_Py_slot_tp_getattro(PyObject *self, PyObject *name)
{
    PyObject *stack[2] = {self, name};
    return vectorcall_method(&_Py_ID(__getattribute__), stack, 2);
}

static inline PyObject *
call_attribute(PyObject *self, PyObject *attr, PyObject *name)
{
    PyObject *res, *descr = NULL;

    if (_PyType_HasFeature(Py_TYPE(attr), Py_TPFLAGS_METHOD_DESCRIPTOR)) {
        PyObject *args[] = { self, name };
        res = PyObject_Vectorcall(attr, args, 2, NULL);
        return res;
    }

    descrgetfunc f = Py_TYPE(attr)->tp_descr_get;

    if (f != NULL) {
        descr = f(attr, self, (PyObject *)(Py_TYPE(self)));
        if (descr == NULL)
            return NULL;
        else
            attr = descr;
    }
    res = PyObject_CallOneArg(attr, name);
    Py_XDECREF(descr);
    return res;
}

PyObject *
_Py_slot_tp_getattr_hook(PyObject *self, PyObject *name)
{
    PyTypeObject *tp = Py_TYPE(self);
    PyObject *getattr, *getattribute, *res;

    /* speed hack: we could use lookup_maybe, but that would resolve the
       method fully for each attribute lookup for classes with
       __getattr__, even when the attribute is present. So we use
       _PyType_Lookup and create the method only when needed, with
       call_attribute. */
    getattr = _PyType_Lookup(tp, &_Py_ID(__getattr__));
    if (getattr == NULL) {
        /* No __getattr__ hook: use a simpler dispatcher */
        tp->tp_getattro = _Py_slot_tp_getattro;
        return _Py_slot_tp_getattro(self, name);
    }
    Py_INCREF(getattr);
    /* speed hack: we could use lookup_maybe, but that would resolve the
       method fully for each attribute lookup for classes with
       __getattr__, even when self has the default __getattribute__
       method. So we use _PyType_Lookup and create the method only when
       needed, with call_attribute. */
    getattribute = _PyType_Lookup(tp, &_Py_ID(__getattribute__));
    if (getattribute == NULL ||
        (Py_IS_TYPE(getattribute, &PyWrapperDescr_Type) &&
         ((PyWrapperDescrObject *)getattribute)->d_wrapped ==
             (void *)PyObject_GenericGetAttr)) {
        res = _PyObject_GenericGetAttrWithDict(self, name, NULL, 1);
        /* if res == NULL with no exception set, then it must be an
           AttributeError suppressed by us. */
        if (res == NULL && !PyErr_Occurred()) {
            res = call_attribute(self, getattr, name);
        }
    } else {
        Py_INCREF(getattribute);
        res = call_attribute(self, getattribute, name);
        Py_DECREF(getattribute);
        if (res == NULL && PyErr_ExceptionMatches(PyExc_AttributeError)) {
            PyErr_Clear();
            res = call_attribute(self, getattr, name);
        }
    }

    Py_DECREF(getattr);
    return res;
}

static int
slot_tp_setattro(PyObject *self, PyObject *name, PyObject *value)
{
    PyObject *stack[3];
    PyObject *res;

    stack[0] = self;
    stack[1] = name;
    if (value == NULL) {
        res = vectorcall_method(&_Py_ID(__delattr__), stack, 2);
    }
    else {
        stack[2] = value;
        res = vectorcall_method(&_Py_ID(__setattr__), stack, 3);
    }
    if (res == NULL)
        return -1;
    Py_DECREF(res);
    return 0;
}

static PyObject *name_op[] = {
    &_Py_ID(__lt__),
    &_Py_ID(__le__),
    &_Py_ID(__eq__),
    &_Py_ID(__ne__),
    &_Py_ID(__gt__),
    &_Py_ID(__ge__),
};

static PyObject *
slot_tp_richcompare(PyObject *self, PyObject *other, int op)
{
    PyThreadState *tstate = _PyThreadState_GET();

    int unbound;
    PyObject *func = lookup_maybe_method(self, name_op[op], &unbound);
    if (func == NULL) {
        PyErr_Clear();
        Py_RETURN_NOTIMPLEMENTED;
    }

    PyObject *stack[2] = {self, other};
    PyObject *res = vectorcall_unbound(tstate, unbound, func, stack, 2);
    Py_DECREF(func);
    return res;
}

static PyObject *
slot_tp_iter(PyObject *self)
{
    int unbound;
    PyObject *func, *res;

    func = lookup_maybe_method(self, &_Py_ID(__iter__), &unbound);
    if (func == Py_None) {
        Py_DECREF(func);
        PyErr_Format(PyExc_TypeError,
                     "'%.200s' object is not iterable",
                     Py_TYPE(self)->tp_name);
        return NULL;
    }

    if (func != NULL) {
        res = call_unbound_noarg(unbound, func, self);
        Py_DECREF(func);
        return res;
    }

    PyErr_Clear();
    func = lookup_maybe_method(self, &_Py_ID(__getitem__), &unbound);
    if (func == NULL) {
        PyErr_Format(PyExc_TypeError,
                     "'%.200s' object is not iterable",
                     Py_TYPE(self)->tp_name);
        return NULL;
    }
    Py_DECREF(func);
    return PySeqIter_New(self);
}

static PyObject *
slot_tp_iternext(PyObject *self)
{
    PyObject *stack[1] = {self};
    return vectorcall_method(&_Py_ID(__next__), stack, 1);
}

static PyObject *
slot_tp_descr_get(PyObject *self, PyObject *obj, PyObject *type)
{
    PyTypeObject *tp = Py_TYPE(self);
    PyObject *get;

    get = _PyType_Lookup(tp, &_Py_ID(__get__));
    if (get == NULL) {
        /* Avoid further slowdowns */
        if (tp->tp_descr_get == slot_tp_descr_get)
            tp->tp_descr_get = NULL;
        return Py_NewRef(self);
    }
    if (obj == NULL)
        obj = Py_None;
    if (type == NULL)
        type = Py_None;
    PyObject *stack[3] = {self, obj, type};
    return PyObject_Vectorcall(get, stack, 3, NULL);
}

static int
slot_tp_descr_set(PyObject *self, PyObject *target, PyObject *value)
{
    PyObject* stack[3];
    PyObject *res;

    stack[0] = self;
    stack[1] = target;
    if (value == NULL) {
        res = vectorcall_method(&_Py_ID(__delete__), stack, 2);
    }
    else {
        stack[2] = value;
        res = vectorcall_method(&_Py_ID(__set__), stack, 3);
    }
    if (res == NULL)
        return -1;
    Py_DECREF(res);
    return 0;
}

static int
slot_tp_init(PyObject *self, PyObject *args, PyObject *kwds)
{
    PyThreadState *tstate = _PyThreadState_GET();

    int unbound;
    PyObject *meth = lookup_method(self, &_Py_ID(__init__), &unbound);
    if (meth == NULL) {
        return -1;
    }

    PyObject *res;
    if (unbound) {
        res = _PyObject_Call_Prepend(tstate, meth, self, args, kwds);
    }
    else {
        res = _PyObject_Call(tstate, meth, args, kwds);
    }
    Py_DECREF(meth);
    if (res == NULL)
        return -1;
    if (res != Py_None) {
        PyErr_Format(PyExc_TypeError,
                     "__init__() should return None, not '%.200s'",
                     Py_TYPE(res)->tp_name);
        Py_DECREF(res);
        return -1;
    }
    Py_DECREF(res);
    return 0;
}

static PyObject *
slot_tp_new(PyTypeObject *type, PyObject *args, PyObject *kwds)
{
    PyThreadState *tstate = _PyThreadState_GET();
    PyObject *func, *result;

    func = PyObject_GetAttr((PyObject *)type, &_Py_ID(__new__));
    if (func == NULL) {
        return NULL;
    }

    result = _PyObject_Call_Prepend(tstate, func, (PyObject *)type, args, kwds);
    Py_DECREF(func);
    return result;
}

static void
slot_tp_finalize(PyObject *self)
{
    int unbound;
    PyObject *del, *res;

    /* Save the current exception, if any. */
    PyObject *exc = PyErr_GetRaisedException();

    /* Execute __del__ method, if any. */
    del = lookup_maybe_method(self, &_Py_ID(__del__), &unbound);
    if (del != NULL) {
        res = call_unbound_noarg(unbound, del, self);
        if (res == NULL)
            PyErr_WriteUnraisable(del);
        else
            Py_DECREF(res);
        Py_DECREF(del);
    }

    /* Restore the saved exception. */
    PyErr_SetRaisedException(exc);
}

static PyObject *
slot_am_await(PyObject *self)
{
    int unbound;
    PyObject *func, *res;

    func = lookup_maybe_method(self, &_Py_ID(__await__), &unbound);
    if (func != NULL) {
        res = call_unbound_noarg(unbound, func, self);
        Py_DECREF(func);
        return res;
    }
    PyErr_Format(PyExc_AttributeError,
                 "object %.50s does not have __await__ method",
                 Py_TYPE(self)->tp_name);
    return NULL;
}

static PyObject *
slot_am_aiter(PyObject *self)
{
    int unbound;
    PyObject *func, *res;

    func = lookup_maybe_method(self, &_Py_ID(__aiter__), &unbound);
    if (func != NULL) {
        res = call_unbound_noarg(unbound, func, self);
        Py_DECREF(func);
        return res;
    }
    PyErr_Format(PyExc_AttributeError,
                 "object %.50s does not have __aiter__ method",
                 Py_TYPE(self)->tp_name);
    return NULL;
}

static PyObject *
slot_am_anext(PyObject *self)
{
    int unbound;
    PyObject *func, *res;

    func = lookup_maybe_method(self, &_Py_ID(__anext__), &unbound);
    if (func != NULL) {
        res = call_unbound_noarg(unbound, func, self);
        Py_DECREF(func);
        return res;
    }
    PyErr_Format(PyExc_AttributeError,
                 "object %.50s does not have __anext__ method",
                 Py_TYPE(self)->tp_name);
    return NULL;
}

/*
Table mapping __foo__ names to tp_foo offsets and slot_tp_foo wrapper functions.

The table is ordered by offsets relative to the 'PyHeapTypeObject' structure,
which incorporates the additional structures used for numbers, sequences and
mappings.  Note that multiple names may map to the same slot (e.g. __eq__,
__ne__ etc. all map to tp_richcompare) and one name may map to multiple slots
(e.g. __str__ affects tp_str as well as tp_repr). The table is terminated with
an all-zero entry.
*/

#undef TPSLOT
#undef FLSLOT
#undef AMSLOT
#undef ETSLOT
#undef SQSLOT
#undef MPSLOT
#undef NBSLOT
#undef UNSLOT
#undef IBSLOT
#undef BINSLOT
#undef RBINSLOT

#define TPSLOT(NAME, SLOT, FUNCTION, WRAPPER, DOC) \
    {#NAME, offsetof(PyTypeObject, SLOT), (void *)(FUNCTION), WRAPPER, \
     PyDoc_STR(DOC), .name_strobj = &_Py_ID(NAME)}
#define FLSLOT(NAME, SLOT, FUNCTION, WRAPPER, DOC, FLAGS) \
    {#NAME, offsetof(PyTypeObject, SLOT), (void *)(FUNCTION), WRAPPER, \
     PyDoc_STR(DOC), FLAGS, .name_strobj = &_Py_ID(NAME) }
#define ETSLOT(NAME, SLOT, FUNCTION, WRAPPER, DOC) \
    {#NAME, offsetof(PyHeapTypeObject, SLOT), (void *)(FUNCTION), WRAPPER, \
     PyDoc_STR(DOC), .name_strobj = &_Py_ID(NAME) }
#define AMSLOT(NAME, SLOT, FUNCTION, WRAPPER, DOC) \
    ETSLOT(NAME, as_async.SLOT, FUNCTION, WRAPPER, DOC)
#define SQSLOT(NAME, SLOT, FUNCTION, WRAPPER, DOC) \
    ETSLOT(NAME, as_sequence.SLOT, FUNCTION, WRAPPER, DOC)
#define MPSLOT(NAME, SLOT, FUNCTION, WRAPPER, DOC) \
    ETSLOT(NAME, as_mapping.SLOT, FUNCTION, WRAPPER, DOC)
#define NBSLOT(NAME, SLOT, FUNCTION, WRAPPER, DOC) \
    ETSLOT(NAME, as_number.SLOT, FUNCTION, WRAPPER, DOC)
#define UNSLOT(NAME, SLOT, FUNCTION, WRAPPER, DOC) \
    ETSLOT(NAME, as_number.SLOT, FUNCTION, WRAPPER, \
           #NAME "($self, /)\n--\n\n" DOC)
#define IBSLOT(NAME, SLOT, FUNCTION, WRAPPER, DOC) \
    ETSLOT(NAME, as_number.SLOT, FUNCTION, WRAPPER, \
           #NAME "($self, value, /)\n--\n\nReturn self" DOC "value.")
#define BINSLOT(NAME, SLOT, FUNCTION, DOC) \
    ETSLOT(NAME, as_number.SLOT, FUNCTION, wrap_binaryfunc_l, \
           #NAME "($self, value, /)\n--\n\nReturn self" DOC "value.")
#define RBINSLOT(NAME, SLOT, FUNCTION, DOC) \
    ETSLOT(NAME, as_number.SLOT, FUNCTION, wrap_binaryfunc_r, \
           #NAME "($self, value, /)\n--\n\nReturn value" DOC "self.")
#define BINSLOTNOTINFIX(NAME, SLOT, FUNCTION, DOC) \
    ETSLOT(NAME, as_number.SLOT, FUNCTION, wrap_binaryfunc_l, \
           #NAME "($self, value, /)\n--\n\n" DOC)
#define RBINSLOTNOTINFIX(NAME, SLOT, FUNCTION, DOC) \
    ETSLOT(NAME, as_number.SLOT, FUNCTION, wrap_binaryfunc_r, \
           #NAME "($self, value, /)\n--\n\n" DOC)

static pytype_slotdef slotdefs[] = {
    TPSLOT(__getattribute__, tp_getattr, NULL, NULL, ""),
    TPSLOT(__getattr__, tp_getattr, NULL, NULL, ""),
    TPSLOT(__setattr__, tp_setattr, NULL, NULL, ""),
    TPSLOT(__delattr__, tp_setattr, NULL, NULL, ""),
    TPSLOT(__repr__, tp_repr, slot_tp_repr, wrap_unaryfunc,
           "__repr__($self, /)\n--\n\nReturn repr(self)."),
    TPSLOT(__hash__, tp_hash, slot_tp_hash, wrap_hashfunc,
           "__hash__($self, /)\n--\n\nReturn hash(self)."),
    FLSLOT(__call__, tp_call, slot_tp_call, (wrapperfunc)(void(*)(void))wrap_call,
           "__call__($self, /, *args, **kwargs)\n--\n\nCall self as a function.",
           PyWrapperFlag_KEYWORDS),
    TPSLOT(__str__, tp_str, slot_tp_str, wrap_unaryfunc,
           "__str__($self, /)\n--\n\nReturn str(self)."),
    TPSLOT(__getattribute__, tp_getattro, _Py_slot_tp_getattr_hook,
           wrap_binaryfunc,
           "__getattribute__($self, name, /)\n--\n\nReturn getattr(self, name)."),
    TPSLOT(__getattr__, tp_getattro, _Py_slot_tp_getattr_hook, NULL, ""),
    TPSLOT(__setattr__, tp_setattro, slot_tp_setattro, wrap_setattr,
           "__setattr__($self, name, value, /)\n--\n\nImplement setattr(self, name, value)."),
    TPSLOT(__delattr__, tp_setattro, slot_tp_setattro, wrap_delattr,
           "__delattr__($self, name, /)\n--\n\nImplement delattr(self, name)."),
    TPSLOT(__lt__, tp_richcompare, slot_tp_richcompare, richcmp_lt,
           "__lt__($self, value, /)\n--\n\nReturn self<value."),
    TPSLOT(__le__, tp_richcompare, slot_tp_richcompare, richcmp_le,
           "__le__($self, value, /)\n--\n\nReturn self<=value."),
    TPSLOT(__eq__, tp_richcompare, slot_tp_richcompare, richcmp_eq,
           "__eq__($self, value, /)\n--\n\nReturn self==value."),
    TPSLOT(__ne__, tp_richcompare, slot_tp_richcompare, richcmp_ne,
           "__ne__($self, value, /)\n--\n\nReturn self!=value."),
    TPSLOT(__gt__, tp_richcompare, slot_tp_richcompare, richcmp_gt,
           "__gt__($self, value, /)\n--\n\nReturn self>value."),
    TPSLOT(__ge__, tp_richcompare, slot_tp_richcompare, richcmp_ge,
           "__ge__($self, value, /)\n--\n\nReturn self>=value."),
    TPSLOT(__iter__, tp_iter, slot_tp_iter, wrap_unaryfunc,
           "__iter__($self, /)\n--\n\nImplement iter(self)."),
    TPSLOT(__next__, tp_iternext, slot_tp_iternext, wrap_next,
           "__next__($self, /)\n--\n\nImplement next(self)."),
    TPSLOT(__get__, tp_descr_get, slot_tp_descr_get, wrap_descr_get,
           "__get__($self, instance, owner=None, /)\n--\n\nReturn an attribute of instance, which is of type owner."),
    TPSLOT(__set__, tp_descr_set, slot_tp_descr_set, wrap_descr_set,
           "__set__($self, instance, value, /)\n--\n\nSet an attribute of instance to value."),
    TPSLOT(__delete__, tp_descr_set, slot_tp_descr_set,
           wrap_descr_delete,
           "__delete__($self, instance, /)\n--\n\nDelete an attribute of instance."),
    FLSLOT(__init__, tp_init, slot_tp_init, (wrapperfunc)(void(*)(void))wrap_init,
           "__init__($self, /, *args, **kwargs)\n--\n\n"
           "Initialize self.  See help(type(self)) for accurate signature.",
           PyWrapperFlag_KEYWORDS),
    TPSLOT(__new__, tp_new, slot_tp_new, NULL,
           "__new__(type, /, *args, **kwargs)\n--\n\n"
           "Create and return new object.  See help(type) for accurate signature."),
    TPSLOT(__del__, tp_finalize, slot_tp_finalize, (wrapperfunc)wrap_del, ""),

    AMSLOT(__await__, am_await, slot_am_await, wrap_unaryfunc,
           "__await__($self, /)\n--\n\nReturn an iterator to be used in await expression."),
    AMSLOT(__aiter__, am_aiter, slot_am_aiter, wrap_unaryfunc,
           "__aiter__($self, /)\n--\n\nReturn an awaitable, that resolves in asynchronous iterator."),
    AMSLOT(__anext__, am_anext, slot_am_anext, wrap_unaryfunc,
           "__anext__($self, /)\n--\n\nReturn a value or raise StopAsyncIteration."),

    BINSLOT(__add__, nb_add, slot_nb_add,
           "+"),
    RBINSLOT(__radd__, nb_add, slot_nb_add,
           "+"),
    BINSLOT(__sub__, nb_subtract, slot_nb_subtract,
           "-"),
    RBINSLOT(__rsub__, nb_subtract, slot_nb_subtract,
           "-"),
    BINSLOT(__mul__, nb_multiply, slot_nb_multiply,
           "*"),
    RBINSLOT(__rmul__, nb_multiply, slot_nb_multiply,
           "*"),
    BINSLOT(__mod__, nb_remainder, slot_nb_remainder,
           "%"),
    RBINSLOT(__rmod__, nb_remainder, slot_nb_remainder,
           "%"),
    BINSLOTNOTINFIX(__divmod__, nb_divmod, slot_nb_divmod,
           "Return divmod(self, value)."),
    RBINSLOTNOTINFIX(__rdivmod__, nb_divmod, slot_nb_divmod,
           "Return divmod(value, self)."),
    NBSLOT(__pow__, nb_power, slot_nb_power, wrap_ternaryfunc,
           "__pow__($self, value, mod=None, /)\n--\n\nReturn pow(self, value, mod)."),
    NBSLOT(__rpow__, nb_power, slot_nb_power, wrap_ternaryfunc_r,
           "__rpow__($self, value, mod=None, /)\n--\n\nReturn pow(value, self, mod)."),
    UNSLOT(__neg__, nb_negative, slot_nb_negative, wrap_unaryfunc, "-self"),
    UNSLOT(__pos__, nb_positive, slot_nb_positive, wrap_unaryfunc, "+self"),
    UNSLOT(__abs__, nb_absolute, slot_nb_absolute, wrap_unaryfunc,
           "abs(self)"),
    UNSLOT(__bool__, nb_bool, slot_nb_bool, wrap_inquirypred,
           "True if self else False"),
    UNSLOT(__invert__, nb_invert, slot_nb_invert, wrap_unaryfunc, "~self"),
    BINSLOT(__lshift__, nb_lshift, slot_nb_lshift, "<<"),
    RBINSLOT(__rlshift__, nb_lshift, slot_nb_lshift, "<<"),
    BINSLOT(__rshift__, nb_rshift, slot_nb_rshift, ">>"),
    RBINSLOT(__rrshift__, nb_rshift, slot_nb_rshift, ">>"),
    BINSLOT(__and__, nb_and, slot_nb_and, "&"),
    RBINSLOT(__rand__, nb_and, slot_nb_and, "&"),
    BINSLOT(__xor__, nb_xor, slot_nb_xor, "^"),
    RBINSLOT(__rxor__, nb_xor, slot_nb_xor, "^"),
    BINSLOT(__or__, nb_or, slot_nb_or, "|"),
    RBINSLOT(__ror__, nb_or, slot_nb_or, "|"),
    UNSLOT(__int__, nb_int, slot_nb_int, wrap_unaryfunc,
           "int(self)"),
    UNSLOT(__float__, nb_float, slot_nb_float, wrap_unaryfunc,
           "float(self)"),
    IBSLOT(__iadd__, nb_inplace_add, slot_nb_inplace_add,
           wrap_binaryfunc, "+="),
    IBSLOT(__isub__, nb_inplace_subtract, slot_nb_inplace_subtract,
           wrap_binaryfunc, "-="),
    IBSLOT(__imul__, nb_inplace_multiply, slot_nb_inplace_multiply,
           wrap_binaryfunc, "*="),
    IBSLOT(__imod__, nb_inplace_remainder, slot_nb_inplace_remainder,
           wrap_binaryfunc, "%="),
    IBSLOT(__ipow__, nb_inplace_power, slot_nb_inplace_power,
           wrap_ternaryfunc, "**="),
    IBSLOT(__ilshift__, nb_inplace_lshift, slot_nb_inplace_lshift,
           wrap_binaryfunc, "<<="),
    IBSLOT(__irshift__, nb_inplace_rshift, slot_nb_inplace_rshift,
           wrap_binaryfunc, ">>="),
    IBSLOT(__iand__, nb_inplace_and, slot_nb_inplace_and,
           wrap_binaryfunc, "&="),
    IBSLOT(__ixor__, nb_inplace_xor, slot_nb_inplace_xor,
           wrap_binaryfunc, "^="),
    IBSLOT(__ior__, nb_inplace_or, slot_nb_inplace_or,
           wrap_binaryfunc, "|="),
    BINSLOT(__floordiv__, nb_floor_divide, slot_nb_floor_divide, "//"),
    RBINSLOT(__rfloordiv__, nb_floor_divide, slot_nb_floor_divide, "//"),
    BINSLOT(__truediv__, nb_true_divide, slot_nb_true_divide, "/"),
    RBINSLOT(__rtruediv__, nb_true_divide, slot_nb_true_divide, "/"),
    IBSLOT(__ifloordiv__, nb_inplace_floor_divide,
           slot_nb_inplace_floor_divide, wrap_binaryfunc, "//="),
    IBSLOT(__itruediv__, nb_inplace_true_divide,
           slot_nb_inplace_true_divide, wrap_binaryfunc, "/="),
    NBSLOT(__index__, nb_index, slot_nb_index, wrap_unaryfunc,
           "__index__($self, /)\n--\n\n"
           "Return self converted to an integer, if self is suitable "
           "for use as an index into a list."),
    BINSLOT(__matmul__, nb_matrix_multiply, slot_nb_matrix_multiply,
            "@"),
    RBINSLOT(__rmatmul__, nb_matrix_multiply, slot_nb_matrix_multiply,
             "@"),
    IBSLOT(__imatmul__, nb_inplace_matrix_multiply, slot_nb_inplace_matrix_multiply,
           wrap_binaryfunc, "@="),
    MPSLOT(__len__, mp_length, slot_mp_length, wrap_lenfunc,
           "__len__($self, /)\n--\n\nReturn len(self)."),
    MPSLOT(__getitem__, mp_subscript, slot_mp_subscript,
           wrap_binaryfunc,
           "__getitem__($self, key, /)\n--\n\nReturn self[key]."),
    MPSLOT(__setitem__, mp_ass_subscript, slot_mp_ass_subscript,
           wrap_objobjargproc,
           "__setitem__($self, key, value, /)\n--\n\nSet self[key] to value."),
    MPSLOT(__delitem__, mp_ass_subscript, slot_mp_ass_subscript,
           wrap_delitem,
           "__delitem__($self, key, /)\n--\n\nDelete self[key]."),

    SQSLOT(__len__, sq_length, slot_sq_length, wrap_lenfunc,
           "__len__($self, /)\n--\n\nReturn len(self)."),
    /* Heap types defining __add__/__mul__ have sq_concat/sq_repeat == NULL.
       The logic in abstract.c always falls back to nb_add/nb_multiply in
       this case.  Defining both the nb_* and the sq_* slots to call the
       user-defined methods has unexpected side-effects, as shown by
       test_descr.notimplemented() */
    SQSLOT(__add__, sq_concat, NULL, wrap_binaryfunc,
           "__add__($self, value, /)\n--\n\nReturn self+value."),
    SQSLOT(__mul__, sq_repeat, NULL, wrap_indexargfunc,
           "__mul__($self, value, /)\n--\n\nReturn self*value."),
    SQSLOT(__rmul__, sq_repeat, NULL, wrap_indexargfunc,
           "__rmul__($self, value, /)\n--\n\nReturn value*self."),
    SQSLOT(__getitem__, sq_item, slot_sq_item, wrap_sq_item,
           "__getitem__($self, key, /)\n--\n\nReturn self[key]."),
    SQSLOT(__setitem__, sq_ass_item, slot_sq_ass_item, wrap_sq_setitem,
           "__setitem__($self, key, value, /)\n--\n\nSet self[key] to value."),
    SQSLOT(__delitem__, sq_ass_item, slot_sq_ass_item, wrap_sq_delitem,
           "__delitem__($self, key, /)\n--\n\nDelete self[key]."),
    SQSLOT(__contains__, sq_contains, slot_sq_contains, wrap_objobjproc,
           "__contains__($self, key, /)\n--\n\nReturn bool(key in self)."),
    SQSLOT(__iadd__, sq_inplace_concat, NULL,
           wrap_binaryfunc,
           "__iadd__($self, value, /)\n--\n\nImplement self+=value."),
    SQSLOT(__imul__, sq_inplace_repeat, NULL,
           wrap_indexargfunc,
           "__imul__($self, value, /)\n--\n\nImplement self*=value."),

    {NULL}
};

/* Given a type pointer and an offset gotten from a slotdef entry, return a
   pointer to the actual slot.  This is not quite the same as simply adding
   the offset to the type pointer, since it takes care to indirect through the
   proper indirection pointer (as_buffer, etc.); it returns NULL if the
   indirection pointer is NULL. */
static void **
slotptr(PyTypeObject *type, int ioffset)
{
    char *ptr;
    long offset = ioffset;

    /* Note: this depends on the order of the members of PyHeapTypeObject! */
    assert(offset >= 0);
    assert((size_t)offset < offsetof(PyHeapTypeObject, as_buffer));
    if ((size_t)offset >= offsetof(PyHeapTypeObject, as_sequence)) {
        ptr = (char *)type->tp_as_sequence;
        offset -= offsetof(PyHeapTypeObject, as_sequence);
    }
    else if ((size_t)offset >= offsetof(PyHeapTypeObject, as_mapping)) {
        ptr = (char *)type->tp_as_mapping;
        offset -= offsetof(PyHeapTypeObject, as_mapping);
    }
    else if ((size_t)offset >= offsetof(PyHeapTypeObject, as_number)) {
        ptr = (char *)type->tp_as_number;
        offset -= offsetof(PyHeapTypeObject, as_number);
    }
    else if ((size_t)offset >= offsetof(PyHeapTypeObject, as_async)) {
        ptr = (char *)type->tp_as_async;
        offset -= offsetof(PyHeapTypeObject, as_async);
    }
    else {
        ptr = (char *)type;
    }
    if (ptr != NULL)
        ptr += offset;
    return (void **)ptr;
}

/* Return a slot pointer for a given name, but ONLY if the attribute has
   exactly one slot function.  The name must be an interned string. */
static void **
resolve_slotdups(PyTypeObject *type, PyObject *name)
{
    /* XXX Maybe this could be optimized more -- but is it worth it? */

    /* pname and ptrs act as a little cache */
    PyInterpreterState *interp = _PyInterpreterState_Get();
#define pname _Py_INTERP_CACHED_OBJECT(interp, type_slots_pname)
#define ptrs _Py_INTERP_CACHED_OBJECT(interp, type_slots_ptrs)
    pytype_slotdef *p, **pp;
    void **res, **ptr;

    if (pname != name) {
        /* Collect all slotdefs that match name into ptrs. */
        pname = name;
        pp = ptrs;
        for (p = slotdefs; p->name_strobj; p++) {
            if (p->name_strobj == name)
                *pp++ = p;
        }
        *pp = NULL;
    }

    /* Look in all slots of the type matching the name. If exactly one of these
       has a filled-in slot, return a pointer to that slot.
       Otherwise, return NULL. */
    res = NULL;
    for (pp = ptrs; *pp; pp++) {
        ptr = slotptr(type, (*pp)->offset);
        if (ptr == NULL || *ptr == NULL)
            continue;
        if (res != NULL)
            return NULL;
        res = ptr;
    }
    return res;
#undef pname
#undef ptrs
}


/* Common code for update_slots_callback() and fixup_slot_dispatchers().
 *
 * This is meant to set a "slot" like type->tp_repr or
 * type->tp_as_sequence->sq_concat by looking up special methods like
 * __repr__ or __add__. The opposite (adding special methods from slots) is
 * done by add_operators(), called from PyType_Ready(). Since update_one_slot()
 * calls PyType_Ready() if needed, the special methods are already in place.
 *
 * The special methods corresponding to each slot are defined in the "slotdef"
 * array. Note that one slot may correspond to multiple special methods and vice
 * versa. For example, tp_richcompare uses 6 methods __lt__, ..., __ge__ and
 * tp_as_number->nb_add uses __add__ and __radd__. In the other direction,
 * __add__ is used by the number and sequence protocols and __getitem__ by the
 * sequence and mapping protocols. This causes a lot of complications.
 *
 * In detail, update_one_slot() does the following:
 *
 * First of all, if the slot in question does not exist, return immediately.
 * This can happen for example if it's tp_as_number->nb_add but tp_as_number
 * is NULL.
 *
 * For the given slot, we loop over all the special methods with a name
 * corresponding to that slot (for example, for tp_descr_set, this would be
 * __set__ and __delete__) and we look up these names in the MRO of the type.
 * If we don't find any special method, the slot is set to NULL (regardless of
 * what was in the slot before).
 *
 * Suppose that we find exactly one special method. If it's a wrapper_descriptor
 * (i.e. a special method calling a slot, for example str.__repr__ which calls
 * the tp_repr for the 'str' class) with the correct name ("__repr__" for
 * tp_repr), for the right class, calling the right wrapper C function (like
 * wrap_unaryfunc for tp_repr), then the slot is set to the slot that the
 * wrapper_descriptor originally wrapped. For example, a class inheriting
 * from 'str' and not redefining __repr__ will have tp_repr set to the tp_repr
 * of 'str'.
 * In all other cases where the special method exists, the slot is set to a
 * wrapper calling the special method. There is one exception: if the special
 * method is a wrapper_descriptor with the correct name but the type has
 * precisely one slot set for that name and that slot is not the one that we
 * are updating, then NULL is put in the slot (this exception is the only place
 * in update_one_slot() where the *existing* slots matter).
 *
 * When there are multiple special methods for the same slot, the above is
 * applied for each special method. As long as the results agree, the common
 * resulting slot is applied. If the results disagree, then a wrapper for
 * the special methods is installed. This is always safe, but less efficient
 * because it uses method lookup instead of direct C calls.
 *
 * There are some further special cases for specific slots, like supporting
 * __hash__ = None for tp_hash and special code for tp_new.
 *
 * When done, return a pointer to the next slotdef with a different offset,
 * because that's convenient for fixup_slot_dispatchers(). This function never
 * sets an exception: if an internal error happens (unlikely), it's ignored. */
static pytype_slotdef *
update_one_slot(PyTypeObject *type, pytype_slotdef *p)
{
    PyObject *descr;
    PyWrapperDescrObject *d;

    // The correct specialized C function, like "tp_repr of str" in the
    // example above
    void *specific = NULL;

    // A generic wrapper that uses method lookup (safe but slow)
    void *generic = NULL;

    // Set to 1 if the generic wrapper is necessary
    int use_generic = 0;

    int offset = p->offset;
    int error;
    void **ptr = slotptr(type, offset);

    if (ptr == NULL) {
        do {
            ++p;
        } while (p->offset == offset);
        return p;
    }
    /* We may end up clearing live exceptions below, so make sure it's ours. */
    assert(!PyErr_Occurred());
    do {
        /* Use faster uncached lookup as we won't get any cache hits during type setup. */
        descr = find_name_in_mro(type, p->name_strobj, &error);
        if (descr == NULL) {
            if (error == -1) {
                /* It is unlikely but not impossible that there has been an exception
                   during lookup. Since this function originally expected no errors,
                   we ignore them here in order to keep up the interface. */
                PyErr_Clear();
            }
            if (ptr == (void**)&type->tp_iternext) {
                specific = (void *)_PyObject_NextNotImplemented;
            }
            continue;
        }
        if (Py_IS_TYPE(descr, &PyWrapperDescr_Type) &&
            ((PyWrapperDescrObject *)descr)->d_base->name_strobj == p->name_strobj) {
            void **tptr = resolve_slotdups(type, p->name_strobj);
            if (tptr == NULL || tptr == ptr)
                generic = p->function;
            d = (PyWrapperDescrObject *)descr;
            if ((specific == NULL || specific == d->d_wrapped) &&
                d->d_base->wrapper == p->wrapper &&
                PyType_IsSubtype(type, PyDescr_TYPE(d)))
            {
                specific = d->d_wrapped;
            }
            else {
                /* We cannot use the specific slot function because either
                   - it is not unique: there are multiple methods for this
                     slot and they conflict
                   - the signature is wrong (as checked by the ->wrapper
                     comparison above)
                   - it's wrapping the wrong class
                 */
                use_generic = 1;
            }
        }
        else if (Py_IS_TYPE(descr, &PyCFunction_Type) &&
                 PyCFunction_GET_FUNCTION(descr) ==
                 _PyCFunction_CAST(tp_new_wrapper) &&
                 ptr == (void**)&type->tp_new)
        {
            /* The __new__ wrapper is not a wrapper descriptor,
               so must be special-cased differently.
               If we don't do this, creating an instance will
               always use slot_tp_new which will look up
               __new__ in the MRO which will call tp_new_wrapper
               which will look through the base classes looking
               for a static base and call its tp_new (usually
               PyType_GenericNew), after performing various
               sanity checks and constructing a new argument
               list.  Cut all that nonsense short -- this speeds
               up instance creation tremendously. */
            specific = (void *)type->tp_new;
            /* XXX I'm not 100% sure that there isn't a hole
               in this reasoning that requires additional
               sanity checks.  I'll buy the first person to
               point out a bug in this reasoning a beer. */
        }
        else if (descr == Py_None &&
                 ptr == (void**)&type->tp_hash) {
            /* We specifically allow __hash__ to be set to None
               to prevent inheritance of the default
               implementation from object.__hash__ */
            specific = (void *)PyObject_HashNotImplemented;
        }
        else {
            use_generic = 1;
            generic = p->function;
            if (p->function == slot_tp_call) {
                /* A generic __call__ is incompatible with vectorcall */
                type->tp_flags &= ~Py_TPFLAGS_HAVE_VECTORCALL;
            }
        }
    } while ((++p)->offset == offset);
    if (specific && !use_generic)
        *ptr = specific;
    else
        *ptr = generic;
    return p;
}

/* In the type, update the slots whose slotdefs are gathered in the pp array.
   This is a callback for update_subclasses(). */
static int
update_slots_callback(PyTypeObject *type, void *data)
{
    pytype_slotdef **pp = (pytype_slotdef **)data;
    for (; *pp; pp++) {
        update_one_slot(type, *pp);
    }
    return 0;
}

/* Update the slots after assignment to a class (type) attribute. */
static int
update_slot(PyTypeObject *type, PyObject *name)
{
    pytype_slotdef *ptrs[MAX_EQUIV];
    pytype_slotdef *p;
    pytype_slotdef **pp;
    int offset;

    assert(PyUnicode_CheckExact(name));
    assert(PyUnicode_CHECK_INTERNED(name));

    pp = ptrs;
    for (p = slotdefs; p->name; p++) {
        assert(PyUnicode_CheckExact(p->name_strobj));
        assert(PyUnicode_CHECK_INTERNED(p->name_strobj));
        assert(PyUnicode_CheckExact(name));
        /* bpo-40521: Using interned strings. */
        if (p->name_strobj == name) {
            *pp++ = p;
        }
    }
    *pp = NULL;
    for (pp = ptrs; *pp; pp++) {
        p = *pp;
        offset = p->offset;
        while (p > slotdefs && (p-1)->offset == offset)
            --p;
        *pp = p;
    }
    if (ptrs[0] == NULL)
        return 0; /* Not an attribute that affects any slots */
    return update_subclasses(type, name,
                             update_slots_callback, (void *)ptrs);
}

/* Store the proper functions in the slot dispatches at class (type)
   definition time, based upon which operations the class overrides in its
   dict. */
static void
fixup_slot_dispatchers(PyTypeObject *type)
{
    assert(!PyErr_Occurred());
    for (pytype_slotdef *p = slotdefs; p->name; ) {
        p = update_one_slot(type, p);
    }
}

static void
update_all_slots(PyTypeObject* type)
{
    pytype_slotdef *p;

    /* Clear the VALID_VERSION flag of 'type' and all its subclasses. */
    PyType_Modified(type);

    for (p = slotdefs; p->name; p++) {
        /* update_slot returns int but can't actually fail */
        update_slot(type, p->name_strobj);
    }
}


/* Call __set_name__ on all attributes (including descriptors)
  in a newly generated type */
static int
type_new_set_names(PyTypeObject *type)
{
    PyObject *dict = lookup_tp_dict(type);
    PyObject *names_to_set = PyDict_Copy(dict);
    if (names_to_set == NULL) {
        return -1;
    }

    Py_ssize_t i = 0;
    PyObject *key, *value;
    while (PyDict_Next(names_to_set, &i, &key, &value)) {
        PyObject *set_name = _PyObject_LookupSpecial(value,
                                                     &_Py_ID(__set_name__));
        if (set_name == NULL) {
            if (PyErr_Occurred()) {
                goto error;
            }
            continue;
        }

        PyObject *res = PyObject_CallFunctionObjArgs(set_name, type, key, NULL);
        Py_DECREF(set_name);

        if (res == NULL) {
            _PyErr_FormatNote(
                "Error calling __set_name__ on '%.100s' instance %R "
                "in '%.100s'",
                Py_TYPE(value)->tp_name, key, type->tp_name);
            goto error;
        }
        else {
            Py_DECREF(res);
        }
    }

    Py_DECREF(names_to_set);
    return 0;

error:
    Py_DECREF(names_to_set);
    return -1;
}


/* Call __init_subclass__ on the parent of a newly generated type */
static int
type_new_init_subclass(PyTypeObject *type, PyObject *kwds)
{
    PyObject *args[2] = {(PyObject *)type, (PyObject *)type};
    PyObject *super = _PyObject_FastCall((PyObject *)&PySuper_Type, args, 2);
    if (super == NULL) {
        return -1;
    }

    PyObject *func = PyObject_GetAttr(super, &_Py_ID(__init_subclass__));
    Py_DECREF(super);
    if (func == NULL) {
        return -1;
    }

    PyObject *result = PyObject_VectorcallDict(func, NULL, 0, kwds);
    Py_DECREF(func);
    if (result == NULL) {
        return -1;
    }

    Py_DECREF(result);
    return 0;
}


/* recurse_down_subclasses() and update_subclasses() are mutually
   recursive functions to call a callback for all subclasses,
   but refraining from recursing into subclasses that define 'attr_name'. */

static int
update_subclasses(PyTypeObject *type, PyObject *attr_name,
                  update_callback callback, void *data)
{
    if (callback(type, data) < 0) {
        return -1;
    }
    return recurse_down_subclasses(type, attr_name, callback, data);
}

static int
recurse_down_subclasses(PyTypeObject *type, PyObject *attr_name,
                        update_callback callback, void *data)
{
    // It is safe to use a borrowed reference because update_subclasses() is
    // only used with update_slots_callback() which doesn't modify
    // tp_subclasses.
    PyObject *subclasses = lookup_tp_subclasses(type);  // borrowed ref
    if (subclasses == NULL) {
        return 0;
    }
    assert(PyDict_CheckExact(subclasses));

    Py_ssize_t i = 0;
    PyObject *ref;
    while (PyDict_Next(subclasses, &i, NULL, &ref)) {
        PyTypeObject *subclass = type_from_ref(ref);  // borrowed
        if (subclass == NULL) {
            continue;
        }

        /* Avoid recursing down into unaffected classes */
        PyObject *dict = lookup_tp_dict(subclass);
        if (dict != NULL && PyDict_Check(dict)) {
            int r = PyDict_Contains(dict, attr_name);
            if (r < 0) {
                return -1;
            }
            if (r > 0) {
                continue;
            }
        }

        if (update_subclasses(subclass, attr_name, callback, data) < 0) {
            return -1;
        }
    }
    return 0;
}

/* This function is called by PyType_Ready() to populate the type's
   dictionary with method descriptors for function slots.  For each
   function slot (like tp_repr) that's defined in the type, one or more
   corresponding descriptors are added in the type's tp_dict dictionary
   under the appropriate name (like __repr__).  Some function slots
   cause more than one descriptor to be added (for example, the nb_add
   slot adds both __add__ and __radd__ descriptors) and some function
   slots compete for the same descriptor (for example both sq_item and
   mp_subscript generate a __getitem__ descriptor).

   In the latter case, the first slotdef entry encountered wins.  Since
   slotdef entries are sorted by the offset of the slot in the
   PyHeapTypeObject, this gives us some control over disambiguating
   between competing slots: the members of PyHeapTypeObject are listed
   from most general to least general, so the most general slot is
   preferred.  In particular, because as_mapping comes before as_sequence,
   for a type that defines both mp_subscript and sq_item, mp_subscript
   wins.

   This only adds new descriptors and doesn't overwrite entries in
   tp_dict that were previously defined.  The descriptors contain a
   reference to the C function they must call, so that it's safe if they
   are copied into a subtype's __dict__ and the subtype has a different
   C function in its slot -- calling the method defined by the
   descriptor will call the C function that was used to create it,
   rather than the C function present in the slot when it is called.
   (This is important because a subtype may have a C function in the
   slot that calls the method from the dictionary, and we want to avoid
   infinite recursion here.) */

static int
add_operators(PyTypeObject *type)
{
    PyObject *dict = lookup_tp_dict(type);
    pytype_slotdef *p;
    PyObject *descr;
    void **ptr;

    for (p = slotdefs; p->name; p++) {
        if (p->wrapper == NULL)
            continue;
        ptr = slotptr(type, p->offset);
        if (!ptr || !*ptr)
            continue;
        int r = PyDict_Contains(dict, p->name_strobj);
        if (r > 0)
            continue;
        if (r < 0) {
            return -1;
        }
        if (*ptr == (void *)PyObject_HashNotImplemented) {
            /* Classes may prevent the inheritance of the tp_hash
               slot by storing PyObject_HashNotImplemented in it. Make it
               visible as a None value for the __hash__ attribute. */
            if (PyDict_SetItem(dict, p->name_strobj, Py_None) < 0)
                return -1;
        }
        else {
            descr = PyDescr_NewWrapper(type, p, *ptr);
            if (descr == NULL)
                return -1;
            if (PyDict_SetItem(dict, p->name_strobj, descr) < 0) {
                Py_DECREF(descr);
                return -1;
            }
            Py_DECREF(descr);
        }
    }
    return 0;
}


/* Cooperative 'super' */

typedef struct {
    PyObject_HEAD
    PyTypeObject *type;
    PyObject *obj;
    PyTypeObject *obj_type;
} superobject;

static PyMemberDef super_members[] = {
    {"__thisclass__", T_OBJECT, offsetof(superobject, type), READONLY,
     "the class invoking super()"},
    {"__self__",  T_OBJECT, offsetof(superobject, obj), READONLY,
     "the instance invoking super(); may be None"},
    {"__self_class__", T_OBJECT, offsetof(superobject, obj_type), READONLY,
     "the type of the instance invoking super(); may be None"},
    {0}
};

static void
super_dealloc(PyObject *self)
{
    superobject *su = (superobject *)self;

    _PyObject_GC_UNTRACK(self);
    Py_XDECREF(su->obj);
    Py_XDECREF(su->type);
    Py_XDECREF(su->obj_type);
    Py_TYPE(self)->tp_free(self);
}

static PyObject *
super_repr(PyObject *self)
{
    superobject *su = (superobject *)self;

    if (su->obj_type)
        return PyUnicode_FromFormat(
            "<super: <class '%s'>, <%s object>>",
            su->type ? su->type->tp_name : "NULL",
            su->obj_type->tp_name);
    else
        return PyUnicode_FromFormat(
            "<super: <class '%s'>, NULL>",
            su->type ? su->type->tp_name : "NULL");
}

/* Do a super lookup without executing descriptors or falling back to getattr
on the super object itself.

May return NULL with or without an exception set, like PyDict_GetItemWithError. */
static PyObject *
_super_lookup_descr(PyTypeObject *su_type, PyTypeObject *su_obj_type, PyObject *name)
{
    PyObject *mro, *res;
    Py_ssize_t i, n;

    mro = lookup_tp_mro(su_obj_type);
    if (mro == NULL)
        return NULL;

    assert(PyTuple_Check(mro));
    n = PyTuple_GET_SIZE(mro);

    /* No need to check the last one: it's gonna be skipped anyway.  */
    for (i = 0; i+1 < n; i++) {
        if ((PyObject *)(su_type) == PyTuple_GET_ITEM(mro, i))
            break;
    }
    i++;  /* skip su->type (if any)  */
    if (i >= n)
        return NULL;

    /* keep a strong reference to mro because su_obj_type->tp_mro can be
       replaced during PyDict_GetItemWithError(dict, name)  */
    Py_INCREF(mro);
    do {
        PyObject *obj = PyTuple_GET_ITEM(mro, i);
        PyObject *dict = lookup_tp_dict(_PyType_CAST(obj));
        assert(dict != NULL && PyDict_Check(dict));

        res = PyDict_GetItemWithError(dict, name);
        if (res != NULL) {
            Py_INCREF(res);
            Py_DECREF(mro);
            return res;
        }
        else if (PyErr_Occurred()) {
            Py_DECREF(mro);
            return NULL;
        }

        i++;
    } while (i < n);
    Py_DECREF(mro);
    return NULL;
}

// if `method` is non-NULL, we are looking for a method descriptor,
// and setting `*method = 1` means we found one.
static PyObject *
do_super_lookup(superobject *su, PyTypeObject *su_type, PyObject *su_obj,
                PyTypeObject *su_obj_type, PyObject *name, int *method)
{
    PyObject *res;
    int temp_su = 0;

    if (su_obj_type == NULL) {
        goto skip;
    }

    res = _super_lookup_descr(su_type, su_obj_type, name);
    if (res != NULL) {
        if (method && _PyType_HasFeature(Py_TYPE(res), Py_TPFLAGS_METHOD_DESCRIPTOR)) {
            *method = 1;
        }
        else {
            descrgetfunc f = Py_TYPE(res)->tp_descr_get;
            if (f != NULL) {
                PyObject *res2;
                res2 = f(res,
                    /* Only pass 'obj' param if this is instance-mode super
                    (See SF ID #743627)  */
                    (su_obj == (PyObject *)su_obj_type) ? NULL : su_obj,
                    (PyObject *)su_obj_type);
                Py_SETREF(res, res2);
            }
        }

        return res;
    }
    else if (PyErr_Occurred()) {
        return NULL;
    }

  skip:
    if (su == NULL) {
        PyObject *args[] = {(PyObject *)su_type, su_obj};
        su = (superobject *)PyObject_Vectorcall((PyObject *)&PySuper_Type, args, 2, NULL);
        if (su == NULL) {
            return NULL;
        }
        temp_su = 1;
    }
    res = PyObject_GenericGetAttr((PyObject *)su, name);
    if (temp_su) {
        Py_DECREF(su);
    }
    return res;
}

static PyObject *
super_getattro(PyObject *self, PyObject *name)
{
    superobject *su = (superobject *)self;

    /* We want __class__ to return the class of the super object
       (i.e. super, or a subclass), not the class of su->obj. */
    if (PyUnicode_Check(name) &&
        PyUnicode_GET_LENGTH(name) == 9 &&
        _PyUnicode_Equal(name, &_Py_ID(__class__)))
        return PyObject_GenericGetAttr(self, name);

    return do_super_lookup(su, su->type, su->obj, su->obj_type, name, NULL);
}

static PyTypeObject *
supercheck(PyTypeObject *type, PyObject *obj)
{
    /* Check that a super() call makes sense.  Return a type object.

       obj can be a class, or an instance of one:

       - If it is a class, it must be a subclass of 'type'.      This case is
         used for class methods; the return value is obj.

       - If it is an instance, it must be an instance of 'type'.  This is
         the normal case; the return value is obj.__class__.

       But... when obj is an instance, we want to allow for the case where
       Py_TYPE(obj) is not a subclass of type, but obj.__class__ is!
       This will allow using super() with a proxy for obj.
    */

    /* Check for first bullet above (special case) */
    if (PyType_Check(obj) && PyType_IsSubtype((PyTypeObject *)obj, type)) {
        return (PyTypeObject *)Py_NewRef(obj);
    }

    /* Normal case */
    if (PyType_IsSubtype(Py_TYPE(obj), type)) {
        return (PyTypeObject*)Py_NewRef(Py_TYPE(obj));
    }
    else {
        /* Try the slow way */
        PyObject *class_attr;

        if (_PyObject_LookupAttr(obj, &_Py_ID(__class__), &class_attr) < 0) {
            return NULL;
        }
        if (class_attr != NULL &&
            PyType_Check(class_attr) &&
            (PyTypeObject *)class_attr != Py_TYPE(obj))
        {
            int ok = PyType_IsSubtype(
                (PyTypeObject *)class_attr, type);
            if (ok) {
                return (PyTypeObject *)class_attr;
            }
        }
        Py_XDECREF(class_attr);
    }

    PyErr_SetString(PyExc_TypeError,
                    "super(type, obj): "
                    "obj must be an instance or subtype of type");
    return NULL;
}

PyObject *
_PySuper_Lookup(PyTypeObject *su_type, PyObject *su_obj, PyObject *name, int *method)
{
    PyTypeObject *su_obj_type = supercheck(su_type, su_obj);
    if (su_obj_type == NULL) {
        return NULL;
    }
    PyObject *res = do_super_lookup(NULL, su_type, su_obj, su_obj_type, name, method);
    Py_DECREF(su_obj_type);
    return res;
}

PyObject *
_PySuper_LookupDescr(PyTypeObject *su_type, PyObject *su_obj, PyObject *name)
{
    PyTypeObject *su_obj_type = supercheck(su_type, su_obj);
    if (su_obj_type == NULL) {
        return NULL;
    }
    PyObject *res = _super_lookup_descr(su_type, su_obj_type, name);
    Py_DECREF(su_obj_type);
    return res;
}

static PyObject *
super_descr_get(PyObject *self, PyObject *obj, PyObject *type)
{
    superobject *su = (superobject *)self;
    superobject *newobj;

    if (obj == NULL || obj == Py_None || su->obj != NULL) {
        /* Not binding to an object, or already bound */
        return Py_NewRef(self);
    }
    if (!Py_IS_TYPE(su, &PySuper_Type))
        /* If su is an instance of a (strict) subclass of super,
           call its type */
        return PyObject_CallFunctionObjArgs((PyObject *)Py_TYPE(su),
                                            su->type, obj, NULL);
    else {
        /* Inline the common case */
        PyTypeObject *obj_type = supercheck(su->type, obj);
        if (obj_type == NULL)
            return NULL;
        newobj = (superobject *)PySuper_Type.tp_new(&PySuper_Type,
                                                 NULL, NULL);
        if (newobj == NULL)
            return NULL;
        newobj->type = (PyTypeObject*)Py_NewRef(su->type);
        newobj->obj = Py_NewRef(obj);
        newobj->obj_type = obj_type;
        return (PyObject *)newobj;
    }
}

static int
super_init_without_args(_PyInterpreterFrame *cframe, PyCodeObject *co,
                        PyTypeObject **type_p, PyObject **obj_p)
{
    if (co->co_argcount == 0) {
        PyErr_SetString(PyExc_RuntimeError,
                        "super(): no arguments");
        return -1;
    }

    assert(cframe->f_code->co_nlocalsplus > 0);
    PyObject *firstarg = _PyFrame_GetLocalsArray(cframe)[0];
    // The first argument might be a cell.
    if (firstarg != NULL && (_PyLocals_GetKind(co->co_localspluskinds, 0) & CO_FAST_CELL)) {
        // "firstarg" is a cell here unless (very unlikely) super()
        // was called from the C-API before the first MAKE_CELL op.
        if (_PyInterpreterFrame_LASTI(cframe) >= 0) {
            // MAKE_CELL and COPY_FREE_VARS have no quickened forms, so no need
            // to use _PyOpcode_Deopt here:
            assert(_PyCode_CODE(co)[0].op.code == MAKE_CELL ||
                   _PyCode_CODE(co)[0].op.code == COPY_FREE_VARS);
            assert(PyCell_Check(firstarg));
            firstarg = PyCell_GET(firstarg);
        }
    }
    if (firstarg == NULL) {
        PyErr_SetString(PyExc_RuntimeError,
                        "super(): arg[0] deleted");
        return -1;
    }

    // Look for __class__ in the free vars.
    PyTypeObject *type = NULL;
    int i = PyCode_GetFirstFree(co);
    for (; i < co->co_nlocalsplus; i++) {
        assert((_PyLocals_GetKind(co->co_localspluskinds, i) & CO_FAST_FREE) != 0);
        PyObject *name = PyTuple_GET_ITEM(co->co_localsplusnames, i);
        assert(PyUnicode_Check(name));
        if (_PyUnicode_Equal(name, &_Py_ID(__class__))) {
            PyObject *cell = _PyFrame_GetLocalsArray(cframe)[i];
            if (cell == NULL || !PyCell_Check(cell)) {
                PyErr_SetString(PyExc_RuntimeError,
                  "super(): bad __class__ cell");
                return -1;
            }
            type = (PyTypeObject *) PyCell_GET(cell);
            if (type == NULL) {
                PyErr_SetString(PyExc_RuntimeError,
                  "super(): empty __class__ cell");
                return -1;
            }
            if (!PyType_Check(type)) {
                PyErr_Format(PyExc_RuntimeError,
                  "super(): __class__ is not a type (%s)",
                  Py_TYPE(type)->tp_name);
                return -1;
            }
            break;
        }
    }
    if (type == NULL) {
        PyErr_SetString(PyExc_RuntimeError,
                        "super(): __class__ cell not found");
        return -1;
    }

    *type_p = type;
    *obj_p = firstarg;
    return 0;
}

static int super_init_impl(PyObject *self, PyTypeObject *type, PyObject *obj);

static int
super_init(PyObject *self, PyObject *args, PyObject *kwds)
{
    PyTypeObject *type = NULL;
    PyObject *obj = NULL;

    if (!_PyArg_NoKeywords("super", kwds))
        return -1;
    if (!PyArg_ParseTuple(args, "|O!O:super", &PyType_Type, &type, &obj))
        return -1;
    if (super_init_impl(self, type, obj) < 0) {
        return -1;
    }
    return 0;
}

static inline int
super_init_impl(PyObject *self, PyTypeObject *type, PyObject *obj) {
    superobject *su = (superobject *)self;
    PyTypeObject *obj_type = NULL;
    if (type == NULL) {
        /* Call super(), without args -- fill in from __class__
           and first local variable on the stack. */
        PyThreadState *tstate = _PyThreadState_GET();
        _PyInterpreterFrame *frame = _PyThreadState_GetFrame(tstate);
        if (frame == NULL) {
            PyErr_SetString(PyExc_RuntimeError,
                            "super(): no current frame");
            return -1;
        }
        int res = super_init_without_args(frame, frame->f_code, &type, &obj);

        if (res < 0) {
            return -1;
        }
    }

    if (obj == Py_None)
        obj = NULL;
    if (obj != NULL) {
        obj_type = supercheck(type, obj);
        if (obj_type == NULL)
            return -1;
        Py_INCREF(obj);
    }
    Py_XSETREF(su->type, (PyTypeObject*)Py_NewRef(type));
    Py_XSETREF(su->obj, obj);
    Py_XSETREF(su->obj_type, obj_type);
    return 0;
}

PyDoc_STRVAR(super_doc,
"super() -> same as super(__class__, <first argument>)\n"
"super(type) -> unbound super object\n"
"super(type, obj) -> bound super object; requires isinstance(obj, type)\n"
"super(type, type2) -> bound super object; requires issubclass(type2, type)\n"
"Typical use to call a cooperative superclass method:\n"
"class C(B):\n"
"    def meth(self, arg):\n"
"        super().meth(arg)\n"
"This works for class methods too:\n"
"class C(B):\n"
"    @classmethod\n"
"    def cmeth(cls, arg):\n"
"        super().cmeth(arg)\n");

static int
super_traverse(PyObject *self, visitproc visit, void *arg)
{
    superobject *su = (superobject *)self;

    Py_VISIT(su->obj);
    Py_VISIT(su->type);
    Py_VISIT(su->obj_type);

    return 0;
}

static PyObject *
super_vectorcall(PyObject *self, PyObject *const *args,
    size_t nargsf, PyObject *kwnames)
{
    assert(PyType_Check(self));
    if (!_PyArg_NoKwnames("super", kwnames)) {
        return NULL;
    }
    Py_ssize_t nargs = PyVectorcall_NARGS(nargsf);
    if (!_PyArg_CheckPositional("super()", nargs, 0, 2)) {
        return NULL;
    }
    PyTypeObject *type = NULL;
    PyObject *obj = NULL;
    PyTypeObject *self_type = (PyTypeObject *)self;
    PyObject *su = self_type->tp_alloc(self_type, 0);
    if (su == NULL) {
        return NULL;
    }
    // 1 or 2 argument form super().
    if (nargs != 0) {
        PyObject *arg0 = args[0];
        if (!PyType_Check(arg0)) {
            PyErr_Format(PyExc_TypeError,
                "super() argument 1 must be a type, not %.200s", Py_TYPE(arg0)->tp_name);
            goto fail;
        }
        type = (PyTypeObject *)arg0;
    }
    if (nargs == 2) {
        obj = args[1];
    }
    if (super_init_impl(su, type, obj) < 0) {
        goto fail;
    }
    return su;
fail:
    Py_DECREF(su);
    return NULL;
}

PyTypeObject PySuper_Type = {
    PyVarObject_HEAD_INIT(&PyType_Type, 0)
    "super",                                    /* tp_name */
    sizeof(superobject),                        /* tp_basicsize */
    0,                                          /* tp_itemsize */
    /* methods */
    super_dealloc,                              /* tp_dealloc */
    0,                                          /* tp_vectorcall_offset */
    0,                                          /* tp_getattr */
    0,                                          /* tp_setattr */
    0,                                          /* tp_as_async */
    super_repr,                                 /* tp_repr */
    0,                                          /* tp_as_number */
    0,                                          /* tp_as_sequence */
    0,                                          /* tp_as_mapping */
    0,                                          /* tp_hash */
    0,                                          /* tp_call */
    0,                                          /* tp_str */
    super_getattro,                             /* tp_getattro */
    0,                                          /* tp_setattro */
    0,                                          /* tp_as_buffer */
    Py_TPFLAGS_DEFAULT | Py_TPFLAGS_HAVE_GC |
        Py_TPFLAGS_BASETYPE,                    /* tp_flags */
    super_doc,                                  /* tp_doc */
    super_traverse,                             /* tp_traverse */
    0,                                          /* tp_clear */
    0,                                          /* tp_richcompare */
    0,                                          /* tp_weaklistoffset */
    0,                                          /* tp_iter */
    0,                                          /* tp_iternext */
    0,                                          /* tp_methods */
    super_members,                              /* tp_members */
    0,                                          /* tp_getset */
    0,                                          /* tp_base */
    0,                                          /* tp_dict */
    super_descr_get,                            /* tp_descr_get */
    0,                                          /* tp_descr_set */
    0,                                          /* tp_dictoffset */
    super_init,                                 /* tp_init */
    PyType_GenericAlloc,                        /* tp_alloc */
    PyType_GenericNew,                          /* tp_new */
    PyObject_GC_Del,                            /* tp_free */
    .tp_vectorcall = (vectorcallfunc)super_vectorcall,
};<|MERGE_RESOLUTION|>--- conflicted
+++ resolved
@@ -4785,26 +4785,7 @@
 
     type_dealloc_common(type);
 
-<<<<<<< HEAD
-    if (type->tp_flags & _Py_TPFLAGS_STATIC_BUILTIN) {
-        if (type->tp_dict != NULL) {
-            type->tp_dict->ob_refcnt = 1;
-        }
-        if (type->tp_bases != NULL && PyTuple_GET_SIZE(type->tp_bases) > 0) {
-            type->tp_bases->ob_refcnt = 1;
-        }
-        if (type->tp_mro != NULL && PyTuple_GET_SIZE(type->tp_mro) > 0) {
-            type->tp_mro->ob_refcnt = 1;
-        }
-    }
-    Py_CLEAR(type->tp_dict);
-    Py_CLEAR(type->tp_bases);
-    Py_CLEAR(type->tp_mro);
-    Py_CLEAR(type->tp_cache);
-    clear_static_tp_subclasses(type);
-=======
     clear_static_type_objects(interp, type);
->>>>>>> cd1dd10a
 
     if (_Py_IsMainInterpreter(interp)) {
         type->tp_flags &= ~Py_TPFLAGS_READY;
@@ -7288,13 +7269,9 @@
 _PyStaticType_InitBuiltin(PyInterpreterState *interp, PyTypeObject *self)
 {
     assert(_Py_IsImmortal((PyObject *)self));
-<<<<<<< HEAD
-    self->tp_flags |= _Py_TPFLAGS_STATIC_BUILTIN;
-=======
     assert(!(self->tp_flags & Py_TPFLAGS_HEAPTYPE));
     assert(!(self->tp_flags & Py_TPFLAGS_MANAGED_DICT));
     assert(!(self->tp_flags & Py_TPFLAGS_MANAGED_WEAKREF));
->>>>>>> cd1dd10a
 
     int ismain = _Py_IsMainInterpreter(interp);
     if ((self->tp_flags & Py_TPFLAGS_READY) == 0) {
@@ -7312,16 +7289,6 @@
         assert(self->tp_flags & _Py_TPFLAGS_STATIC_BUILTIN);
         assert(self->tp_flags & Py_TPFLAGS_VALID_VERSION_TAG);
     }
-<<<<<<< HEAD
-
-    _Py_EnsureImmortal(self->tp_dict);
-    _Py_EnsureImmortal(self->tp_bases);
-    _Py_EnsureImmortal(self->tp_mro);
-
-    return res;
-}
-=======
->>>>>>> cd1dd10a
 
     static_builtin_state_init(interp, self);
 
