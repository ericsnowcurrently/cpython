/*

Unicode implementation based on original code by Fredrik Lundh,
modified by Marc-Andre Lemburg <mal@lemburg.com>.

Major speed upgrades to the method implementations at the Reykjavik
NeedForSpeed sprint, by Fredrik Lundh and Andrew Dalke.

Copyright (c) Corporation for National Research Initiatives.

--------------------------------------------------------------------
The original string type implementation is:

  Copyright (c) 1999 by Secret Labs AB
  Copyright (c) 1999 by Fredrik Lundh

By obtaining, using, and/or copying this software and/or its
associated documentation, you agree that you have read, understood,
and will comply with the following terms and conditions:

Permission to use, copy, modify, and distribute this software and its
associated documentation for any purpose and without fee is hereby
granted, provided that the above copyright notice appears in all
copies, and that both that copyright notice and this permission notice
appear in supporting documentation, and that the name of Secret Labs
AB or the author not be used in advertising or publicity pertaining to
distribution of the software without specific, written prior
permission.

SECRET LABS AB AND THE AUTHOR DISCLAIMS ALL WARRANTIES WITH REGARD TO
THIS SOFTWARE, INCLUDING ALL IMPLIED WARRANTIES OF MERCHANTABILITY AND
FITNESS.  IN NO EVENT SHALL SECRET LABS AB OR THE AUTHOR BE LIABLE FOR
ANY SPECIAL, INDIRECT OR CONSEQUENTIAL DAMAGES OR ANY DAMAGES
WHATSOEVER RESULTING FROM LOSS OF USE, DATA OR PROFITS, WHETHER IN AN
ACTION OF CONTRACT, NEGLIGENCE OR OTHER TORTIOUS ACTION, ARISING OUT
OF OR IN CONNECTION WITH THE USE OR PERFORMANCE OF THIS SOFTWARE.
--------------------------------------------------------------------

*/

#define PY_SSIZE_T_CLEAN
#include "Python.h"
#include "pycore_abstract.h"      // _PyIndex_Check()
#include "pycore_atomic_funcs.h"  // _Py_atomic_size_get()
#include "pycore_bytesobject.h"   // _PyBytes_Repeat()
#include "pycore_bytes_methods.h" // _Py_bytes_lower()
#include "pycore_format.h"        // F_LJUST
#include "pycore_initconfig.h"    // _PyStatus_OK()
#include "pycore_interp.h"        // PyInterpreterState.fs_codec
#include "pycore_long.h"          // _PyLong_FormatWriter()
#include "pycore_object.h"        // _PyObject_GC_TRACK(), _Py_FatalRefcountError()
#include "pycore_pathconfig.h"    // _Py_DumpPathConfig()
#include "pycore_pylifecycle.h"   // _Py_SetFileSystemEncoding()
#include "pycore_pystate.h"       // _PyInterpreterState_GET()
#include "pycore_ucnhash.h"       // _PyUnicode_Name_CAPI
#include "pycore_unicodeobject.h" // struct _Py_unicode_state
#include "stringlib/eq.h"         // unicode_eq()

#ifdef MS_WINDOWS
#include <windows.h>
#endif

#ifdef HAVE_NON_UNICODE_WCHAR_T_REPRESENTATION
#  include "pycore_fileutils.h"   // _Py_LocaleUsesNonUnicodeWchar()
#endif

/* Uncomment to display statistics on interned strings at exit
   in _PyUnicode_ClearInterned(). */
/* #define INTERNED_STATS 1 */


/*[clinic input]
class str "PyObject *" "&PyUnicode_Type"
[clinic start generated code]*/
/*[clinic end generated code: output=da39a3ee5e6b4b0d input=4884c934de622cf6]*/

/*[python input]
class Py_UCS4_converter(CConverter):
    type = 'Py_UCS4'
    converter = 'convert_uc'

    def converter_init(self):
        if self.default is not unspecified:
            self.c_default = ascii(self.default)
            if len(self.c_default) > 4 or self.c_default[0] != "'":
                self.c_default = hex(ord(self.default))

[python start generated code]*/
/*[python end generated code: output=da39a3ee5e6b4b0d input=88f5dd06cd8e7a61]*/

/* --- Globals ------------------------------------------------------------

NOTE: In the interpreter's initialization phase, some globals are currently
      initialized dynamically as needed. In the process Unicode objects may
      be created before the Unicode type is ready.

*/


#ifdef __cplusplus
extern "C" {
#endif

// Maximum code point of Unicode 6.0: 0x10ffff (1,114,111).
// The value must be the same in fileutils.c.
#define MAX_UNICODE 0x10ffff

#ifdef Py_DEBUG
#  define _PyUnicode_CHECK(op) _PyUnicode_CheckConsistency(op, 0)
#else
#  define _PyUnicode_CHECK(op) PyUnicode_Check(op)
#endif

#define _PyUnicode_UTF8(op)                             \
    (_PyCompactUnicodeObject_CAST(op)->utf8)
#define PyUnicode_UTF8(op)                              \
    (assert(_PyUnicode_CHECK(op)),                      \
     assert(PyUnicode_IS_READY(op)),                    \
     PyUnicode_IS_COMPACT_ASCII(op) ?                   \
         ((char*)(_PyASCIIObject_CAST(op) + 1)) :       \
         _PyUnicode_UTF8(op))
#define _PyUnicode_UTF8_LENGTH(op)                      \
    (_PyCompactUnicodeObject_CAST(op)->utf8_length)
#define PyUnicode_UTF8_LENGTH(op)                       \
    (assert(_PyUnicode_CHECK(op)),                      \
     assert(PyUnicode_IS_READY(op)),                    \
     PyUnicode_IS_COMPACT_ASCII(op) ?                   \
         _PyASCIIObject_CAST(op)->length :              \
         _PyUnicode_UTF8_LENGTH(op))
#define _PyUnicode_WSTR(op)                             \
    (_PyASCIIObject_CAST(op)->wstr)

/* Don't use deprecated macro of unicodeobject.h */
#undef PyUnicode_WSTR_LENGTH
#define PyUnicode_WSTR_LENGTH(op) \
    (PyUnicode_IS_COMPACT_ASCII(op) ?                   \
     _PyASCIIObject_CAST(op)->length :                  \
     _PyCompactUnicodeObject_CAST(op)->wstr_length)
#define _PyUnicode_WSTR_LENGTH(op)                      \
    (_PyCompactUnicodeObject_CAST(op)->wstr_length)
#define _PyUnicode_LENGTH(op)                           \
    (_PyASCIIObject_CAST(op)->length)
#define _PyUnicode_STATE(op)                            \
    (_PyASCIIObject_CAST(op)->state)
#define _PyUnicode_HASH(op)                             \
    (_PyASCIIObject_CAST(op)->hash)
#define _PyUnicode_KIND(op)                             \
    (assert(_PyUnicode_CHECK(op)),                      \
     _PyASCIIObject_CAST(op)->state.kind)
#define _PyUnicode_GET_LENGTH(op)                       \
    (assert(_PyUnicode_CHECK(op)),                      \
     _PyASCIIObject_CAST(op)->length)
#define _PyUnicode_DATA_ANY(op)                         \
    (_PyUnicodeObject_CAST(op)->data.any)

#undef PyUnicode_READY
#define PyUnicode_READY(op)                             \
    (assert(_PyUnicode_CHECK(op)),                      \
     (PyUnicode_IS_READY(op) ?                          \
      0 :                                               \
      _PyUnicode_Ready(op)))

#define _PyUnicode_SHARE_UTF8(op)                       \
    (assert(_PyUnicode_CHECK(op)),                      \
     assert(!PyUnicode_IS_COMPACT_ASCII(op)),           \
     (_PyUnicode_UTF8(op) == PyUnicode_DATA(op)))
#define _PyUnicode_SHARE_WSTR(op)                       \
    (assert(_PyUnicode_CHECK(op)),                      \
     (_PyUnicode_WSTR(unicode) == PyUnicode_DATA(op)))

/* true if the Unicode object has an allocated UTF-8 memory block
   (not shared with other data) */
#define _PyUnicode_HAS_UTF8_MEMORY(op)                  \
    ((!PyUnicode_IS_COMPACT_ASCII(op)                   \
      && _PyUnicode_UTF8(op)                            \
      && _PyUnicode_UTF8(op) != PyUnicode_DATA(op)))

/* true if the Unicode object has an allocated wstr memory block
   (not shared with other data) */
#define _PyUnicode_HAS_WSTR_MEMORY(op)                  \
    ((_PyUnicode_WSTR(op) &&                            \
      (!PyUnicode_IS_READY(op) ||                       \
       _PyUnicode_WSTR(op) != PyUnicode_DATA(op))))

/* Generic helper macro to convert characters of different types.
   from_type and to_type have to be valid type names, begin and end
   are pointers to the source characters which should be of type
   "from_type *".  to is a pointer of type "to_type *" and points to the
   buffer where the result characters are written to. */
#define _PyUnicode_CONVERT_BYTES(from_type, to_type, begin, end, to) \
    do {                                                \
        to_type *_to = (to_type *)(to);                 \
        const from_type *_iter = (const from_type *)(begin);\
        const from_type *_end = (const from_type *)(end);\
        Py_ssize_t n = (_end) - (_iter);                \
        const from_type *_unrolled_end =                \
            _iter + _Py_SIZE_ROUND_DOWN(n, 4);          \
        while (_iter < (_unrolled_end)) {               \
            _to[0] = (to_type) _iter[0];                \
            _to[1] = (to_type) _iter[1];                \
            _to[2] = (to_type) _iter[2];                \
            _to[3] = (to_type) _iter[3];                \
            _iter += 4; _to += 4;                       \
        }                                               \
        while (_iter < (_end))                          \
            *_to++ = (to_type) *_iter++;                \
    } while (0)

#define LATIN1(ch)  \
    (ch < 128 \
     ? (PyObject*)&_Py_SINGLETON(strings).ascii[ch] \
     : (PyObject*)&_Py_SINGLETON(strings).latin1[ch - 128])

#ifdef MS_WINDOWS
   /* On Windows, overallocate by 50% is the best factor */
#  define OVERALLOCATE_FACTOR 2
#else
   /* On Linux, overallocate by 25% is the best factor */
#  define OVERALLOCATE_FACTOR 4
#endif

/* bpo-40521: Interned strings are shared by all interpreters. */
#ifndef EXPERIMENTAL_ISOLATED_SUBINTERPRETERS
#  define INTERNED_STRINGS
#endif

/* This dictionary holds all interned unicode strings.  Note that references
   to strings in this dictionary are *not* counted in the string's ob_refcnt.
   When the interned string reaches a refcnt of 0 the string deallocation
   function will delete the reference from this dictionary.

   Another way to look at this is that to say that the actual reference
   count of a string is:  s->ob_refcnt + (s->state ? 2 : 0)
*/
#ifdef INTERNED_STRINGS
static PyObject *interned = NULL;
#endif

/* Forward declaration */
static inline int
_PyUnicodeWriter_WriteCharInline(_PyUnicodeWriter *writer, Py_UCS4 ch);
static inline void
_PyUnicodeWriter_InitWithBuffer(_PyUnicodeWriter *writer, PyObject *buffer);
static PyObject *
unicode_encode_utf8(PyObject *unicode, _Py_error_handler error_handler,
                    const char *errors);
static PyObject *
unicode_decode_utf8(const char *s, Py_ssize_t size,
                    _Py_error_handler error_handler, const char *errors,
                    Py_ssize_t *consumed);
#ifdef Py_DEBUG
static inline int unicode_is_finalizing(void);
static int unicode_is_singleton(PyObject *unicode);
#endif


<<<<<<< HEAD
=======
// Return a borrowed reference to the empty string singleton.
static inline PyObject* unicode_get_empty(void)
{
    _Py_DECLARE_STR(empty, "");
    return &_Py_STR(empty);
}


// Return a strong reference to the empty string singleton.
static inline PyObject* unicode_new_empty(void)
{
    PyObject *empty = unicode_get_empty();
    Py_INCREF(empty);
    return empty;
}

>>>>>>> da6c7858
#define _Py_RETURN_UNICODE_EMPTY()   \
    do {                             \
        return &_Py_STR(empty);  \
    } while (0)

static inline void
unicode_fill(enum PyUnicode_Kind kind, void *data, Py_UCS4 value,
             Py_ssize_t start, Py_ssize_t length)
{
    assert(0 <= start);
    assert(kind != PyUnicode_WCHAR_KIND);
    switch (kind) {
    case PyUnicode_1BYTE_KIND: {
        assert(value <= 0xff);
        Py_UCS1 ch = (unsigned char)value;
        Py_UCS1 *to = (Py_UCS1 *)data + start;
        memset(to, ch, length);
        break;
    }
    case PyUnicode_2BYTE_KIND: {
        assert(value <= 0xffff);
        Py_UCS2 ch = (Py_UCS2)value;
        Py_UCS2 *to = (Py_UCS2 *)data + start;
        const Py_UCS2 *end = to + length;
        for (; to < end; ++to) *to = ch;
        break;
    }
    case PyUnicode_4BYTE_KIND: {
        assert(value <= MAX_UNICODE);
        Py_UCS4 ch = value;
        Py_UCS4 * to = (Py_UCS4 *)data + start;
        const Py_UCS4 *end = to + length;
        for (; to < end; ++to) *to = ch;
        break;
    }
    default: Py_UNREACHABLE();
    }
}


/* Fast detection of the most frequent whitespace characters */
const unsigned char _Py_ascii_whitespace[] = {
    0, 0, 0, 0, 0, 0, 0, 0,
/*     case 0x0009: * CHARACTER TABULATION */
/*     case 0x000A: * LINE FEED */
/*     case 0x000B: * LINE TABULATION */
/*     case 0x000C: * FORM FEED */
/*     case 0x000D: * CARRIAGE RETURN */
    0, 1, 1, 1, 1, 1, 0, 0,
    0, 0, 0, 0, 0, 0, 0, 0,
/*     case 0x001C: * FILE SEPARATOR */
/*     case 0x001D: * GROUP SEPARATOR */
/*     case 0x001E: * RECORD SEPARATOR */
/*     case 0x001F: * UNIT SEPARATOR */
    0, 0, 0, 0, 1, 1, 1, 1,
/*     case 0x0020: * SPACE */
    1, 0, 0, 0, 0, 0, 0, 0,
    0, 0, 0, 0, 0, 0, 0, 0,
    0, 0, 0, 0, 0, 0, 0, 0,
    0, 0, 0, 0, 0, 0, 0, 0,

    0, 0, 0, 0, 0, 0, 0, 0,
    0, 0, 0, 0, 0, 0, 0, 0,
    0, 0, 0, 0, 0, 0, 0, 0,
    0, 0, 0, 0, 0, 0, 0, 0,
    0, 0, 0, 0, 0, 0, 0, 0,
    0, 0, 0, 0, 0, 0, 0, 0,
    0, 0, 0, 0, 0, 0, 0, 0,
    0, 0, 0, 0, 0, 0, 0, 0
};

/* forward */
static PyUnicodeObject *_PyUnicode_New(Py_ssize_t length);
static PyObject* get_latin1_char(unsigned char ch);
static int unicode_modifiable(PyObject *unicode);


static PyObject *
_PyUnicode_FromUCS1(const Py_UCS1 *s, Py_ssize_t size);
static PyObject *
_PyUnicode_FromUCS2(const Py_UCS2 *s, Py_ssize_t size);
static PyObject *
_PyUnicode_FromUCS4(const Py_UCS4 *s, Py_ssize_t size);

static PyObject *
unicode_encode_call_errorhandler(const char *errors,
       PyObject **errorHandler,const char *encoding, const char *reason,
       PyObject *unicode, PyObject **exceptionObject,
       Py_ssize_t startpos, Py_ssize_t endpos, Py_ssize_t *newpos);

static void
raise_encode_exception(PyObject **exceptionObject,
                       const char *encoding,
                       PyObject *unicode,
                       Py_ssize_t startpos, Py_ssize_t endpos,
                       const char *reason);

/* Same for linebreaks */
static const unsigned char ascii_linebreak[] = {
    0, 0, 0, 0, 0, 0, 0, 0,
/*         0x000A, * LINE FEED */
/*         0x000B, * LINE TABULATION */
/*         0x000C, * FORM FEED */
/*         0x000D, * CARRIAGE RETURN */
    0, 0, 1, 1, 1, 1, 0, 0,
    0, 0, 0, 0, 0, 0, 0, 0,
/*         0x001C, * FILE SEPARATOR */
/*         0x001D, * GROUP SEPARATOR */
/*         0x001E, * RECORD SEPARATOR */
    0, 0, 0, 0, 1, 1, 1, 0,
    0, 0, 0, 0, 0, 0, 0, 0,
    0, 0, 0, 0, 0, 0, 0, 0,
    0, 0, 0, 0, 0, 0, 0, 0,
    0, 0, 0, 0, 0, 0, 0, 0,

    0, 0, 0, 0, 0, 0, 0, 0,
    0, 0, 0, 0, 0, 0, 0, 0,
    0, 0, 0, 0, 0, 0, 0, 0,
    0, 0, 0, 0, 0, 0, 0, 0,
    0, 0, 0, 0, 0, 0, 0, 0,
    0, 0, 0, 0, 0, 0, 0, 0,
    0, 0, 0, 0, 0, 0, 0, 0,
    0, 0, 0, 0, 0, 0, 0, 0
};

static int convert_uc(PyObject *obj, void *addr);

struct encoding_map;
#include "clinic/unicodeobject.c.h"

_Py_error_handler
_Py_GetErrorHandler(const char *errors)
{
    if (errors == NULL || strcmp(errors, "strict") == 0) {
        return _Py_ERROR_STRICT;
    }
    if (strcmp(errors, "surrogateescape") == 0) {
        return _Py_ERROR_SURROGATEESCAPE;
    }
    if (strcmp(errors, "replace") == 0) {
        return _Py_ERROR_REPLACE;
    }
    if (strcmp(errors, "ignore") == 0) {
        return _Py_ERROR_IGNORE;
    }
    if (strcmp(errors, "backslashreplace") == 0) {
        return _Py_ERROR_BACKSLASHREPLACE;
    }
    if (strcmp(errors, "surrogatepass") == 0) {
        return _Py_ERROR_SURROGATEPASS;
    }
    if (strcmp(errors, "xmlcharrefreplace") == 0) {
        return _Py_ERROR_XMLCHARREFREPLACE;
    }
    return _Py_ERROR_OTHER;
}


static _Py_error_handler
get_error_handler_wide(const wchar_t *errors)
{
    if (errors == NULL || wcscmp(errors, L"strict") == 0) {
        return _Py_ERROR_STRICT;
    }
    if (wcscmp(errors, L"surrogateescape") == 0) {
        return _Py_ERROR_SURROGATEESCAPE;
    }
    if (wcscmp(errors, L"replace") == 0) {
        return _Py_ERROR_REPLACE;
    }
    if (wcscmp(errors, L"ignore") == 0) {
        return _Py_ERROR_IGNORE;
    }
    if (wcscmp(errors, L"backslashreplace") == 0) {
        return _Py_ERROR_BACKSLASHREPLACE;
    }
    if (wcscmp(errors, L"surrogatepass") == 0) {
        return _Py_ERROR_SURROGATEPASS;
    }
    if (wcscmp(errors, L"xmlcharrefreplace") == 0) {
        return _Py_ERROR_XMLCHARREFREPLACE;
    }
    return _Py_ERROR_OTHER;
}


static inline int
unicode_check_encoding_errors(const char *encoding, const char *errors)
{
    if (encoding == NULL && errors == NULL) {
        return 0;
    }

    PyInterpreterState *interp = _PyInterpreterState_GET();
#ifndef Py_DEBUG
    /* In release mode, only check in development mode (-X dev) */
    if (!_PyInterpreterState_GetConfig(interp)->dev_mode) {
        return 0;
    }
#else
    /* Always check in debug mode */
#endif

    /* Avoid calling _PyCodec_Lookup() and PyCodec_LookupError() before the
       codec registry is ready: before_PyUnicode_InitEncodings() is called. */
    if (!interp->unicode.fs_codec.encoding) {
        return 0;
    }

    /* Disable checks during Python finalization. For example, it allows to
       call _PyObject_Dump() during finalization for debugging purpose. */
    if (interp->finalizing) {
        return 0;
    }

    if (encoding != NULL) {
        PyObject *handler = _PyCodec_Lookup(encoding);
        if (handler == NULL) {
            return -1;
        }
        Py_DECREF(handler);
    }

    if (errors != NULL) {
        PyObject *handler = PyCodec_LookupError(errors);
        if (handler == NULL) {
            return -1;
        }
        Py_DECREF(handler);
    }
    return 0;
}


int
_PyUnicode_CheckConsistency(PyObject *op, int check_content)
{
#define CHECK(expr) \
    do { if (!(expr)) { _PyObject_ASSERT_FAILED_MSG(op, Py_STRINGIFY(expr)); } } while (0)

    assert(op != NULL);
    CHECK(PyUnicode_Check(op));

    PyASCIIObject *ascii = _PyASCIIObject_CAST(op);
    unsigned int kind = ascii->state.kind;

    if (ascii->state.ascii == 1 && ascii->state.compact == 1) {
        CHECK(kind == PyUnicode_1BYTE_KIND);
        CHECK(ascii->state.ready == 1);
    }
    else {
        PyCompactUnicodeObject *compact = _PyCompactUnicodeObject_CAST(op);
        void *data;

        if (ascii->state.compact == 1) {
            data = compact + 1;
            CHECK(kind == PyUnicode_1BYTE_KIND
                                 || kind == PyUnicode_2BYTE_KIND
                                 || kind == PyUnicode_4BYTE_KIND);
            CHECK(ascii->state.ascii == 0);
            CHECK(ascii->state.ready == 1);
            CHECK(compact->utf8 != data);
        }
        else {
            PyUnicodeObject *unicode = _PyUnicodeObject_CAST(op);

            data = unicode->data.any;
            if (kind == PyUnicode_WCHAR_KIND) {
                CHECK(ascii->length == 0);
                CHECK(ascii->hash == -1);
                CHECK(ascii->state.compact == 0);
                CHECK(ascii->state.ascii == 0);
                CHECK(ascii->state.ready == 0);
                CHECK(ascii->state.interned == SSTATE_NOT_INTERNED);
                CHECK(ascii->wstr != NULL);
                CHECK(data == NULL);
                CHECK(compact->utf8 == NULL);
            }
            else {
                CHECK(kind == PyUnicode_1BYTE_KIND
                                     || kind == PyUnicode_2BYTE_KIND
                                     || kind == PyUnicode_4BYTE_KIND);
                CHECK(ascii->state.compact == 0);
                CHECK(ascii->state.ready == 1);
                CHECK(data != NULL);
                if (ascii->state.ascii) {
                    CHECK(compact->utf8 == data);
                    CHECK(compact->utf8_length == ascii->length);
                }
                else
                    CHECK(compact->utf8 != data);
            }
        }
        if (kind != PyUnicode_WCHAR_KIND) {
            if (
#if SIZEOF_WCHAR_T == 2
                kind == PyUnicode_2BYTE_KIND
#else
                kind == PyUnicode_4BYTE_KIND
#endif
               )
            {
                CHECK(ascii->wstr == data);
                CHECK(compact->wstr_length == ascii->length);
            } else
                CHECK(ascii->wstr != data);
        }

        if (compact->utf8 == NULL)
            CHECK(compact->utf8_length == 0);
        if (ascii->wstr == NULL)
            CHECK(compact->wstr_length == 0);
    }

    /* check that the best kind is used: O(n) operation */
    if (check_content && kind != PyUnicode_WCHAR_KIND) {
        Py_ssize_t i;
        Py_UCS4 maxchar = 0;
        const void *data;
        Py_UCS4 ch;

        data = PyUnicode_DATA(ascii);
        for (i=0; i < ascii->length; i++)
        {
            ch = PyUnicode_READ(kind, data, i);
            if (ch > maxchar)
                maxchar = ch;
        }
        if (kind == PyUnicode_1BYTE_KIND) {
            if (ascii->state.ascii == 0) {
                CHECK(maxchar >= 128);
                CHECK(maxchar <= 255);
            }
            else
                CHECK(maxchar < 128);
        }
        else if (kind == PyUnicode_2BYTE_KIND) {
            CHECK(maxchar >= 0x100);
            CHECK(maxchar <= 0xFFFF);
        }
        else {
            CHECK(maxchar >= 0x10000);
            CHECK(maxchar <= MAX_UNICODE);
        }
        CHECK(PyUnicode_READ(kind, data, ascii->length) == 0);
    }
    return 1;

#undef CHECK
}


static PyObject*
unicode_result_wchar(PyObject *unicode)
{
#ifndef Py_DEBUG
    Py_ssize_t len;

    len = _PyUnicode_WSTR_LENGTH(unicode);
    if (len == 0) {
        Py_DECREF(unicode);
        _Py_RETURN_UNICODE_EMPTY();
    }

    if (len == 1) {
        wchar_t ch = _PyUnicode_WSTR(unicode)[0];
        if ((Py_UCS4)ch < 256) {
            Py_DECREF(unicode);
            return get_latin1_char((unsigned char)ch);
        }
    }

    if (_PyUnicode_Ready(unicode) < 0) {
        Py_DECREF(unicode);
        return NULL;
    }
#else
    assert(Py_REFCNT(unicode) == 1);

    /* don't make the result ready in debug mode to ensure that the caller
       makes the string ready before using it */
    assert(_PyUnicode_CheckConsistency(unicode, 1));
#endif
    return unicode;
}

static PyObject*
unicode_result_ready(PyObject *unicode)
{
    Py_ssize_t length;

    length = PyUnicode_GET_LENGTH(unicode);
    if (length == 0) {
        PyObject *empty = &_Py_STR(empty);
        if (unicode != empty) {
            Py_DECREF(unicode);
            Py_INCREF(empty);
        }
        return empty;
    }

    if (length == 1) {
        int kind = PyUnicode_KIND(unicode);
        if (kind == PyUnicode_1BYTE_KIND) {
            const Py_UCS1 *data = PyUnicode_1BYTE_DATA(unicode);
            Py_UCS1 ch = data[0];
            PyObject *latin1_char = LATIN1(ch);
            if (unicode != latin1_char) {
                Py_INCREF(latin1_char);
                Py_DECREF(unicode);
            }
            return latin1_char;
        }
    }

    assert(_PyUnicode_CheckConsistency(unicode, 1));
    return unicode;
}

static PyObject*
unicode_result(PyObject *unicode)
{
    assert(_PyUnicode_CHECK(unicode));
    if (PyUnicode_IS_READY(unicode))
        return unicode_result_ready(unicode);
    else
        return unicode_result_wchar(unicode);
}

static PyObject*
unicode_result_unchanged(PyObject *unicode)
{
    if (PyUnicode_CheckExact(unicode)) {
        if (PyUnicode_READY(unicode) == -1)
            return NULL;
        Py_INCREF(unicode);
        return unicode;
    }
    else
        /* Subtype -- return genuine unicode string with the same value. */
        return _PyUnicode_Copy(unicode);
}

/* Implementation of the "backslashreplace" error handler for 8-bit encodings:
   ASCII, Latin1, UTF-8, etc. */
static char*
backslashreplace(_PyBytesWriter *writer, char *str,
                 PyObject *unicode, Py_ssize_t collstart, Py_ssize_t collend)
{
    Py_ssize_t size, i;
    Py_UCS4 ch;
    enum PyUnicode_Kind kind;
    const void *data;

    assert(PyUnicode_IS_READY(unicode));
    kind = PyUnicode_KIND(unicode);
    data = PyUnicode_DATA(unicode);

    size = 0;
    /* determine replacement size */
    for (i = collstart; i < collend; ++i) {
        Py_ssize_t incr;

        ch = PyUnicode_READ(kind, data, i);
        if (ch < 0x100)
            incr = 2+2;
        else if (ch < 0x10000)
            incr = 2+4;
        else {
            assert(ch <= MAX_UNICODE);
            incr = 2+8;
        }
        if (size > PY_SSIZE_T_MAX - incr) {
            PyErr_SetString(PyExc_OverflowError,
                            "encoded result is too long for a Python string");
            return NULL;
        }
        size += incr;
    }

    str = _PyBytesWriter_Prepare(writer, str, size);
    if (str == NULL)
        return NULL;

    /* generate replacement */
    for (i = collstart; i < collend; ++i) {
        ch = PyUnicode_READ(kind, data, i);
        *str++ = '\\';
        if (ch >= 0x00010000) {
            *str++ = 'U';
            *str++ = Py_hexdigits[(ch>>28)&0xf];
            *str++ = Py_hexdigits[(ch>>24)&0xf];
            *str++ = Py_hexdigits[(ch>>20)&0xf];
            *str++ = Py_hexdigits[(ch>>16)&0xf];
            *str++ = Py_hexdigits[(ch>>12)&0xf];
            *str++ = Py_hexdigits[(ch>>8)&0xf];
        }
        else if (ch >= 0x100) {
            *str++ = 'u';
            *str++ = Py_hexdigits[(ch>>12)&0xf];
            *str++ = Py_hexdigits[(ch>>8)&0xf];
        }
        else
            *str++ = 'x';
        *str++ = Py_hexdigits[(ch>>4)&0xf];
        *str++ = Py_hexdigits[ch&0xf];
    }
    return str;
}

/* Implementation of the "xmlcharrefreplace" error handler for 8-bit encodings:
   ASCII, Latin1, UTF-8, etc. */
static char*
xmlcharrefreplace(_PyBytesWriter *writer, char *str,
                  PyObject *unicode, Py_ssize_t collstart, Py_ssize_t collend)
{
    Py_ssize_t size, i;
    Py_UCS4 ch;
    enum PyUnicode_Kind kind;
    const void *data;

    assert(PyUnicode_IS_READY(unicode));
    kind = PyUnicode_KIND(unicode);
    data = PyUnicode_DATA(unicode);

    size = 0;
    /* determine replacement size */
    for (i = collstart; i < collend; ++i) {
        Py_ssize_t incr;

        ch = PyUnicode_READ(kind, data, i);
        if (ch < 10)
            incr = 2+1+1;
        else if (ch < 100)
            incr = 2+2+1;
        else if (ch < 1000)
            incr = 2+3+1;
        else if (ch < 10000)
            incr = 2+4+1;
        else if (ch < 100000)
            incr = 2+5+1;
        else if (ch < 1000000)
            incr = 2+6+1;
        else {
            assert(ch <= MAX_UNICODE);
            incr = 2+7+1;
        }
        if (size > PY_SSIZE_T_MAX - incr) {
            PyErr_SetString(PyExc_OverflowError,
                            "encoded result is too long for a Python string");
            return NULL;
        }
        size += incr;
    }

    str = _PyBytesWriter_Prepare(writer, str, size);
    if (str == NULL)
        return NULL;

    /* generate replacement */
    for (i = collstart; i < collend; ++i) {
        size = sprintf(str, "&#%d;", PyUnicode_READ(kind, data, i));
        if (size < 0) {
            return NULL;
        }
        str += size;
    }
    return str;
}

/* --- Bloom Filters ----------------------------------------------------- */

/* stuff to implement simple "bloom filters" for Unicode characters.
   to keep things simple, we use a single bitmask, using the least 5
   bits from each unicode characters as the bit index. */

/* the linebreak mask is set up by _PyUnicode_Init() below */

#if LONG_BIT >= 128
#define BLOOM_WIDTH 128
#elif LONG_BIT >= 64
#define BLOOM_WIDTH 64
#elif LONG_BIT >= 32
#define BLOOM_WIDTH 32
#else
#error "LONG_BIT is smaller than 32"
#endif

#define BLOOM_MASK unsigned long

static BLOOM_MASK bloom_linebreak = ~(BLOOM_MASK)0;

#define BLOOM(mask, ch)     ((mask &  (1UL << ((ch) & (BLOOM_WIDTH - 1)))))

#define BLOOM_LINEBREAK(ch)                                             \
    ((ch) < 128U ? ascii_linebreak[(ch)] :                              \
     (BLOOM(bloom_linebreak, (ch)) && Py_UNICODE_ISLINEBREAK(ch)))

static inline BLOOM_MASK
make_bloom_mask(int kind, const void* ptr, Py_ssize_t len)
{
#define BLOOM_UPDATE(TYPE, MASK, PTR, LEN)             \
    do {                                               \
        TYPE *data = (TYPE *)PTR;                      \
        TYPE *end = data + LEN;                        \
        Py_UCS4 ch;                                    \
        for (; data != end; data++) {                  \
            ch = *data;                                \
            MASK |= (1UL << (ch & (BLOOM_WIDTH - 1))); \
        }                                              \
        break;                                         \
    } while (0)

    /* calculate simple bloom-style bitmask for a given unicode string */

    BLOOM_MASK mask;

    mask = 0;
    switch (kind) {
    case PyUnicode_1BYTE_KIND:
        BLOOM_UPDATE(Py_UCS1, mask, ptr, len);
        break;
    case PyUnicode_2BYTE_KIND:
        BLOOM_UPDATE(Py_UCS2, mask, ptr, len);
        break;
    case PyUnicode_4BYTE_KIND:
        BLOOM_UPDATE(Py_UCS4, mask, ptr, len);
        break;
    default:
        Py_UNREACHABLE();
    }
    return mask;

#undef BLOOM_UPDATE
}

static int
ensure_unicode(PyObject *obj)
{
    if (!PyUnicode_Check(obj)) {
        PyErr_Format(PyExc_TypeError,
                     "must be str, not %.100s",
                     Py_TYPE(obj)->tp_name);
        return -1;
    }
    return PyUnicode_READY(obj);
}

/* Compilation of templated routines */

#define STRINGLIB_GET_EMPTY() &_Py_STR(empty)

#include "stringlib/asciilib.h"
#include "stringlib/fastsearch.h"
#include "stringlib/partition.h"
#include "stringlib/split.h"
#include "stringlib/count.h"
#include "stringlib/find.h"
#include "stringlib/find_max_char.h"
#include "stringlib/undef.h"

#include "stringlib/ucs1lib.h"
#include "stringlib/fastsearch.h"
#include "stringlib/partition.h"
#include "stringlib/split.h"
#include "stringlib/count.h"
#include "stringlib/find.h"
#include "stringlib/replace.h"
#include "stringlib/find_max_char.h"
#include "stringlib/undef.h"

#include "stringlib/ucs2lib.h"
#include "stringlib/fastsearch.h"
#include "stringlib/partition.h"
#include "stringlib/split.h"
#include "stringlib/count.h"
#include "stringlib/find.h"
#include "stringlib/replace.h"
#include "stringlib/find_max_char.h"
#include "stringlib/undef.h"

#include "stringlib/ucs4lib.h"
#include "stringlib/fastsearch.h"
#include "stringlib/partition.h"
#include "stringlib/split.h"
#include "stringlib/count.h"
#include "stringlib/find.h"
#include "stringlib/replace.h"
#include "stringlib/find_max_char.h"
#include "stringlib/undef.h"

_Py_COMP_DIAG_PUSH
_Py_COMP_DIAG_IGNORE_DEPR_DECLS
#include "stringlib/unicodedefs.h"
#include "stringlib/fastsearch.h"
#include "stringlib/count.h"
#include "stringlib/find.h"
#include "stringlib/undef.h"
_Py_COMP_DIAG_POP

#undef STRINGLIB_GET_EMPTY

/* --- Unicode Object ----------------------------------------------------- */

static inline Py_ssize_t
findchar(const void *s, int kind,
         Py_ssize_t size, Py_UCS4 ch,
         int direction)
{
    switch (kind) {
    case PyUnicode_1BYTE_KIND:
        if ((Py_UCS1) ch != ch)
            return -1;
        if (direction > 0)
            return ucs1lib_find_char((const Py_UCS1 *) s, size, (Py_UCS1) ch);
        else
            return ucs1lib_rfind_char((const Py_UCS1 *) s, size, (Py_UCS1) ch);
    case PyUnicode_2BYTE_KIND:
        if ((Py_UCS2) ch != ch)
            return -1;
        if (direction > 0)
            return ucs2lib_find_char((const Py_UCS2 *) s, size, (Py_UCS2) ch);
        else
            return ucs2lib_rfind_char((const Py_UCS2 *) s, size, (Py_UCS2) ch);
    case PyUnicode_4BYTE_KIND:
        if (direction > 0)
            return ucs4lib_find_char((const Py_UCS4 *) s, size, ch);
        else
            return ucs4lib_rfind_char((const Py_UCS4 *) s, size, ch);
    default:
        Py_UNREACHABLE();
    }
}

#ifdef Py_DEBUG
/* Fill the data of a Unicode string with invalid characters to detect bugs
   earlier.

   _PyUnicode_CheckConsistency(str, 1) detects invalid characters, at least for
   ASCII and UCS-4 strings. U+00FF is invalid in ASCII and U+FFFFFFFF is an
   invalid character in Unicode 6.0. */
static void
unicode_fill_invalid(PyObject *unicode, Py_ssize_t old_length)
{
    int kind = PyUnicode_KIND(unicode);
    Py_UCS1 *data = PyUnicode_1BYTE_DATA(unicode);
    Py_ssize_t length = _PyUnicode_LENGTH(unicode);
    if (length <= old_length)
        return;
    memset(data + old_length * kind, 0xff, (length - old_length) * kind);
}
#endif

static PyObject*
resize_compact(PyObject *unicode, Py_ssize_t length)
{
    Py_ssize_t char_size;
    Py_ssize_t struct_size;
    Py_ssize_t new_size;
    int share_wstr;
    PyObject *new_unicode;
#ifdef Py_DEBUG
    Py_ssize_t old_length = _PyUnicode_LENGTH(unicode);
#endif

    assert(unicode_modifiable(unicode));
    assert(PyUnicode_IS_READY(unicode));
    assert(PyUnicode_IS_COMPACT(unicode));

    char_size = PyUnicode_KIND(unicode);
    if (PyUnicode_IS_ASCII(unicode))
        struct_size = sizeof(PyASCIIObject);
    else
        struct_size = sizeof(PyCompactUnicodeObject);
    share_wstr = _PyUnicode_SHARE_WSTR(unicode);

    if (length > ((PY_SSIZE_T_MAX - struct_size) / char_size - 1)) {
        PyErr_NoMemory();
        return NULL;
    }
    new_size = (struct_size + (length + 1) * char_size);

    if (_PyUnicode_HAS_UTF8_MEMORY(unicode)) {
        PyObject_Free(_PyUnicode_UTF8(unicode));
        _PyUnicode_UTF8(unicode) = NULL;
        _PyUnicode_UTF8_LENGTH(unicode) = 0;
    }
#ifdef Py_REF_DEBUG
    _Py_RefTotal--;
#endif
#ifdef Py_TRACE_REFS
    _Py_ForgetReference(unicode);
#endif

    new_unicode = (PyObject *)PyObject_Realloc(unicode, new_size);
    if (new_unicode == NULL) {
        _Py_NewReference(unicode);
        PyErr_NoMemory();
        return NULL;
    }
    unicode = new_unicode;
    _Py_NewReference(unicode);

    _PyUnicode_LENGTH(unicode) = length;
    if (share_wstr) {
        _PyUnicode_WSTR(unicode) = PyUnicode_DATA(unicode);
        if (!PyUnicode_IS_ASCII(unicode))
            _PyUnicode_WSTR_LENGTH(unicode) = length;
    }
    else if (_PyUnicode_HAS_WSTR_MEMORY(unicode)) {
        PyObject_Free(_PyUnicode_WSTR(unicode));
        _PyUnicode_WSTR(unicode) = NULL;
        if (!PyUnicode_IS_ASCII(unicode))
            _PyUnicode_WSTR_LENGTH(unicode) = 0;
    }
#ifdef Py_DEBUG
    unicode_fill_invalid(unicode, old_length);
#endif
    PyUnicode_WRITE(PyUnicode_KIND(unicode), PyUnicode_DATA(unicode),
                    length, 0);
    assert(_PyUnicode_CheckConsistency(unicode, 0));
    return unicode;
}

static int
resize_inplace(PyObject *unicode, Py_ssize_t length)
{
    wchar_t *wstr;
    Py_ssize_t new_size;
    assert(!PyUnicode_IS_COMPACT(unicode));
    assert(Py_REFCNT(unicode) == 1);

    if (PyUnicode_IS_READY(unicode)) {
        Py_ssize_t char_size;
        int share_wstr, share_utf8;
        void *data;
#ifdef Py_DEBUG
        Py_ssize_t old_length = _PyUnicode_LENGTH(unicode);
#endif

        data = _PyUnicode_DATA_ANY(unicode);
        char_size = PyUnicode_KIND(unicode);
        share_wstr = _PyUnicode_SHARE_WSTR(unicode);
        share_utf8 = _PyUnicode_SHARE_UTF8(unicode);

        if (length > (PY_SSIZE_T_MAX / char_size - 1)) {
            PyErr_NoMemory();
            return -1;
        }
        new_size = (length + 1) * char_size;

        if (!share_utf8 && _PyUnicode_HAS_UTF8_MEMORY(unicode))
        {
            PyObject_Free(_PyUnicode_UTF8(unicode));
            _PyUnicode_UTF8(unicode) = NULL;
            _PyUnicode_UTF8_LENGTH(unicode) = 0;
        }

        data = (PyObject *)PyObject_Realloc(data, new_size);
        if (data == NULL) {
            PyErr_NoMemory();
            return -1;
        }
        _PyUnicode_DATA_ANY(unicode) = data;
        if (share_wstr) {
            _PyUnicode_WSTR(unicode) = data;
            _PyUnicode_WSTR_LENGTH(unicode) = length;
        }
        if (share_utf8) {
            _PyUnicode_UTF8(unicode) = data;
            _PyUnicode_UTF8_LENGTH(unicode) = length;
        }
        _PyUnicode_LENGTH(unicode) = length;
        PyUnicode_WRITE(PyUnicode_KIND(unicode), data, length, 0);
#ifdef Py_DEBUG
        unicode_fill_invalid(unicode, old_length);
#endif
        if (share_wstr || _PyUnicode_WSTR(unicode) == NULL) {
            assert(_PyUnicode_CheckConsistency(unicode, 0));
            return 0;
        }
    }
    assert(_PyUnicode_WSTR(unicode) != NULL);

    /* check for integer overflow */
    if (length > PY_SSIZE_T_MAX / (Py_ssize_t)sizeof(wchar_t) - 1) {
        PyErr_NoMemory();
        return -1;
    }
    new_size = sizeof(wchar_t) * (length + 1);
    wstr =  _PyUnicode_WSTR(unicode);
    wstr = PyObject_Realloc(wstr, new_size);
    if (!wstr) {
        PyErr_NoMemory();
        return -1;
    }
    _PyUnicode_WSTR(unicode) = wstr;
    _PyUnicode_WSTR(unicode)[length] = 0;
    _PyUnicode_WSTR_LENGTH(unicode) = length;
    assert(_PyUnicode_CheckConsistency(unicode, 0));
    return 0;
}

static PyObject*
resize_copy(PyObject *unicode, Py_ssize_t length)
{
    Py_ssize_t copy_length;
    if (_PyUnicode_KIND(unicode) != PyUnicode_WCHAR_KIND) {
        PyObject *copy;

        assert(PyUnicode_IS_READY(unicode));

        copy = PyUnicode_New(length, PyUnicode_MAX_CHAR_VALUE(unicode));
        if (copy == NULL)
            return NULL;

        copy_length = Py_MIN(length, PyUnicode_GET_LENGTH(unicode));
        _PyUnicode_FastCopyCharacters(copy, 0, unicode, 0, copy_length);
        return copy;
    }
    else {
        PyObject *w;

        w = (PyObject*)_PyUnicode_New(length);
        if (w == NULL)
            return NULL;
        copy_length = _PyUnicode_WSTR_LENGTH(unicode);
        copy_length = Py_MIN(copy_length, length);
        memcpy(_PyUnicode_WSTR(w), _PyUnicode_WSTR(unicode),
                  copy_length * sizeof(wchar_t));
        return w;
    }
}

/* We allocate one more byte to make sure the string is
   Ux0000 terminated; some code (e.g. new_identifier)
   relies on that.

   XXX This allocator could further be enhanced by assuring that the
   free list never reduces its size below 1.

*/

static PyUnicodeObject *
_PyUnicode_New(Py_ssize_t length)
{
    PyUnicodeObject *unicode;
    size_t new_size;

    /* Optimization for empty strings */
    if (length == 0) {
        return (PyUnicodeObject *)&_Py_STR(empty);
    }

    /* Ensure we won't overflow the size. */
    if (length > ((PY_SSIZE_T_MAX / (Py_ssize_t)sizeof(Py_UNICODE)) - 1)) {
        return (PyUnicodeObject *)PyErr_NoMemory();
    }
    if (length < 0) {
        PyErr_SetString(PyExc_SystemError,
                        "Negative size passed to _PyUnicode_New");
        return NULL;
    }

    unicode = PyObject_New(PyUnicodeObject, &PyUnicode_Type);
    if (unicode == NULL)
        return NULL;
    new_size = sizeof(Py_UNICODE) * ((size_t)length + 1);

    _PyUnicode_WSTR_LENGTH(unicode) = length;
    _PyUnicode_HASH(unicode) = -1;
    _PyUnicode_STATE(unicode).interned = 0;
    _PyUnicode_STATE(unicode).kind = 0;
    _PyUnicode_STATE(unicode).compact = 0;
    _PyUnicode_STATE(unicode).ready = 0;
    _PyUnicode_STATE(unicode).ascii = 0;
    _PyUnicode_DATA_ANY(unicode) = NULL;
    _PyUnicode_LENGTH(unicode) = 0;
    _PyUnicode_UTF8(unicode) = NULL;
    _PyUnicode_UTF8_LENGTH(unicode) = 0;

    _PyUnicode_WSTR(unicode) = (Py_UNICODE*) PyObject_Malloc(new_size);
    if (!_PyUnicode_WSTR(unicode)) {
        Py_DECREF(unicode);
        PyErr_NoMemory();
        return NULL;
    }

    /* Initialize the first element to guard against cases where
     * the caller fails before initializing str -- unicode_resize()
     * reads str[0], and the Keep-Alive optimization can keep memory
     * allocated for str alive across a call to unicode_dealloc(unicode).
     * We don't want unicode_resize to read uninitialized memory in
     * that case.
     */
    _PyUnicode_WSTR(unicode)[0] = 0;
    _PyUnicode_WSTR(unicode)[length] = 0;

    assert(_PyUnicode_CheckConsistency((PyObject *)unicode, 0));
    return unicode;
}

static const char*
unicode_kind_name(PyObject *unicode)
{
    /* don't check consistency: unicode_kind_name() is called from
       _PyUnicode_Dump() */
    if (!PyUnicode_IS_COMPACT(unicode))
    {
        if (!PyUnicode_IS_READY(unicode))
            return "wstr";
        switch (PyUnicode_KIND(unicode))
        {
        case PyUnicode_1BYTE_KIND:
            if (PyUnicode_IS_ASCII(unicode))
                return "legacy ascii";
            else
                return "legacy latin1";
        case PyUnicode_2BYTE_KIND:
            return "legacy UCS2";
        case PyUnicode_4BYTE_KIND:
            return "legacy UCS4";
        default:
            return "<legacy invalid kind>";
        }
    }
    assert(PyUnicode_IS_READY(unicode));
    switch (PyUnicode_KIND(unicode)) {
    case PyUnicode_1BYTE_KIND:
        if (PyUnicode_IS_ASCII(unicode))
            return "ascii";
        else
            return "latin1";
    case PyUnicode_2BYTE_KIND:
        return "UCS2";
    case PyUnicode_4BYTE_KIND:
        return "UCS4";
    default:
        return "<invalid compact kind>";
    }
}

#ifdef Py_DEBUG
/* Functions wrapping macros for use in debugger */
const char *_PyUnicode_utf8(void *unicode_raw){
    PyObject *unicode = _PyObject_CAST(unicode_raw);
    return PyUnicode_UTF8(unicode);
}

const void *_PyUnicode_compact_data(void *unicode_raw) {
    PyObject *unicode = _PyObject_CAST(unicode_raw);
    return _PyUnicode_COMPACT_DATA(unicode);
}
const void *_PyUnicode_data(void *unicode_raw) {
    PyObject *unicode = _PyObject_CAST(unicode_raw);
    printf("obj %p\n", (void*)unicode);
    printf("compact %d\n", PyUnicode_IS_COMPACT(unicode));
    printf("compact ascii %d\n", PyUnicode_IS_COMPACT_ASCII(unicode));
    printf("ascii op %p\n", (void*)(_PyASCIIObject_CAST(unicode) + 1));
    printf("compact op %p\n", (void*)(_PyCompactUnicodeObject_CAST(unicode) + 1));
    printf("compact data %p\n", _PyUnicode_COMPACT_DATA(unicode));
    return PyUnicode_DATA(unicode);
}

void
_PyUnicode_Dump(PyObject *op)
{
    PyASCIIObject *ascii = _PyASCIIObject_CAST(op);
    PyCompactUnicodeObject *compact = _PyCompactUnicodeObject_CAST(op);
    PyUnicodeObject *unicode = _PyUnicodeObject_CAST(op);
    const void *data;

    if (ascii->state.compact)
    {
        if (ascii->state.ascii)
            data = (ascii + 1);
        else
            data = (compact + 1);
    }
    else
        data = unicode->data.any;
    printf("%s: len=%zu, ", unicode_kind_name(op), ascii->length);

    if (ascii->wstr == data)
        printf("shared ");
    printf("wstr=%p", (void *)ascii->wstr);

    if (!(ascii->state.ascii == 1 && ascii->state.compact == 1)) {
        printf(" (%zu), ", compact->wstr_length);
        if (!ascii->state.compact && compact->utf8 == unicode->data.any) {
            printf("shared ");
        }
        printf("utf8=%p (%zu)", (void *)compact->utf8, compact->utf8_length);
    }
    printf(", data=%p\n", data);
}
#endif


PyObject *
PyUnicode_New(Py_ssize_t size, Py_UCS4 maxchar)
{
    /* Optimization for empty strings */
    if (size == 0) {
        return &_Py_STR(empty);
    }

    PyObject *obj;
    PyCompactUnicodeObject *unicode;
    void *data;
    enum PyUnicode_Kind kind;
    int is_sharing, is_ascii;
    Py_ssize_t char_size;
    Py_ssize_t struct_size;

    is_ascii = 0;
    is_sharing = 0;
    struct_size = sizeof(PyCompactUnicodeObject);
    if (maxchar < 128) {
        kind = PyUnicode_1BYTE_KIND;
        char_size = 1;
        is_ascii = 1;
        struct_size = sizeof(PyASCIIObject);
    }
    else if (maxchar < 256) {
        kind = PyUnicode_1BYTE_KIND;
        char_size = 1;
    }
    else if (maxchar < 65536) {
        kind = PyUnicode_2BYTE_KIND;
        char_size = 2;
        if (sizeof(wchar_t) == 2)
            is_sharing = 1;
    }
    else {
        if (maxchar > MAX_UNICODE) {
            PyErr_SetString(PyExc_SystemError,
                            "invalid maximum character passed to PyUnicode_New");
            return NULL;
        }
        kind = PyUnicode_4BYTE_KIND;
        char_size = 4;
        if (sizeof(wchar_t) == 4)
            is_sharing = 1;
    }

    /* Ensure we won't overflow the size. */
    if (size < 0) {
        PyErr_SetString(PyExc_SystemError,
                        "Negative size passed to PyUnicode_New");
        return NULL;
    }
    if (size > ((PY_SSIZE_T_MAX - struct_size) / char_size - 1))
        return PyErr_NoMemory();

    /* Duplicated allocation code from _PyObject_New() instead of a call to
     * PyObject_New() so we are able to allocate space for the object and
     * it's data buffer.
     */
    obj = (PyObject *) PyObject_Malloc(struct_size + (size + 1) * char_size);
    if (obj == NULL) {
        return PyErr_NoMemory();
    }
    _PyObject_Init(obj, &PyUnicode_Type);

    unicode = (PyCompactUnicodeObject *)obj;
    if (is_ascii)
        data = ((PyASCIIObject*)obj) + 1;
    else
        data = unicode + 1;
    _PyUnicode_LENGTH(unicode) = size;
    _PyUnicode_HASH(unicode) = -1;
    _PyUnicode_STATE(unicode).interned = 0;
    _PyUnicode_STATE(unicode).kind = kind;
    _PyUnicode_STATE(unicode).compact = 1;
    _PyUnicode_STATE(unicode).ready = 1;
    _PyUnicode_STATE(unicode).ascii = is_ascii;
    if (is_ascii) {
        ((char*)data)[size] = 0;
        _PyUnicode_WSTR(unicode) = NULL;
    }
    else if (kind == PyUnicode_1BYTE_KIND) {
        ((char*)data)[size] = 0;
        _PyUnicode_WSTR(unicode) = NULL;
        _PyUnicode_WSTR_LENGTH(unicode) = 0;
        unicode->utf8 = NULL;
        unicode->utf8_length = 0;
    }
    else {
        unicode->utf8 = NULL;
        unicode->utf8_length = 0;
        if (kind == PyUnicode_2BYTE_KIND)
            ((Py_UCS2*)data)[size] = 0;
        else /* kind == PyUnicode_4BYTE_KIND */
            ((Py_UCS4*)data)[size] = 0;
        if (is_sharing) {
            _PyUnicode_WSTR_LENGTH(unicode) = size;
            _PyUnicode_WSTR(unicode) = (wchar_t *)data;
        }
        else {
            _PyUnicode_WSTR_LENGTH(unicode) = 0;
            _PyUnicode_WSTR(unicode) = NULL;
        }
    }
#ifdef Py_DEBUG
    unicode_fill_invalid((PyObject*)unicode, 0);
#endif
    assert(_PyUnicode_CheckConsistency((PyObject*)unicode, 0));
    return obj;
}

#if SIZEOF_WCHAR_T == 2
/* Helper function to convert a 16-bits wchar_t representation to UCS4, this
   will decode surrogate pairs, the other conversions are implemented as macros
   for efficiency.

   This function assumes that unicode can hold one more code point than wstr
   characters for a terminating null character. */
static void
unicode_convert_wchar_to_ucs4(const wchar_t *begin, const wchar_t *end,
                              PyObject *unicode)
{
    const wchar_t *iter;
    Py_UCS4 *ucs4_out;

    assert(unicode != NULL);
    assert(_PyUnicode_CHECK(unicode));
    assert(_PyUnicode_KIND(unicode) == PyUnicode_4BYTE_KIND);
    ucs4_out = PyUnicode_4BYTE_DATA(unicode);

    for (iter = begin; iter < end; ) {
        assert(ucs4_out < (PyUnicode_4BYTE_DATA(unicode) +
                           _PyUnicode_GET_LENGTH(unicode)));
        if (Py_UNICODE_IS_HIGH_SURROGATE(iter[0])
            && (iter+1) < end
            && Py_UNICODE_IS_LOW_SURROGATE(iter[1]))
        {
            *ucs4_out++ = Py_UNICODE_JOIN_SURROGATES(iter[0], iter[1]);
            iter += 2;
        }
        else {
            *ucs4_out++ = *iter;
            iter++;
        }
    }
    assert(ucs4_out == (PyUnicode_4BYTE_DATA(unicode) +
                        _PyUnicode_GET_LENGTH(unicode)));

}
#endif

static int
unicode_check_modifiable(PyObject *unicode)
{
    if (!unicode_modifiable(unicode)) {
        PyErr_SetString(PyExc_SystemError,
                        "Cannot modify a string currently used");
        return -1;
    }
    return 0;
}

static int
_copy_characters(PyObject *to, Py_ssize_t to_start,
                 PyObject *from, Py_ssize_t from_start,
                 Py_ssize_t how_many, int check_maxchar)
{
    unsigned int from_kind, to_kind;
    const void *from_data;
    void *to_data;

    assert(0 <= how_many);
    assert(0 <= from_start);
    assert(0 <= to_start);
    assert(PyUnicode_Check(from));
    assert(PyUnicode_IS_READY(from));
    assert(from_start + how_many <= PyUnicode_GET_LENGTH(from));

    assert(PyUnicode_Check(to));
    assert(PyUnicode_IS_READY(to));
    assert(to_start + how_many <= PyUnicode_GET_LENGTH(to));

    if (how_many == 0)
        return 0;

    from_kind = PyUnicode_KIND(from);
    from_data = PyUnicode_DATA(from);
    to_kind = PyUnicode_KIND(to);
    to_data = PyUnicode_DATA(to);

#ifdef Py_DEBUG
    if (!check_maxchar
        && PyUnicode_MAX_CHAR_VALUE(from) > PyUnicode_MAX_CHAR_VALUE(to))
    {
        Py_UCS4 to_maxchar = PyUnicode_MAX_CHAR_VALUE(to);
        Py_UCS4 ch;
        Py_ssize_t i;
        for (i=0; i < how_many; i++) {
            ch = PyUnicode_READ(from_kind, from_data, from_start + i);
            assert(ch <= to_maxchar);
        }
    }
#endif

    if (from_kind == to_kind) {
        if (check_maxchar
            && !PyUnicode_IS_ASCII(from) && PyUnicode_IS_ASCII(to))
        {
            /* Writing Latin-1 characters into an ASCII string requires to
               check that all written characters are pure ASCII */
            Py_UCS4 max_char;
            max_char = ucs1lib_find_max_char(from_data,
                                             (const Py_UCS1*)from_data + how_many);
            if (max_char >= 128)
                return -1;
        }
        memcpy((char*)to_data + to_kind * to_start,
                  (const char*)from_data + from_kind * from_start,
                  to_kind * how_many);
    }
    else if (from_kind == PyUnicode_1BYTE_KIND
             && to_kind == PyUnicode_2BYTE_KIND)
    {
        _PyUnicode_CONVERT_BYTES(
            Py_UCS1, Py_UCS2,
            PyUnicode_1BYTE_DATA(from) + from_start,
            PyUnicode_1BYTE_DATA(from) + from_start + how_many,
            PyUnicode_2BYTE_DATA(to) + to_start
            );
    }
    else if (from_kind == PyUnicode_1BYTE_KIND
             && to_kind == PyUnicode_4BYTE_KIND)
    {
        _PyUnicode_CONVERT_BYTES(
            Py_UCS1, Py_UCS4,
            PyUnicode_1BYTE_DATA(from) + from_start,
            PyUnicode_1BYTE_DATA(from) + from_start + how_many,
            PyUnicode_4BYTE_DATA(to) + to_start
            );
    }
    else if (from_kind == PyUnicode_2BYTE_KIND
             && to_kind == PyUnicode_4BYTE_KIND)
    {
        _PyUnicode_CONVERT_BYTES(
            Py_UCS2, Py_UCS4,
            PyUnicode_2BYTE_DATA(from) + from_start,
            PyUnicode_2BYTE_DATA(from) + from_start + how_many,
            PyUnicode_4BYTE_DATA(to) + to_start
            );
    }
    else {
        assert (PyUnicode_MAX_CHAR_VALUE(from) > PyUnicode_MAX_CHAR_VALUE(to));

        if (!check_maxchar) {
            if (from_kind == PyUnicode_2BYTE_KIND
                && to_kind == PyUnicode_1BYTE_KIND)
            {
                _PyUnicode_CONVERT_BYTES(
                    Py_UCS2, Py_UCS1,
                    PyUnicode_2BYTE_DATA(from) + from_start,
                    PyUnicode_2BYTE_DATA(from) + from_start + how_many,
                    PyUnicode_1BYTE_DATA(to) + to_start
                    );
            }
            else if (from_kind == PyUnicode_4BYTE_KIND
                     && to_kind == PyUnicode_1BYTE_KIND)
            {
                _PyUnicode_CONVERT_BYTES(
                    Py_UCS4, Py_UCS1,
                    PyUnicode_4BYTE_DATA(from) + from_start,
                    PyUnicode_4BYTE_DATA(from) + from_start + how_many,
                    PyUnicode_1BYTE_DATA(to) + to_start
                    );
            }
            else if (from_kind == PyUnicode_4BYTE_KIND
                     && to_kind == PyUnicode_2BYTE_KIND)
            {
                _PyUnicode_CONVERT_BYTES(
                    Py_UCS4, Py_UCS2,
                    PyUnicode_4BYTE_DATA(from) + from_start,
                    PyUnicode_4BYTE_DATA(from) + from_start + how_many,
                    PyUnicode_2BYTE_DATA(to) + to_start
                    );
            }
            else {
                Py_UNREACHABLE();
            }
        }
        else {
            const Py_UCS4 to_maxchar = PyUnicode_MAX_CHAR_VALUE(to);
            Py_UCS4 ch;
            Py_ssize_t i;

            for (i=0; i < how_many; i++) {
                ch = PyUnicode_READ(from_kind, from_data, from_start + i);
                if (ch > to_maxchar)
                    return -1;
                PyUnicode_WRITE(to_kind, to_data, to_start + i, ch);
            }
        }
    }
    return 0;
}

void
_PyUnicode_FastCopyCharacters(
    PyObject *to, Py_ssize_t to_start,
    PyObject *from, Py_ssize_t from_start, Py_ssize_t how_many)
{
    (void)_copy_characters(to, to_start, from, from_start, how_many, 0);
}

Py_ssize_t
PyUnicode_CopyCharacters(PyObject *to, Py_ssize_t to_start,
                         PyObject *from, Py_ssize_t from_start,
                         Py_ssize_t how_many)
{
    int err;

    if (!PyUnicode_Check(from) || !PyUnicode_Check(to)) {
        PyErr_BadInternalCall();
        return -1;
    }

    if (PyUnicode_READY(from) == -1)
        return -1;
    if (PyUnicode_READY(to) == -1)
        return -1;

    if ((size_t)from_start > (size_t)PyUnicode_GET_LENGTH(from)) {
        PyErr_SetString(PyExc_IndexError, "string index out of range");
        return -1;
    }
    if ((size_t)to_start > (size_t)PyUnicode_GET_LENGTH(to)) {
        PyErr_SetString(PyExc_IndexError, "string index out of range");
        return -1;
    }
    if (how_many < 0) {
        PyErr_SetString(PyExc_SystemError, "how_many cannot be negative");
        return -1;
    }
    how_many = Py_MIN(PyUnicode_GET_LENGTH(from)-from_start, how_many);
    if (to_start + how_many > PyUnicode_GET_LENGTH(to)) {
        PyErr_Format(PyExc_SystemError,
                     "Cannot write %zi characters at %zi "
                     "in a string of %zi characters",
                     how_many, to_start, PyUnicode_GET_LENGTH(to));
        return -1;
    }

    if (how_many == 0)
        return 0;

    if (unicode_check_modifiable(to))
        return -1;

    err = _copy_characters(to, to_start, from, from_start, how_many, 1);
    if (err) {
        PyErr_Format(PyExc_SystemError,
                     "Cannot copy %s characters "
                     "into a string of %s characters",
                     unicode_kind_name(from),
                     unicode_kind_name(to));
        return -1;
    }
    return how_many;
}

/* Find the maximum code point and count the number of surrogate pairs so a
   correct string length can be computed before converting a string to UCS4.
   This function counts single surrogates as a character and not as a pair.

   Return 0 on success, or -1 on error. */
static int
find_maxchar_surrogates(const wchar_t *begin, const wchar_t *end,
                        Py_UCS4 *maxchar, Py_ssize_t *num_surrogates)
{
    const wchar_t *iter;
    Py_UCS4 ch;

    assert(num_surrogates != NULL && maxchar != NULL);
    *num_surrogates = 0;
    *maxchar = 0;

    for (iter = begin; iter < end; ) {
#if SIZEOF_WCHAR_T == 2
        if (Py_UNICODE_IS_HIGH_SURROGATE(iter[0])
            && (iter+1) < end
            && Py_UNICODE_IS_LOW_SURROGATE(iter[1]))
        {
            ch = Py_UNICODE_JOIN_SURROGATES(iter[0], iter[1]);
            ++(*num_surrogates);
            iter += 2;
        }
        else
#endif
        {
            ch = *iter;
            iter++;
        }
        if (ch > *maxchar) {
            *maxchar = ch;
            if (*maxchar > MAX_UNICODE) {
                PyErr_Format(PyExc_ValueError,
                             "character U+%x is not in range [U+0000; U+%x]",
                             ch, MAX_UNICODE);
                return -1;
            }
        }
    }
    return 0;
}

int
_PyUnicode_Ready(PyObject *unicode)
{
    wchar_t *end;
    Py_UCS4 maxchar = 0;
    Py_ssize_t num_surrogates;
#if SIZEOF_WCHAR_T == 2
    Py_ssize_t length_wo_surrogates;
#endif

    /* _PyUnicode_Ready() is only intended for old-style API usage where
       strings were created using _PyObject_New() and where no canonical
       representation (the str field) has been set yet aka strings
       which are not yet ready. */
    assert(_PyUnicode_CHECK(unicode));
    assert(_PyUnicode_KIND(unicode) == PyUnicode_WCHAR_KIND);
    assert(_PyUnicode_WSTR(unicode) != NULL);
    assert(_PyUnicode_DATA_ANY(unicode) == NULL);
    assert(_PyUnicode_UTF8(unicode) == NULL);
    /* Actually, it should neither be interned nor be anything else: */
    assert(_PyUnicode_STATE(unicode).interned == SSTATE_NOT_INTERNED);

    end = _PyUnicode_WSTR(unicode) + _PyUnicode_WSTR_LENGTH(unicode);
    if (find_maxchar_surrogates(_PyUnicode_WSTR(unicode), end,
                                &maxchar, &num_surrogates) == -1)
        return -1;

    if (maxchar < 256) {
        _PyUnicode_DATA_ANY(unicode) = PyObject_Malloc(_PyUnicode_WSTR_LENGTH(unicode) + 1);
        if (!_PyUnicode_DATA_ANY(unicode)) {
            PyErr_NoMemory();
            return -1;
        }
        _PyUnicode_CONVERT_BYTES(wchar_t, unsigned char,
                                _PyUnicode_WSTR(unicode), end,
                                PyUnicode_1BYTE_DATA(unicode));
        PyUnicode_1BYTE_DATA(unicode)[_PyUnicode_WSTR_LENGTH(unicode)] = '\0';
        _PyUnicode_LENGTH(unicode) = _PyUnicode_WSTR_LENGTH(unicode);
        _PyUnicode_STATE(unicode).kind = PyUnicode_1BYTE_KIND;
        if (maxchar < 128) {
            _PyUnicode_STATE(unicode).ascii = 1;
            _PyUnicode_UTF8(unicode) = _PyUnicode_DATA_ANY(unicode);
            _PyUnicode_UTF8_LENGTH(unicode) = _PyUnicode_WSTR_LENGTH(unicode);
        }
        else {
            _PyUnicode_STATE(unicode).ascii = 0;
            _PyUnicode_UTF8(unicode) = NULL;
            _PyUnicode_UTF8_LENGTH(unicode) = 0;
        }
        PyObject_Free(_PyUnicode_WSTR(unicode));
        _PyUnicode_WSTR(unicode) = NULL;
        _PyUnicode_WSTR_LENGTH(unicode) = 0;
    }
    /* In this case we might have to convert down from 4-byte native
       wchar_t to 2-byte unicode. */
    else if (maxchar < 65536) {
        assert(num_surrogates == 0 &&
               "FindMaxCharAndNumSurrogatePairs() messed up");

#if SIZEOF_WCHAR_T == 2
        /* We can share representations and are done. */
        _PyUnicode_DATA_ANY(unicode) = _PyUnicode_WSTR(unicode);
        PyUnicode_2BYTE_DATA(unicode)[_PyUnicode_WSTR_LENGTH(unicode)] = '\0';
        _PyUnicode_LENGTH(unicode) = _PyUnicode_WSTR_LENGTH(unicode);
        _PyUnicode_STATE(unicode).kind = PyUnicode_2BYTE_KIND;
        _PyUnicode_UTF8(unicode) = NULL;
        _PyUnicode_UTF8_LENGTH(unicode) = 0;
#else
        /* sizeof(wchar_t) == 4 */
        _PyUnicode_DATA_ANY(unicode) = PyObject_Malloc(
            2 * (_PyUnicode_WSTR_LENGTH(unicode) + 1));
        if (!_PyUnicode_DATA_ANY(unicode)) {
            PyErr_NoMemory();
            return -1;
        }
        _PyUnicode_CONVERT_BYTES(wchar_t, Py_UCS2,
                                _PyUnicode_WSTR(unicode), end,
                                PyUnicode_2BYTE_DATA(unicode));
        PyUnicode_2BYTE_DATA(unicode)[_PyUnicode_WSTR_LENGTH(unicode)] = '\0';
        _PyUnicode_LENGTH(unicode) = _PyUnicode_WSTR_LENGTH(unicode);
        _PyUnicode_STATE(unicode).kind = PyUnicode_2BYTE_KIND;
        _PyUnicode_UTF8(unicode) = NULL;
        _PyUnicode_UTF8_LENGTH(unicode) = 0;
        PyObject_Free(_PyUnicode_WSTR(unicode));
        _PyUnicode_WSTR(unicode) = NULL;
        _PyUnicode_WSTR_LENGTH(unicode) = 0;
#endif
    }
    /* maxchar exceeds 16 bit, wee need 4 bytes for unicode characters */
    else {
#if SIZEOF_WCHAR_T == 2
        /* in case the native representation is 2-bytes, we need to allocate a
           new normalized 4-byte version. */
        length_wo_surrogates = _PyUnicode_WSTR_LENGTH(unicode) - num_surrogates;
        if (length_wo_surrogates > PY_SSIZE_T_MAX / 4 - 1) {
            PyErr_NoMemory();
            return -1;
        }
        _PyUnicode_DATA_ANY(unicode) = PyObject_Malloc(4 * (length_wo_surrogates + 1));
        if (!_PyUnicode_DATA_ANY(unicode)) {
            PyErr_NoMemory();
            return -1;
        }
        _PyUnicode_LENGTH(unicode) = length_wo_surrogates;
        _PyUnicode_STATE(unicode).kind = PyUnicode_4BYTE_KIND;
        _PyUnicode_UTF8(unicode) = NULL;
        _PyUnicode_UTF8_LENGTH(unicode) = 0;
        /* unicode_convert_wchar_to_ucs4() requires a ready string */
        _PyUnicode_STATE(unicode).ready = 1;
        unicode_convert_wchar_to_ucs4(_PyUnicode_WSTR(unicode), end, unicode);
        PyObject_Free(_PyUnicode_WSTR(unicode));
        _PyUnicode_WSTR(unicode) = NULL;
        _PyUnicode_WSTR_LENGTH(unicode) = 0;
#else
        assert(num_surrogates == 0);

        _PyUnicode_DATA_ANY(unicode) = _PyUnicode_WSTR(unicode);
        _PyUnicode_LENGTH(unicode) = _PyUnicode_WSTR_LENGTH(unicode);
        _PyUnicode_UTF8(unicode) = NULL;
        _PyUnicode_UTF8_LENGTH(unicode) = 0;
        _PyUnicode_STATE(unicode).kind = PyUnicode_4BYTE_KIND;
#endif
        PyUnicode_4BYTE_DATA(unicode)[_PyUnicode_LENGTH(unicode)] = '\0';
    }
    _PyUnicode_STATE(unicode).ready = 1;
    assert(_PyUnicode_CheckConsistency(unicode, 1));
    return 0;
}

static void
unicode_dealloc(PyObject *unicode)
{
#ifdef Py_DEBUG
    if (!unicode_is_finalizing() && unicode_is_singleton(unicode)) {
        _Py_FatalRefcountError("deallocating an Unicode singleton");
    }
#endif

    switch (PyUnicode_CHECK_INTERNED(unicode)) {
    case SSTATE_NOT_INTERNED:
        break;

    case SSTATE_INTERNED_IMMORTAL:
        break;

    case SSTATE_INTERNED_IMMORTAL_STATIC:
        break;

    default:
        Py_UNREACHABLE();
    }

    if (_PyUnicode_HAS_WSTR_MEMORY(unicode)) {
        PyObject_Free(_PyUnicode_WSTR(unicode));
    }
    if (_PyUnicode_HAS_UTF8_MEMORY(unicode)) {
        PyObject_Free(_PyUnicode_UTF8(unicode));
    }
    if (!PyUnicode_IS_COMPACT(unicode) && _PyUnicode_DATA_ANY(unicode)) {
        PyObject_Free(_PyUnicode_DATA_ANY(unicode));
    }

    Py_TYPE(unicode)->tp_free(unicode);
}

#ifdef Py_DEBUG
static int
unicode_is_singleton(PyObject *unicode)
{
    if (unicode == &_Py_STR(empty)) {
        return 1;
    }

    PyASCIIObject *ascii = _PyASCIIObject_CAST(unicode);
    if (ascii->state.kind != PyUnicode_WCHAR_KIND && ascii->length == 1) {
        Py_UCS4 ch = PyUnicode_READ_CHAR(unicode, 0);
        if (ch < 256 && LATIN1(ch) == unicode) {
            return 1;
        }
    }
    return 0;
}
#endif

static int
unicode_modifiable(PyObject *unicode)
{
    assert(_PyUnicode_CHECK(unicode));
    if (Py_REFCNT(unicode) != 1)
        return 0;
    if (_PyUnicode_HASH(unicode) != -1)
        return 0;
    if (PyUnicode_CHECK_INTERNED(unicode))
        return 0;
    if (!PyUnicode_CheckExact(unicode))
        return 0;
#ifdef Py_DEBUG
    /* singleton refcount is greater than 1 */
    assert(!unicode_is_singleton(unicode));
#endif
    return 1;
}

static int
unicode_resize(PyObject **p_unicode, Py_ssize_t length)
{
    PyObject *unicode;
    Py_ssize_t old_length;

    assert(p_unicode != NULL);
    unicode = *p_unicode;

    assert(unicode != NULL);
    assert(PyUnicode_Check(unicode));
    assert(0 <= length);

    if (_PyUnicode_KIND(unicode) == PyUnicode_WCHAR_KIND)
        old_length = PyUnicode_WSTR_LENGTH(unicode);
    else
        old_length = PyUnicode_GET_LENGTH(unicode);
    if (old_length == length)
        return 0;

    if (length == 0) {
        PyObject *empty = &_Py_STR(empty);
        Py_SETREF(*p_unicode, empty);
        return 0;
    }

    if (!unicode_modifiable(unicode)) {
        PyObject *copy = resize_copy(unicode, length);
        if (copy == NULL)
            return -1;
        Py_SETREF(*p_unicode, copy);
        return 0;
    }

    if (PyUnicode_IS_COMPACT(unicode)) {
        PyObject *new_unicode = resize_compact(unicode, length);
        if (new_unicode == NULL)
            return -1;
        *p_unicode = new_unicode;
        return 0;
    }
    return resize_inplace(unicode, length);
}

int
PyUnicode_Resize(PyObject **p_unicode, Py_ssize_t length)
{
    PyObject *unicode;
    if (p_unicode == NULL) {
        PyErr_BadInternalCall();
        return -1;
    }
    unicode = *p_unicode;
    if (unicode == NULL || !PyUnicode_Check(unicode) || length < 0)
    {
        PyErr_BadInternalCall();
        return -1;
    }
    return unicode_resize(p_unicode, length);
}

/* Copy an ASCII or latin1 char* string into a Python Unicode string.

   WARNING: The function doesn't copy the terminating null character and
   doesn't check the maximum character (may write a latin1 character in an
   ASCII string). */
static void
unicode_write_cstr(PyObject *unicode, Py_ssize_t index,
                   const char *str, Py_ssize_t len)
{
    enum PyUnicode_Kind kind = PyUnicode_KIND(unicode);
    const void *data = PyUnicode_DATA(unicode);
    const char *end = str + len;

    assert(index + len <= PyUnicode_GET_LENGTH(unicode));
    switch (kind) {
    case PyUnicode_1BYTE_KIND: {
#ifdef Py_DEBUG
        if (PyUnicode_IS_ASCII(unicode)) {
            Py_UCS4 maxchar = ucs1lib_find_max_char(
                (const Py_UCS1*)str,
                (const Py_UCS1*)str + len);
            assert(maxchar < 128);
        }
#endif
        memcpy((char *) data + index, str, len);
        break;
    }
    case PyUnicode_2BYTE_KIND: {
        Py_UCS2 *start = (Py_UCS2 *)data + index;
        Py_UCS2 *ucs2 = start;

        for (; str < end; ++ucs2, ++str)
            *ucs2 = (Py_UCS2)*str;

        assert((ucs2 - start) <= PyUnicode_GET_LENGTH(unicode));
        break;
    }
    case PyUnicode_4BYTE_KIND: {
        Py_UCS4 *start = (Py_UCS4 *)data + index;
        Py_UCS4 *ucs4 = start;

        for (; str < end; ++ucs4, ++str)
            *ucs4 = (Py_UCS4)*str;

        assert((ucs4 - start) <= PyUnicode_GET_LENGTH(unicode));
        break;
    }
    default:
        Py_UNREACHABLE();
    }
}

static PyObject*
get_latin1_char(Py_UCS1 ch)
{
    return Py_NewRef(LATIN1(ch));
}

static PyObject*
unicode_char(Py_UCS4 ch)
{
    PyObject *unicode;

    assert(ch <= MAX_UNICODE);

    if (ch < 256) {
        return get_latin1_char(ch);
    }

    unicode = PyUnicode_New(1, ch);
    if (unicode == NULL)
        return NULL;

    assert(PyUnicode_KIND(unicode) != PyUnicode_1BYTE_KIND);
    if (PyUnicode_KIND(unicode) == PyUnicode_2BYTE_KIND) {
        PyUnicode_2BYTE_DATA(unicode)[0] = (Py_UCS2)ch;
    } else {
        assert(PyUnicode_KIND(unicode) == PyUnicode_4BYTE_KIND);
        PyUnicode_4BYTE_DATA(unicode)[0] = ch;
    }
    assert(_PyUnicode_CheckConsistency(unicode, 1));
    return unicode;
}

PyObject *
PyUnicode_FromUnicode(const Py_UNICODE *u, Py_ssize_t size)
{
    if (u == NULL) {
        if (size > 0) {
            if (PyErr_WarnEx(PyExc_DeprecationWarning,
                    "PyUnicode_FromUnicode(NULL, size) is deprecated; "
                    "use PyUnicode_New() instead", 1) < 0) {
                return NULL;
            }
        }
        return (PyObject*)_PyUnicode_New(size);
    }

    if (size < 0) {
        PyErr_BadInternalCall();
        return NULL;
    }

    return PyUnicode_FromWideChar(u, size);
}

PyObject *
PyUnicode_FromWideChar(const wchar_t *u, Py_ssize_t size)
{
    PyObject *unicode;
    Py_UCS4 maxchar = 0;
    Py_ssize_t num_surrogates;

    if (u == NULL && size != 0) {
        PyErr_BadInternalCall();
        return NULL;
    }

    if (size == -1) {
        size = wcslen(u);
    }

    /* If the Unicode data is known at construction time, we can apply
       some optimizations which share commonly used objects. */

    /* Optimization for empty strings */
    if (size == 0)
        _Py_RETURN_UNICODE_EMPTY();

#ifdef HAVE_NON_UNICODE_WCHAR_T_REPRESENTATION
    /* Oracle Solaris uses non-Unicode internal wchar_t form for
       non-Unicode locales and hence needs conversion to UCS-4 first. */
    if (_Py_LocaleUsesNonUnicodeWchar()) {
        wchar_t* converted = _Py_DecodeNonUnicodeWchar(u, size);
        if (!converted) {
            return NULL;
        }
        PyObject *unicode = _PyUnicode_FromUCS4(converted, size);
        PyMem_Free(converted);
        return unicode;
    }
#endif

    /* Single character Unicode objects in the Latin-1 range are
       shared when using this constructor */
    if (size == 1 && (Py_UCS4)*u < 256)
        return get_latin1_char((unsigned char)*u);

    /* If not empty and not single character, copy the Unicode data
       into the new object */
    if (find_maxchar_surrogates(u, u + size,
                                &maxchar, &num_surrogates) == -1)
        return NULL;

    unicode = PyUnicode_New(size - num_surrogates, maxchar);
    if (!unicode)
        return NULL;

    switch (PyUnicode_KIND(unicode)) {
    case PyUnicode_1BYTE_KIND:
        _PyUnicode_CONVERT_BYTES(Py_UNICODE, unsigned char,
                                u, u + size, PyUnicode_1BYTE_DATA(unicode));
        break;
    case PyUnicode_2BYTE_KIND:
#if Py_UNICODE_SIZE == 2
        memcpy(PyUnicode_2BYTE_DATA(unicode), u, size * 2);
#else
        _PyUnicode_CONVERT_BYTES(Py_UNICODE, Py_UCS2,
                                u, u + size, PyUnicode_2BYTE_DATA(unicode));
#endif
        break;
    case PyUnicode_4BYTE_KIND:
#if SIZEOF_WCHAR_T == 2
        /* This is the only case which has to process surrogates, thus
           a simple copy loop is not enough and we need a function. */
        unicode_convert_wchar_to_ucs4(u, u + size, unicode);
#else
        assert(num_surrogates == 0);
        memcpy(PyUnicode_4BYTE_DATA(unicode), u, size * 4);
#endif
        break;
    default:
        Py_UNREACHABLE();
    }

    return unicode_result(unicode);
}

PyObject *
PyUnicode_FromStringAndSize(const char *u, Py_ssize_t size)
{
    if (size < 0) {
        PyErr_SetString(PyExc_SystemError,
                        "Negative size passed to PyUnicode_FromStringAndSize");
        return NULL;
    }
    if (u != NULL) {
        return PyUnicode_DecodeUTF8Stateful(u, size, NULL, NULL);
    }
    else {
        if (size > 0) {
            if (PyErr_WarnEx(PyExc_DeprecationWarning,
                    "PyUnicode_FromStringAndSize(NULL, size) is deprecated; "
                    "use PyUnicode_New() instead", 1) < 0) {
                return NULL;
            }
        }
        return (PyObject *)_PyUnicode_New(size);
    }
}

PyObject *
PyUnicode_FromString(const char *u)
{
    size_t size = strlen(u);
    if (size > PY_SSIZE_T_MAX) {
        PyErr_SetString(PyExc_OverflowError, "input too long");
        return NULL;
    }
    return PyUnicode_DecodeUTF8Stateful(u, (Py_ssize_t)size, NULL, NULL);
}


PyObject *
_PyUnicode_FromId(_Py_Identifier *id)
{
    PyInterpreterState *interp = _PyInterpreterState_GET();
    struct _Py_unicode_ids *ids = &interp->unicode.ids;

    Py_ssize_t index = _Py_atomic_size_get(&id->index);
    if (index < 0) {
        struct _Py_unicode_runtime_ids *rt_ids = &interp->runtime->unicode_ids;

        PyThread_acquire_lock(rt_ids->lock, WAIT_LOCK);
        // Check again to detect concurrent access. Another thread can have
        // initialized the index while this thread waited for the lock.
        index = _Py_atomic_size_get(&id->index);
        if (index < 0) {
            assert(rt_ids->next_index < PY_SSIZE_T_MAX);
            index = rt_ids->next_index;
            rt_ids->next_index++;
            _Py_atomic_size_set(&id->index, index);
        }
        PyThread_release_lock(rt_ids->lock);
    }
    assert(index >= 0);

    PyObject *obj;
    if (index < ids->size) {
        obj = ids->array[index];
        if (obj) {
            // Return a borrowed reference
            return obj;
        }
    }

    obj = PyUnicode_DecodeUTF8Stateful(id->string, strlen(id->string),
                                       NULL, NULL);
    if (!obj) {
        return NULL;
    }
    PyUnicode_InternInPlace(&obj);

    if (index >= ids->size) {
        // Overallocate to reduce the number of realloc
        Py_ssize_t new_size = Py_MAX(index * 2, 16);
        Py_ssize_t item_size = sizeof(ids->array[0]);
        PyObject **new_array = PyMem_Realloc(ids->array, new_size * item_size);
        if (new_array == NULL) {
            PyErr_NoMemory();
            return NULL;
        }
        memset(&new_array[ids->size], 0, (new_size - ids->size) * item_size);
        ids->array = new_array;
        ids->size = new_size;
    }

    // The array stores a strong reference
    ids->array[index] = obj;

    // Return a borrowed reference
    return obj;
}


static void
unicode_clear_identifiers(struct _Py_unicode_state *state)
{
    struct _Py_unicode_ids *ids = &state->ids;
    for (Py_ssize_t i=0; i < ids->size; i++) {
        Py_XDECREF(ids->array[i]);
    }
    ids->size = 0;
    PyMem_Free(ids->array);
    ids->array = NULL;
    // Don't reset _PyRuntime next_index: _Py_Identifier.id remains valid
    // after Py_Finalize().
}


/* Internal function, doesn't check maximum character */

PyObject*
_PyUnicode_FromASCII(const char *buffer, Py_ssize_t size)
{
    const unsigned char *s = (const unsigned char *)buffer;
    PyObject *unicode;
    if (size == 1) {
#ifdef Py_DEBUG
        assert((unsigned char)s[0] < 128);
#endif
        return get_latin1_char(s[0]);
    }
    unicode = PyUnicode_New(size, 127);
    if (!unicode)
        return NULL;
    memcpy(PyUnicode_1BYTE_DATA(unicode), s, size);
    assert(_PyUnicode_CheckConsistency(unicode, 1));
    return unicode;
}

static Py_UCS4
kind_maxchar_limit(unsigned int kind)
{
    switch (kind) {
    case PyUnicode_1BYTE_KIND:
        return 0x80;
    case PyUnicode_2BYTE_KIND:
        return 0x100;
    case PyUnicode_4BYTE_KIND:
        return 0x10000;
    default:
        Py_UNREACHABLE();
    }
}

static PyObject*
_PyUnicode_FromUCS1(const Py_UCS1* u, Py_ssize_t size)
{
    PyObject *res;
    unsigned char max_char;

    if (size == 0) {
        _Py_RETURN_UNICODE_EMPTY();
    }
    assert(size > 0);
    if (size == 1) {
        return get_latin1_char(u[0]);
    }

    max_char = ucs1lib_find_max_char(u, u + size);
    res = PyUnicode_New(size, max_char);
    if (!res)
        return NULL;
    memcpy(PyUnicode_1BYTE_DATA(res), u, size);
    assert(_PyUnicode_CheckConsistency(res, 1));
    return res;
}

static PyObject*
_PyUnicode_FromUCS2(const Py_UCS2 *u, Py_ssize_t size)
{
    PyObject *res;
    Py_UCS2 max_char;

    if (size == 0)
        _Py_RETURN_UNICODE_EMPTY();
    assert(size > 0);
    if (size == 1)
        return unicode_char(u[0]);

    max_char = ucs2lib_find_max_char(u, u + size);
    res = PyUnicode_New(size, max_char);
    if (!res)
        return NULL;
    if (max_char >= 256)
        memcpy(PyUnicode_2BYTE_DATA(res), u, sizeof(Py_UCS2)*size);
    else {
        _PyUnicode_CONVERT_BYTES(
            Py_UCS2, Py_UCS1, u, u + size, PyUnicode_1BYTE_DATA(res));
    }
    assert(_PyUnicode_CheckConsistency(res, 1));
    return res;
}

static PyObject*
_PyUnicode_FromUCS4(const Py_UCS4 *u, Py_ssize_t size)
{
    PyObject *res;
    Py_UCS4 max_char;

    if (size == 0)
        _Py_RETURN_UNICODE_EMPTY();
    assert(size > 0);
    if (size == 1)
        return unicode_char(u[0]);

    max_char = ucs4lib_find_max_char(u, u + size);
    res = PyUnicode_New(size, max_char);
    if (!res)
        return NULL;
    if (max_char < 256)
        _PyUnicode_CONVERT_BYTES(Py_UCS4, Py_UCS1, u, u + size,
                                 PyUnicode_1BYTE_DATA(res));
    else if (max_char < 0x10000)
        _PyUnicode_CONVERT_BYTES(Py_UCS4, Py_UCS2, u, u + size,
                                 PyUnicode_2BYTE_DATA(res));
    else
        memcpy(PyUnicode_4BYTE_DATA(res), u, sizeof(Py_UCS4)*size);
    assert(_PyUnicode_CheckConsistency(res, 1));
    return res;
}

PyObject*
PyUnicode_FromKindAndData(int kind, const void *buffer, Py_ssize_t size)
{
    if (size < 0) {
        PyErr_SetString(PyExc_ValueError, "size must be positive");
        return NULL;
    }
    switch (kind) {
    case PyUnicode_1BYTE_KIND:
        return _PyUnicode_FromUCS1(buffer, size);
    case PyUnicode_2BYTE_KIND:
        return _PyUnicode_FromUCS2(buffer, size);
    case PyUnicode_4BYTE_KIND:
        return _PyUnicode_FromUCS4(buffer, size);
    default:
        PyErr_SetString(PyExc_SystemError, "invalid kind");
        return NULL;
    }
}

Py_UCS4
_PyUnicode_FindMaxChar(PyObject *unicode, Py_ssize_t start, Py_ssize_t end)
{
    enum PyUnicode_Kind kind;
    const void *startptr, *endptr;

    assert(PyUnicode_IS_READY(unicode));
    assert(0 <= start);
    assert(end <= PyUnicode_GET_LENGTH(unicode));
    assert(start <= end);

    if (start == 0 && end == PyUnicode_GET_LENGTH(unicode))
        return PyUnicode_MAX_CHAR_VALUE(unicode);

    if (start == end)
        return 127;

    if (PyUnicode_IS_ASCII(unicode))
        return 127;

    kind = PyUnicode_KIND(unicode);
    startptr = PyUnicode_DATA(unicode);
    endptr = (char *)startptr + end * kind;
    startptr = (char *)startptr + start * kind;
    switch(kind) {
    case PyUnicode_1BYTE_KIND:
        return ucs1lib_find_max_char(startptr, endptr);
    case PyUnicode_2BYTE_KIND:
        return ucs2lib_find_max_char(startptr, endptr);
    case PyUnicode_4BYTE_KIND:
        return ucs4lib_find_max_char(startptr, endptr);
    default:
        Py_UNREACHABLE();
    }
}

/* Ensure that a string uses the most efficient storage, if it is not the
   case: create a new string with of the right kind. Write NULL into *p_unicode
   on error. */
static void
unicode_adjust_maxchar(PyObject **p_unicode)
{
    PyObject *unicode, *copy;
    Py_UCS4 max_char;
    Py_ssize_t len;
    unsigned int kind;

    assert(p_unicode != NULL);
    unicode = *p_unicode;
    assert(PyUnicode_IS_READY(unicode));
    if (PyUnicode_IS_ASCII(unicode))
        return;

    len = PyUnicode_GET_LENGTH(unicode);
    kind = PyUnicode_KIND(unicode);
    if (kind == PyUnicode_1BYTE_KIND) {
        const Py_UCS1 *u = PyUnicode_1BYTE_DATA(unicode);
        max_char = ucs1lib_find_max_char(u, u + len);
        if (max_char >= 128)
            return;
    }
    else if (kind == PyUnicode_2BYTE_KIND) {
        const Py_UCS2 *u = PyUnicode_2BYTE_DATA(unicode);
        max_char = ucs2lib_find_max_char(u, u + len);
        if (max_char >= 256)
            return;
    }
    else if (kind == PyUnicode_4BYTE_KIND) {
        const Py_UCS4 *u = PyUnicode_4BYTE_DATA(unicode);
        max_char = ucs4lib_find_max_char(u, u + len);
        if (max_char >= 0x10000)
            return;
    }
    else
        Py_UNREACHABLE();

    copy = PyUnicode_New(len, max_char);
    if (copy != NULL)
        _PyUnicode_FastCopyCharacters(copy, 0, unicode, 0, len);
    Py_DECREF(unicode);
    *p_unicode = copy;
}

PyObject*
_PyUnicode_Copy(PyObject *unicode)
{
    Py_ssize_t length;
    PyObject *copy;

    if (!PyUnicode_Check(unicode)) {
        PyErr_BadInternalCall();
        return NULL;
    }
    if (PyUnicode_READY(unicode) == -1)
        return NULL;

    length = PyUnicode_GET_LENGTH(unicode);
    copy = PyUnicode_New(length, PyUnicode_MAX_CHAR_VALUE(unicode));
    if (!copy)
        return NULL;
    assert(PyUnicode_KIND(copy) == PyUnicode_KIND(unicode));

    memcpy(PyUnicode_DATA(copy), PyUnicode_DATA(unicode),
              length * PyUnicode_KIND(unicode));
    assert(_PyUnicode_CheckConsistency(copy, 1));
    return copy;
}


/* Widen Unicode objects to larger buffers. Don't write terminating null
   character. Return NULL on error. */

static void*
unicode_askind(unsigned int skind, void const *data, Py_ssize_t len, unsigned int kind)
{
    void *result;

    assert(skind < kind);
    switch (kind) {
    case PyUnicode_2BYTE_KIND:
        result = PyMem_New(Py_UCS2, len);
        if (!result)
            return PyErr_NoMemory();
        assert(skind == PyUnicode_1BYTE_KIND);
        _PyUnicode_CONVERT_BYTES(
            Py_UCS1, Py_UCS2,
            (const Py_UCS1 *)data,
            ((const Py_UCS1 *)data) + len,
            result);
        return result;
    case PyUnicode_4BYTE_KIND:
        result = PyMem_New(Py_UCS4, len);
        if (!result)
            return PyErr_NoMemory();
        if (skind == PyUnicode_2BYTE_KIND) {
            _PyUnicode_CONVERT_BYTES(
                Py_UCS2, Py_UCS4,
                (const Py_UCS2 *)data,
                ((const Py_UCS2 *)data) + len,
                result);
        }
        else {
            assert(skind == PyUnicode_1BYTE_KIND);
            _PyUnicode_CONVERT_BYTES(
                Py_UCS1, Py_UCS4,
                (const Py_UCS1 *)data,
                ((const Py_UCS1 *)data) + len,
                result);
        }
        return result;
    default:
        Py_UNREACHABLE();
        return NULL;
    }
}

static Py_UCS4*
as_ucs4(PyObject *string, Py_UCS4 *target, Py_ssize_t targetsize,
        int copy_null)
{
    int kind;
    const void *data;
    Py_ssize_t len, targetlen;
    if (PyUnicode_READY(string) == -1)
        return NULL;
    kind = PyUnicode_KIND(string);
    data = PyUnicode_DATA(string);
    len = PyUnicode_GET_LENGTH(string);
    targetlen = len;
    if (copy_null)
        targetlen++;
    if (!target) {
        target = PyMem_New(Py_UCS4, targetlen);
        if (!target) {
            PyErr_NoMemory();
            return NULL;
        }
    }
    else {
        if (targetsize < targetlen) {
            PyErr_Format(PyExc_SystemError,
                         "string is longer than the buffer");
            if (copy_null && 0 < targetsize)
                target[0] = 0;
            return NULL;
        }
    }
    if (kind == PyUnicode_1BYTE_KIND) {
        const Py_UCS1 *start = (const Py_UCS1 *) data;
        _PyUnicode_CONVERT_BYTES(Py_UCS1, Py_UCS4, start, start + len, target);
    }
    else if (kind == PyUnicode_2BYTE_KIND) {
        const Py_UCS2 *start = (const Py_UCS2 *) data;
        _PyUnicode_CONVERT_BYTES(Py_UCS2, Py_UCS4, start, start + len, target);
    }
    else if (kind == PyUnicode_4BYTE_KIND) {
        memcpy(target, data, len * sizeof(Py_UCS4));
    }
    else {
        Py_UNREACHABLE();
    }
    if (copy_null)
        target[len] = 0;
    return target;
}

Py_UCS4*
PyUnicode_AsUCS4(PyObject *string, Py_UCS4 *target, Py_ssize_t targetsize,
                 int copy_null)
{
    if (target == NULL || targetsize < 0) {
        PyErr_BadInternalCall();
        return NULL;
    }
    return as_ucs4(string, target, targetsize, copy_null);
}

Py_UCS4*
PyUnicode_AsUCS4Copy(PyObject *string)
{
    return as_ucs4(string, NULL, 0, 1);
}

/* maximum number of characters required for output of %lld or %p.
   We need at most ceil(log10(256)*SIZEOF_LONG_LONG) digits,
   plus 1 for the sign.  53/22 is an upper bound for log10(256). */
#define MAX_LONG_LONG_CHARS (2 + (SIZEOF_LONG_LONG*53-1) / 22)

static int
unicode_fromformat_write_str(_PyUnicodeWriter *writer, PyObject *str,
                             Py_ssize_t width, Py_ssize_t precision)
{
    Py_ssize_t length, fill, arglen;
    Py_UCS4 maxchar;

    if (PyUnicode_READY(str) == -1)
        return -1;

    length = PyUnicode_GET_LENGTH(str);
    if ((precision == -1 || precision >= length)
        && width <= length)
        return _PyUnicodeWriter_WriteStr(writer, str);

    if (precision != -1)
        length = Py_MIN(precision, length);

    arglen = Py_MAX(length, width);
    if (PyUnicode_MAX_CHAR_VALUE(str) > writer->maxchar)
        maxchar = _PyUnicode_FindMaxChar(str, 0, length);
    else
        maxchar = writer->maxchar;

    if (_PyUnicodeWriter_Prepare(writer, arglen, maxchar) == -1)
        return -1;

    if (width > length) {
        fill = width - length;
        if (PyUnicode_Fill(writer->buffer, writer->pos, fill, ' ') == -1)
            return -1;
        writer->pos += fill;
    }

    _PyUnicode_FastCopyCharacters(writer->buffer, writer->pos,
                                  str, 0, length);
    writer->pos += length;
    return 0;
}

static int
unicode_fromformat_write_cstr(_PyUnicodeWriter *writer, const char *str,
                              Py_ssize_t width, Py_ssize_t precision)
{
    /* UTF-8 */
    Py_ssize_t length;
    PyObject *unicode;
    int res;

    if (precision == -1) {
        length = strlen(str);
    }
    else {
        length = 0;
        while (length < precision && str[length]) {
            length++;
        }
    }
    unicode = PyUnicode_DecodeUTF8Stateful(str, length, "replace", NULL);
    if (unicode == NULL)
        return -1;

    res = unicode_fromformat_write_str(writer, unicode, width, -1);
    Py_DECREF(unicode);
    return res;
}

static const char*
unicode_fromformat_arg(_PyUnicodeWriter *writer,
                       const char *f, va_list *vargs)
{
    const char *p;
    Py_ssize_t len;
    int zeropad;
    Py_ssize_t width;
    Py_ssize_t precision;
    int longflag;
    int longlongflag;
    int size_tflag;
    Py_ssize_t fill;

    p = f;
    f++;
    zeropad = 0;
    if (*f == '0') {
        zeropad = 1;
        f++;
    }

    /* parse the width.precision part, e.g. "%2.5s" => width=2, precision=5 */
    width = -1;
    if (Py_ISDIGIT((unsigned)*f)) {
        width = *f - '0';
        f++;
        while (Py_ISDIGIT((unsigned)*f)) {
            if (width > (PY_SSIZE_T_MAX - ((int)*f - '0')) / 10) {
                PyErr_SetString(PyExc_ValueError,
                                "width too big");
                return NULL;
            }
            width = (width * 10) + (*f - '0');
            f++;
        }
    }
    precision = -1;
    if (*f == '.') {
        f++;
        if (Py_ISDIGIT((unsigned)*f)) {
            precision = (*f - '0');
            f++;
            while (Py_ISDIGIT((unsigned)*f)) {
                if (precision > (PY_SSIZE_T_MAX - ((int)*f - '0')) / 10) {
                    PyErr_SetString(PyExc_ValueError,
                                    "precision too big");
                    return NULL;
                }
                precision = (precision * 10) + (*f - '0');
                f++;
            }
        }
        if (*f == '%') {
            /* "%.3%s" => f points to "3" */
            f--;
        }
    }
    if (*f == '\0') {
        /* bogus format "%.123" => go backward, f points to "3" */
        f--;
    }

    /* Handle %ld, %lu, %lld and %llu. */
    longflag = 0;
    longlongflag = 0;
    size_tflag = 0;
    if (*f == 'l') {
        if (f[1] == 'd' || f[1] == 'u' || f[1] == 'i') {
            longflag = 1;
            ++f;
        }
        else if (f[1] == 'l' &&
                 (f[2] == 'd' || f[2] == 'u' || f[2] == 'i')) {
            longlongflag = 1;
            f += 2;
        }
    }
    /* handle the size_t flag. */
    else if (*f == 'z' && (f[1] == 'd' || f[1] == 'u' || f[1] == 'i')) {
        size_tflag = 1;
        ++f;
    }

    if (f[1] == '\0')
        writer->overallocate = 0;

    switch (*f) {
    case 'c':
    {
        int ordinal = va_arg(*vargs, int);
        if (ordinal < 0 || ordinal > MAX_UNICODE) {
            PyErr_SetString(PyExc_OverflowError,
                            "character argument not in range(0x110000)");
            return NULL;
        }
        if (_PyUnicodeWriter_WriteCharInline(writer, ordinal) < 0)
            return NULL;
        break;
    }

    case 'i':
    case 'd':
    case 'u':
    case 'x':
    {
        /* used by sprintf */
        char buffer[MAX_LONG_LONG_CHARS];
        Py_ssize_t arglen;

        if (*f == 'u') {
            if (longflag) {
                len = sprintf(buffer, "%lu", va_arg(*vargs, unsigned long));
            }
            else if (longlongflag) {
                len = sprintf(buffer, "%llu", va_arg(*vargs, unsigned long long));
            }
            else if (size_tflag) {
                len = sprintf(buffer, "%zu", va_arg(*vargs, size_t));
            }
            else {
                len = sprintf(buffer, "%u", va_arg(*vargs, unsigned int));
            }
        }
        else if (*f == 'x') {
            len = sprintf(buffer, "%x", va_arg(*vargs, int));
        }
        else {
            if (longflag) {
                len = sprintf(buffer, "%li", va_arg(*vargs, long));
            }
            else if (longlongflag) {
                len = sprintf(buffer, "%lli", va_arg(*vargs, long long));
            }
            else if (size_tflag) {
                len = sprintf(buffer, "%zi", va_arg(*vargs, Py_ssize_t));
            }
            else {
                len = sprintf(buffer, "%i", va_arg(*vargs, int));
            }
        }
        assert(len >= 0);

        if (precision < len)
            precision = len;

        arglen = Py_MAX(precision, width);
        if (_PyUnicodeWriter_Prepare(writer, arglen, 127) == -1)
            return NULL;

        if (width > precision) {
            Py_UCS4 fillchar;
            fill = width - precision;
            fillchar = zeropad?'0':' ';
            if (PyUnicode_Fill(writer->buffer, writer->pos, fill, fillchar) == -1)
                return NULL;
            writer->pos += fill;
        }
        if (precision > len) {
            fill = precision - len;
            if (PyUnicode_Fill(writer->buffer, writer->pos, fill, '0') == -1)
                return NULL;
            writer->pos += fill;
        }

        if (_PyUnicodeWriter_WriteASCIIString(writer, buffer, len) < 0)
            return NULL;
        break;
    }

    case 'p':
    {
        char number[MAX_LONG_LONG_CHARS];

        len = sprintf(number, "%p", va_arg(*vargs, void*));
        assert(len >= 0);

        /* %p is ill-defined:  ensure leading 0x. */
        if (number[1] == 'X')
            number[1] = 'x';
        else if (number[1] != 'x') {
            memmove(number + 2, number,
                    strlen(number) + 1);
            number[0] = '0';
            number[1] = 'x';
            len += 2;
        }

        if (_PyUnicodeWriter_WriteASCIIString(writer, number, len) < 0)
            return NULL;
        break;
    }

    case 's':
    {
        /* UTF-8 */
        const char *s = va_arg(*vargs, const char*);
        if (unicode_fromformat_write_cstr(writer, s, width, precision) < 0)
            return NULL;
        break;
    }

    case 'U':
    {
        PyObject *obj = va_arg(*vargs, PyObject *);
        assert(obj && _PyUnicode_CHECK(obj));

        if (unicode_fromformat_write_str(writer, obj, width, precision) == -1)
            return NULL;
        break;
    }

    case 'V':
    {
        PyObject *obj = va_arg(*vargs, PyObject *);
        const char *str = va_arg(*vargs, const char *);
        if (obj) {
            assert(_PyUnicode_CHECK(obj));
            if (unicode_fromformat_write_str(writer, obj, width, precision) == -1)
                return NULL;
        }
        else {
            assert(str != NULL);
            if (unicode_fromformat_write_cstr(writer, str, width, precision) < 0)
                return NULL;
        }
        break;
    }

    case 'S':
    {
        PyObject *obj = va_arg(*vargs, PyObject *);
        PyObject *str;
        assert(obj);
        str = PyObject_Str(obj);
        if (!str)
            return NULL;
        if (unicode_fromformat_write_str(writer, str, width, precision) == -1) {
            Py_DECREF(str);
            return NULL;
        }
        Py_DECREF(str);
        break;
    }

    case 'R':
    {
        PyObject *obj = va_arg(*vargs, PyObject *);
        PyObject *repr;
        assert(obj);
        repr = PyObject_Repr(obj);
        if (!repr)
            return NULL;
        if (unicode_fromformat_write_str(writer, repr, width, precision) == -1) {
            Py_DECREF(repr);
            return NULL;
        }
        Py_DECREF(repr);
        break;
    }

    case 'A':
    {
        PyObject *obj = va_arg(*vargs, PyObject *);
        PyObject *ascii;
        assert(obj);
        ascii = PyObject_ASCII(obj);
        if (!ascii)
            return NULL;
        if (unicode_fromformat_write_str(writer, ascii, width, precision) == -1) {
            Py_DECREF(ascii);
            return NULL;
        }
        Py_DECREF(ascii);
        break;
    }

    case '%':
        if (_PyUnicodeWriter_WriteCharInline(writer, '%') < 0)
            return NULL;
        break;

    default:
        /* if we stumble upon an unknown formatting code, copy the rest
           of the format string to the output string. (we cannot just
           skip the code, since there's no way to know what's in the
           argument list) */
        len = strlen(p);
        if (_PyUnicodeWriter_WriteLatin1String(writer, p, len) == -1)
            return NULL;
        f = p+len;
        return f;
    }

    f++;
    return f;
}

PyObject *
PyUnicode_FromFormatV(const char *format, va_list vargs)
{
    va_list vargs2;
    const char *f;
    _PyUnicodeWriter writer;

    _PyUnicodeWriter_Init(&writer);
    writer.min_length = strlen(format) + 100;
    writer.overallocate = 1;

    // Copy varags to be able to pass a reference to a subfunction.
    va_copy(vargs2, vargs);

    for (f = format; *f; ) {
        if (*f == '%') {
            f = unicode_fromformat_arg(&writer, f, &vargs2);
            if (f == NULL)
                goto fail;
        }
        else {
            const char *p;
            Py_ssize_t len;

            p = f;
            do
            {
                if ((unsigned char)*p > 127) {
                    PyErr_Format(PyExc_ValueError,
                        "PyUnicode_FromFormatV() expects an ASCII-encoded format "
                        "string, got a non-ASCII byte: 0x%02x",
                        (unsigned char)*p);
                    goto fail;
                }
                p++;
            }
            while (*p != '\0' && *p != '%');
            len = p - f;

            if (*p == '\0')
                writer.overallocate = 0;

            if (_PyUnicodeWriter_WriteASCIIString(&writer, f, len) < 0)
                goto fail;

            f = p;
        }
    }
    va_end(vargs2);
    return _PyUnicodeWriter_Finish(&writer);

  fail:
    va_end(vargs2);
    _PyUnicodeWriter_Dealloc(&writer);
    return NULL;
}

PyObject *
PyUnicode_FromFormat(const char *format, ...)
{
    PyObject* ret;
    va_list vargs;

#ifdef HAVE_STDARG_PROTOTYPES
    va_start(vargs, format);
#else
    va_start(vargs);
#endif
    ret = PyUnicode_FromFormatV(format, vargs);
    va_end(vargs);
    return ret;
}

static Py_ssize_t
unicode_get_widechar_size(PyObject *unicode)
{
    Py_ssize_t res;

    assert(unicode != NULL);
    assert(_PyUnicode_CHECK(unicode));

#if USE_UNICODE_WCHAR_CACHE
    if (_PyUnicode_WSTR(unicode) != NULL) {
        return PyUnicode_WSTR_LENGTH(unicode);
    }
#endif /* USE_UNICODE_WCHAR_CACHE */
    assert(PyUnicode_IS_READY(unicode));

    res = _PyUnicode_LENGTH(unicode);
#if SIZEOF_WCHAR_T == 2
    if (PyUnicode_KIND(unicode) == PyUnicode_4BYTE_KIND) {
        const Py_UCS4 *s = PyUnicode_4BYTE_DATA(unicode);
        const Py_UCS4 *end = s + res;
        for (; s < end; ++s) {
            if (*s > 0xFFFF) {
                ++res;
            }
        }
    }
#endif
    return res;
}

static void
unicode_copy_as_widechar(PyObject *unicode, wchar_t *w, Py_ssize_t size)
{
    assert(unicode != NULL);
    assert(_PyUnicode_CHECK(unicode));

#if USE_UNICODE_WCHAR_CACHE
    const wchar_t *wstr = _PyUnicode_WSTR(unicode);
    if (wstr != NULL) {
        memcpy(w, wstr, size * sizeof(wchar_t));
        return;
    }
#else /* USE_UNICODE_WCHAR_CACHE */
    if (PyUnicode_KIND(unicode) == sizeof(wchar_t)) {
        memcpy(w, PyUnicode_DATA(unicode), size * sizeof(wchar_t));
        return;
    }
#endif /* USE_UNICODE_WCHAR_CACHE */
    assert(PyUnicode_IS_READY(unicode));

    if (PyUnicode_KIND(unicode) == PyUnicode_1BYTE_KIND) {
        const Py_UCS1 *s = PyUnicode_1BYTE_DATA(unicode);
        for (; size--; ++s, ++w) {
            *w = *s;
        }
    }
    else {
#if SIZEOF_WCHAR_T == 4
        assert(PyUnicode_KIND(unicode) == PyUnicode_2BYTE_KIND);
        const Py_UCS2 *s = PyUnicode_2BYTE_DATA(unicode);
        for (; size--; ++s, ++w) {
            *w = *s;
        }
#else
        assert(PyUnicode_KIND(unicode) == PyUnicode_4BYTE_KIND);
        const Py_UCS4 *s = PyUnicode_4BYTE_DATA(unicode);
        for (; size--; ++s, ++w) {
            Py_UCS4 ch = *s;
            if (ch > 0xFFFF) {
                assert(ch <= MAX_UNICODE);
                /* encode surrogate pair in this case */
                *w++ = Py_UNICODE_HIGH_SURROGATE(ch);
                if (!size--)
                    break;
                *w = Py_UNICODE_LOW_SURROGATE(ch);
            }
            else {
                *w = ch;
            }
        }
#endif
    }
}

#ifdef HAVE_WCHAR_H

/* Convert a Unicode object to a wide character string.

   - If w is NULL: return the number of wide characters (including the null
     character) required to convert the unicode object. Ignore size argument.

   - Otherwise: return the number of wide characters (excluding the null
     character) written into w. Write at most size wide characters (including
     the null character). */
Py_ssize_t
PyUnicode_AsWideChar(PyObject *unicode,
                     wchar_t *w,
                     Py_ssize_t size)
{
    Py_ssize_t res;

    if (unicode == NULL) {
        PyErr_BadInternalCall();
        return -1;
    }
    if (!PyUnicode_Check(unicode)) {
        PyErr_BadArgument();
        return -1;
    }

    res = unicode_get_widechar_size(unicode);
    if (w == NULL) {
        return res + 1;
    }

    if (size > res) {
        size = res + 1;
    }
    else {
        res = size;
    }
    unicode_copy_as_widechar(unicode, w, size);

#ifdef HAVE_NON_UNICODE_WCHAR_T_REPRESENTATION
    /* Oracle Solaris uses non-Unicode internal wchar_t form for
       non-Unicode locales and hence needs conversion first. */
    if (_Py_LocaleUsesNonUnicodeWchar()) {
        if (_Py_EncodeNonUnicodeWchar_InPlace(w, size) < 0) {
            return -1;
        }
    }
#endif

    return res;
}

wchar_t*
PyUnicode_AsWideCharString(PyObject *unicode,
                           Py_ssize_t *size)
{
    wchar_t *buffer;
    Py_ssize_t buflen;

    if (unicode == NULL) {
        PyErr_BadInternalCall();
        return NULL;
    }
    if (!PyUnicode_Check(unicode)) {
        PyErr_BadArgument();
        return NULL;
    }

    buflen = unicode_get_widechar_size(unicode);
    buffer = (wchar_t *) PyMem_NEW(wchar_t, (buflen + 1));
    if (buffer == NULL) {
        PyErr_NoMemory();
        return NULL;
    }
    unicode_copy_as_widechar(unicode, buffer, buflen + 1);

#ifdef HAVE_NON_UNICODE_WCHAR_T_REPRESENTATION
    /* Oracle Solaris uses non-Unicode internal wchar_t form for
       non-Unicode locales and hence needs conversion first. */
    if (_Py_LocaleUsesNonUnicodeWchar()) {
        if (_Py_EncodeNonUnicodeWchar_InPlace(buffer, (buflen + 1)) < 0) {
            return NULL;
        }
    }
#endif

    if (size != NULL) {
        *size = buflen;
    }
    else if (wcslen(buffer) != (size_t)buflen) {
        PyMem_Free(buffer);
        PyErr_SetString(PyExc_ValueError,
                        "embedded null character");
        return NULL;
    }
    return buffer;
}

#endif /* HAVE_WCHAR_H */

int
_PyUnicode_WideCharString_Converter(PyObject *obj, void *ptr)
{
    wchar_t **p = (wchar_t **)ptr;
    if (obj == NULL) {
#if !USE_UNICODE_WCHAR_CACHE
        PyMem_Free(*p);
#endif /* USE_UNICODE_WCHAR_CACHE */
        *p = NULL;
        return 1;
    }
    if (PyUnicode_Check(obj)) {
#if USE_UNICODE_WCHAR_CACHE
        *p = (wchar_t *)_PyUnicode_AsUnicode(obj);
        if (*p == NULL) {
            return 0;
        }
        return 1;
#else /* USE_UNICODE_WCHAR_CACHE */
        *p = PyUnicode_AsWideCharString(obj, NULL);
        if (*p == NULL) {
            return 0;
        }
        return Py_CLEANUP_SUPPORTED;
#endif /* USE_UNICODE_WCHAR_CACHE */
    }
    PyErr_Format(PyExc_TypeError,
                 "argument must be str, not %.50s",
                 Py_TYPE(obj)->tp_name);
    return 0;
}

int
_PyUnicode_WideCharString_Opt_Converter(PyObject *obj, void *ptr)
{
    wchar_t **p = (wchar_t **)ptr;
    if (obj == NULL) {
#if !USE_UNICODE_WCHAR_CACHE
        PyMem_Free(*p);
#endif /* USE_UNICODE_WCHAR_CACHE */
        *p = NULL;
        return 1;
    }
    if (obj == Py_None) {
        *p = NULL;
        return 1;
    }
    if (PyUnicode_Check(obj)) {
#if USE_UNICODE_WCHAR_CACHE
        *p = (wchar_t *)_PyUnicode_AsUnicode(obj);
        if (*p == NULL) {
            return 0;
        }
        return 1;
#else /* USE_UNICODE_WCHAR_CACHE */
        *p = PyUnicode_AsWideCharString(obj, NULL);
        if (*p == NULL) {
            return 0;
        }
        return Py_CLEANUP_SUPPORTED;
#endif /* USE_UNICODE_WCHAR_CACHE */
    }
    PyErr_Format(PyExc_TypeError,
                 "argument must be str or None, not %.50s",
                 Py_TYPE(obj)->tp_name);
    return 0;
}

PyObject *
PyUnicode_FromOrdinal(int ordinal)
{
    if (ordinal < 0 || ordinal > MAX_UNICODE) {
        PyErr_SetString(PyExc_ValueError,
                        "chr() arg not in range(0x110000)");
        return NULL;
    }

    return unicode_char((Py_UCS4)ordinal);
}

PyObject *
PyUnicode_FromObject(PyObject *obj)
{
    /* XXX Perhaps we should make this API an alias of
       PyObject_Str() instead ?! */
    if (PyUnicode_CheckExact(obj)) {
        if (PyUnicode_READY(obj) == -1)
            return NULL;
        Py_INCREF(obj);
        return obj;
    }
    if (PyUnicode_Check(obj)) {
        /* For a Unicode subtype that's not a Unicode object,
           return a true Unicode object with the same data. */
        return _PyUnicode_Copy(obj);
    }
    PyErr_Format(PyExc_TypeError,
                 "Can't convert '%.100s' object to str implicitly",
                 Py_TYPE(obj)->tp_name);
    return NULL;
}

PyObject *
PyUnicode_FromEncodedObject(PyObject *obj,
                            const char *encoding,
                            const char *errors)
{
    Py_buffer buffer;
    PyObject *v;

    if (obj == NULL) {
        PyErr_BadInternalCall();
        return NULL;
    }

    /* Decoding bytes objects is the most common case and should be fast */
    if (PyBytes_Check(obj)) {
        if (PyBytes_GET_SIZE(obj) == 0) {
            if (unicode_check_encoding_errors(encoding, errors) < 0) {
                return NULL;
            }
            _Py_RETURN_UNICODE_EMPTY();
        }
        return PyUnicode_Decode(
                PyBytes_AS_STRING(obj), PyBytes_GET_SIZE(obj),
                encoding, errors);
    }

    if (PyUnicode_Check(obj)) {
        PyErr_SetString(PyExc_TypeError,
                        "decoding str is not supported");
        return NULL;
    }

    /* Retrieve a bytes buffer view through the PEP 3118 buffer interface */
    if (PyObject_GetBuffer(obj, &buffer, PyBUF_SIMPLE) < 0) {
        PyErr_Format(PyExc_TypeError,
                     "decoding to str: need a bytes-like object, %.80s found",
                     Py_TYPE(obj)->tp_name);
        return NULL;
    }

    if (buffer.len == 0) {
        PyBuffer_Release(&buffer);
        if (unicode_check_encoding_errors(encoding, errors) < 0) {
            return NULL;
        }
        _Py_RETURN_UNICODE_EMPTY();
    }

    v = PyUnicode_Decode((char*) buffer.buf, buffer.len, encoding, errors);
    PyBuffer_Release(&buffer);
    return v;
}

/* Normalize an encoding name: similar to encodings.normalize_encoding(), but
   also convert to lowercase. Return 1 on success, or 0 on error (encoding is
   longer than lower_len-1). */
int
_Py_normalize_encoding(const char *encoding,
                       char *lower,
                       size_t lower_len)
{
    const char *e;
    char *l;
    char *l_end;
    int punct;

    assert(encoding != NULL);

    e = encoding;
    l = lower;
    l_end = &lower[lower_len - 1];
    punct = 0;
    while (1) {
        char c = *e;
        if (c == 0) {
            break;
        }

        if (Py_ISALNUM(c) || c == '.') {
            if (punct && l != lower) {
                if (l == l_end) {
                    return 0;
                }
                *l++ = '_';
            }
            punct = 0;

            if (l == l_end) {
                return 0;
            }
            *l++ = Py_TOLOWER(c);
        }
        else {
            punct = 1;
        }

        e++;
    }
    *l = '\0';
    return 1;
}

PyObject *
PyUnicode_Decode(const char *s,
                 Py_ssize_t size,
                 const char *encoding,
                 const char *errors)
{
    PyObject *buffer = NULL, *unicode;
    Py_buffer info;
    char buflower[11];   /* strlen("iso-8859-1\0") == 11, longest shortcut */

    if (unicode_check_encoding_errors(encoding, errors) < 0) {
        return NULL;
    }

    if (size == 0) {
        _Py_RETURN_UNICODE_EMPTY();
    }

    if (encoding == NULL) {
        return PyUnicode_DecodeUTF8Stateful(s, size, errors, NULL);
    }

    /* Shortcuts for common default encodings */
    if (_Py_normalize_encoding(encoding, buflower, sizeof(buflower))) {
        char *lower = buflower;

        /* Fast paths */
        if (lower[0] == 'u' && lower[1] == 't' && lower[2] == 'f') {
            lower += 3;
            if (*lower == '_') {
                /* Match "utf8" and "utf_8" */
                lower++;
            }

            if (lower[0] == '8' && lower[1] == 0) {
                return PyUnicode_DecodeUTF8Stateful(s, size, errors, NULL);
            }
            else if (lower[0] == '1' && lower[1] == '6' && lower[2] == 0) {
                return PyUnicode_DecodeUTF16(s, size, errors, 0);
            }
            else if (lower[0] == '3' && lower[1] == '2' && lower[2] == 0) {
                return PyUnicode_DecodeUTF32(s, size, errors, 0);
            }
        }
        else {
            if (strcmp(lower, "ascii") == 0
                || strcmp(lower, "us_ascii") == 0) {
                return PyUnicode_DecodeASCII(s, size, errors);
            }
    #ifdef MS_WINDOWS
            else if (strcmp(lower, "mbcs") == 0) {
                return PyUnicode_DecodeMBCS(s, size, errors);
            }
    #endif
            else if (strcmp(lower, "latin1") == 0
                     || strcmp(lower, "latin_1") == 0
                     || strcmp(lower, "iso_8859_1") == 0
                     || strcmp(lower, "iso8859_1") == 0) {
                return PyUnicode_DecodeLatin1(s, size, errors);
            }
        }
    }

    /* Decode via the codec registry */
    buffer = NULL;
    if (PyBuffer_FillInfo(&info, NULL, (void *)s, size, 1, PyBUF_FULL_RO) < 0)
        goto onError;
    buffer = PyMemoryView_FromBuffer(&info);
    if (buffer == NULL)
        goto onError;
    unicode = _PyCodec_DecodeText(buffer, encoding, errors);
    if (unicode == NULL)
        goto onError;
    if (!PyUnicode_Check(unicode)) {
        PyErr_Format(PyExc_TypeError,
                     "'%.400s' decoder returned '%.400s' instead of 'str'; "
                     "use codecs.decode() to decode to arbitrary types",
                     encoding,
                     Py_TYPE(unicode)->tp_name);
        Py_DECREF(unicode);
        goto onError;
    }
    Py_DECREF(buffer);
    return unicode_result(unicode);

  onError:
    Py_XDECREF(buffer);
    return NULL;
}

PyObject *
PyUnicode_AsDecodedObject(PyObject *unicode,
                          const char *encoding,
                          const char *errors)
{
    if (!PyUnicode_Check(unicode)) {
        PyErr_BadArgument();
        return NULL;
    }

    if (PyErr_WarnEx(PyExc_DeprecationWarning,
                     "PyUnicode_AsDecodedObject() is deprecated; "
                     "use PyCodec_Decode() to decode from str", 1) < 0)
        return NULL;

    if (encoding == NULL)
        encoding = PyUnicode_GetDefaultEncoding();

    /* Decode via the codec registry */
    return PyCodec_Decode(unicode, encoding, errors);
}

PyObject *
PyUnicode_AsDecodedUnicode(PyObject *unicode,
                           const char *encoding,
                           const char *errors)
{
    PyObject *v;

    if (!PyUnicode_Check(unicode)) {
        PyErr_BadArgument();
        goto onError;
    }

    if (PyErr_WarnEx(PyExc_DeprecationWarning,
                     "PyUnicode_AsDecodedUnicode() is deprecated; "
                     "use PyCodec_Decode() to decode from str to str", 1) < 0)
        return NULL;

    if (encoding == NULL)
        encoding = PyUnicode_GetDefaultEncoding();

    /* Decode via the codec registry */
    v = PyCodec_Decode(unicode, encoding, errors);
    if (v == NULL)
        goto onError;
    if (!PyUnicode_Check(v)) {
        PyErr_Format(PyExc_TypeError,
                     "'%.400s' decoder returned '%.400s' instead of 'str'; "
                     "use codecs.decode() to decode to arbitrary types",
                     encoding,
                     Py_TYPE(unicode)->tp_name);
        Py_DECREF(v);
        goto onError;
    }
    return unicode_result(v);

  onError:
    return NULL;
}

PyObject *
PyUnicode_AsEncodedObject(PyObject *unicode,
                          const char *encoding,
                          const char *errors)
{
    PyObject *v;

    if (!PyUnicode_Check(unicode)) {
        PyErr_BadArgument();
        goto onError;
    }

    if (PyErr_WarnEx(PyExc_DeprecationWarning,
                     "PyUnicode_AsEncodedObject() is deprecated; "
                     "use PyUnicode_AsEncodedString() to encode from str to bytes "
                     "or PyCodec_Encode() for generic encoding", 1) < 0)
        return NULL;

    if (encoding == NULL)
        encoding = PyUnicode_GetDefaultEncoding();

    /* Encode via the codec registry */
    v = PyCodec_Encode(unicode, encoding, errors);
    if (v == NULL)
        goto onError;
    return v;

  onError:
    return NULL;
}


static PyObject *
unicode_encode_locale(PyObject *unicode, _Py_error_handler error_handler,
                      int current_locale)
{
    Py_ssize_t wlen;
    wchar_t *wstr = PyUnicode_AsWideCharString(unicode, &wlen);
    if (wstr == NULL) {
        return NULL;
    }

    if ((size_t)wlen != wcslen(wstr)) {
        PyErr_SetString(PyExc_ValueError, "embedded null character");
        PyMem_Free(wstr);
        return NULL;
    }

    char *str;
    size_t error_pos;
    const char *reason;
    int res = _Py_EncodeLocaleEx(wstr, &str, &error_pos, &reason,
                                 current_locale, error_handler);
    PyMem_Free(wstr);

    if (res != 0) {
        if (res == -2) {
            PyObject *exc;
            exc = PyObject_CallFunction(PyExc_UnicodeEncodeError, "sOnns",
                    "locale", unicode,
                    (Py_ssize_t)error_pos,
                    (Py_ssize_t)(error_pos+1),
                    reason);
            if (exc != NULL) {
                PyCodec_StrictErrors(exc);
                Py_DECREF(exc);
            }
        }
        else if (res == -3) {
            PyErr_SetString(PyExc_ValueError, "unsupported error handler");
        }
        else {
            PyErr_NoMemory();
        }
        return NULL;
    }

    PyObject *bytes = PyBytes_FromString(str);
    PyMem_RawFree(str);
    return bytes;
}

PyObject *
PyUnicode_EncodeLocale(PyObject *unicode, const char *errors)
{
    _Py_error_handler error_handler = _Py_GetErrorHandler(errors);
    return unicode_encode_locale(unicode, error_handler, 1);
}

PyObject *
PyUnicode_EncodeFSDefault(PyObject *unicode)
{
    PyInterpreterState *interp = _PyInterpreterState_GET();
    struct _Py_unicode_fs_codec *fs_codec = &interp->unicode.fs_codec;
    if (fs_codec->utf8) {
        return unicode_encode_utf8(unicode,
                                   fs_codec->error_handler,
                                   fs_codec->errors);
    }
#ifndef _Py_FORCE_UTF8_FS_ENCODING
    else if (fs_codec->encoding) {
        return PyUnicode_AsEncodedString(unicode,
                                         fs_codec->encoding,
                                         fs_codec->errors);
    }
#endif
    else {
        /* Before _PyUnicode_InitEncodings() is called, the Python codec
           machinery is not ready and so cannot be used:
           use wcstombs() in this case. */
        const PyConfig *config = _PyInterpreterState_GetConfig(interp);
        const wchar_t *filesystem_errors = config->filesystem_errors;
        assert(filesystem_errors != NULL);
        _Py_error_handler errors = get_error_handler_wide(filesystem_errors);
        assert(errors != _Py_ERROR_UNKNOWN);
#ifdef _Py_FORCE_UTF8_FS_ENCODING
        return unicode_encode_utf8(unicode, errors, NULL);
#else
        return unicode_encode_locale(unicode, errors, 0);
#endif
    }
}

PyObject *
PyUnicode_AsEncodedString(PyObject *unicode,
                          const char *encoding,
                          const char *errors)
{
    PyObject *v;
    char buflower[11];   /* strlen("iso_8859_1\0") == 11, longest shortcut */

    if (!PyUnicode_Check(unicode)) {
        PyErr_BadArgument();
        return NULL;
    }

    if (unicode_check_encoding_errors(encoding, errors) < 0) {
        return NULL;
    }

    if (encoding == NULL) {
        return _PyUnicode_AsUTF8String(unicode, errors);
    }

    /* Shortcuts for common default encodings */
    if (_Py_normalize_encoding(encoding, buflower, sizeof(buflower))) {
        char *lower = buflower;

        /* Fast paths */
        if (lower[0] == 'u' && lower[1] == 't' && lower[2] == 'f') {
            lower += 3;
            if (*lower == '_') {
                /* Match "utf8" and "utf_8" */
                lower++;
            }

            if (lower[0] == '8' && lower[1] == 0) {
                return _PyUnicode_AsUTF8String(unicode, errors);
            }
            else if (lower[0] == '1' && lower[1] == '6' && lower[2] == 0) {
                return _PyUnicode_EncodeUTF16(unicode, errors, 0);
            }
            else if (lower[0] == '3' && lower[1] == '2' && lower[2] == 0) {
                return _PyUnicode_EncodeUTF32(unicode, errors, 0);
            }
        }
        else {
            if (strcmp(lower, "ascii") == 0
                || strcmp(lower, "us_ascii") == 0) {
                return _PyUnicode_AsASCIIString(unicode, errors);
            }
#ifdef MS_WINDOWS
            else if (strcmp(lower, "mbcs") == 0) {
                return PyUnicode_EncodeCodePage(CP_ACP, unicode, errors);
            }
#endif
            else if (strcmp(lower, "latin1") == 0 ||
                     strcmp(lower, "latin_1") == 0 ||
                     strcmp(lower, "iso_8859_1") == 0 ||
                     strcmp(lower, "iso8859_1") == 0) {
                return _PyUnicode_AsLatin1String(unicode, errors);
            }
        }
    }

    /* Encode via the codec registry */
    v = _PyCodec_EncodeText(unicode, encoding, errors);
    if (v == NULL)
        return NULL;

    /* The normal path */
    if (PyBytes_Check(v))
        return v;

    /* If the codec returns a buffer, raise a warning and convert to bytes */
    if (PyByteArray_Check(v)) {
        int error;
        PyObject *b;

        error = PyErr_WarnFormat(PyExc_RuntimeWarning, 1,
            "encoder %s returned bytearray instead of bytes; "
            "use codecs.encode() to encode to arbitrary types",
            encoding);
        if (error) {
            Py_DECREF(v);
            return NULL;
        }

        b = PyBytes_FromStringAndSize(PyByteArray_AS_STRING(v),
                                      PyByteArray_GET_SIZE(v));
        Py_DECREF(v);
        return b;
    }

    PyErr_Format(PyExc_TypeError,
                 "'%.400s' encoder returned '%.400s' instead of 'bytes'; "
                 "use codecs.encode() to encode to arbitrary types",
                 encoding,
                 Py_TYPE(v)->tp_name);
    Py_DECREF(v);
    return NULL;
}

PyObject *
PyUnicode_AsEncodedUnicode(PyObject *unicode,
                           const char *encoding,
                           const char *errors)
{
    PyObject *v;

    if (!PyUnicode_Check(unicode)) {
        PyErr_BadArgument();
        goto onError;
    }

    if (PyErr_WarnEx(PyExc_DeprecationWarning,
                     "PyUnicode_AsEncodedUnicode() is deprecated; "
                     "use PyCodec_Encode() to encode from str to str", 1) < 0)
        return NULL;

    if (encoding == NULL)
        encoding = PyUnicode_GetDefaultEncoding();

    /* Encode via the codec registry */
    v = PyCodec_Encode(unicode, encoding, errors);
    if (v == NULL)
        goto onError;
    if (!PyUnicode_Check(v)) {
        PyErr_Format(PyExc_TypeError,
                     "'%.400s' encoder returned '%.400s' instead of 'str'; "
                     "use codecs.encode() to encode to arbitrary types",
                     encoding,
                     Py_TYPE(v)->tp_name);
        Py_DECREF(v);
        goto onError;
    }
    return v;

  onError:
    return NULL;
}

static PyObject*
unicode_decode_locale(const char *str, Py_ssize_t len,
                      _Py_error_handler errors, int current_locale)
{
    if (str[len] != '\0' || (size_t)len != strlen(str))  {
        PyErr_SetString(PyExc_ValueError, "embedded null byte");
        return NULL;
    }

    wchar_t *wstr;
    size_t wlen;
    const char *reason;
    int res = _Py_DecodeLocaleEx(str, &wstr, &wlen, &reason,
                                 current_locale, errors);
    if (res != 0) {
        if (res == -2) {
            PyObject *exc;
            exc = PyObject_CallFunction(PyExc_UnicodeDecodeError, "sy#nns",
                                        "locale", str, len,
                                        (Py_ssize_t)wlen,
                                        (Py_ssize_t)(wlen + 1),
                                        reason);
            if (exc != NULL) {
                PyCodec_StrictErrors(exc);
                Py_DECREF(exc);
            }
        }
        else if (res == -3) {
            PyErr_SetString(PyExc_ValueError, "unsupported error handler");
        }
        else {
            PyErr_NoMemory();
        }
        return NULL;
    }

    PyObject *unicode = PyUnicode_FromWideChar(wstr, wlen);
    PyMem_RawFree(wstr);
    return unicode;
}

PyObject*
PyUnicode_DecodeLocaleAndSize(const char *str, Py_ssize_t len,
                              const char *errors)
{
    _Py_error_handler error_handler = _Py_GetErrorHandler(errors);
    return unicode_decode_locale(str, len, error_handler, 1);
}

PyObject*
PyUnicode_DecodeLocale(const char *str, const char *errors)
{
    Py_ssize_t size = (Py_ssize_t)strlen(str);
    _Py_error_handler error_handler = _Py_GetErrorHandler(errors);
    return unicode_decode_locale(str, size, error_handler, 1);
}


PyObject*
PyUnicode_DecodeFSDefault(const char *s) {
    Py_ssize_t size = (Py_ssize_t)strlen(s);
    return PyUnicode_DecodeFSDefaultAndSize(s, size);
}

PyObject*
PyUnicode_DecodeFSDefaultAndSize(const char *s, Py_ssize_t size)
{
    PyInterpreterState *interp = _PyInterpreterState_GET();
    struct _Py_unicode_fs_codec *fs_codec = &interp->unicode.fs_codec;
    if (fs_codec->utf8) {
        return unicode_decode_utf8(s, size,
                                   fs_codec->error_handler,
                                   fs_codec->errors,
                                   NULL);
    }
#ifndef _Py_FORCE_UTF8_FS_ENCODING
    else if (fs_codec->encoding) {
        return PyUnicode_Decode(s, size,
                                fs_codec->encoding,
                                fs_codec->errors);
    }
#endif
    else {
        /* Before _PyUnicode_InitEncodings() is called, the Python codec
           machinery is not ready and so cannot be used:
           use mbstowcs() in this case. */
        const PyConfig *config = _PyInterpreterState_GetConfig(interp);
        const wchar_t *filesystem_errors = config->filesystem_errors;
        assert(filesystem_errors != NULL);
        _Py_error_handler errors = get_error_handler_wide(filesystem_errors);
        assert(errors != _Py_ERROR_UNKNOWN);
#ifdef _Py_FORCE_UTF8_FS_ENCODING
        return unicode_decode_utf8(s, size, errors, NULL, NULL);
#else
        return unicode_decode_locale(s, size, errors, 0);
#endif
    }
}


int
PyUnicode_FSConverter(PyObject* arg, void* addr)
{
    PyObject *path = NULL;
    PyObject *output = NULL;
    Py_ssize_t size;
    const char *data;
    if (arg == NULL) {
        Py_DECREF(*(PyObject**)addr);
        *(PyObject**)addr = NULL;
        return 1;
    }
    path = PyOS_FSPath(arg);
    if (path == NULL) {
        return 0;
    }
    if (PyBytes_Check(path)) {
        output = path;
    }
    else {  // PyOS_FSPath() guarantees its returned value is bytes or str.
        output = PyUnicode_EncodeFSDefault(path);
        Py_DECREF(path);
        if (!output) {
            return 0;
        }
        assert(PyBytes_Check(output));
    }

    size = PyBytes_GET_SIZE(output);
    data = PyBytes_AS_STRING(output);
    if ((size_t)size != strlen(data)) {
        PyErr_SetString(PyExc_ValueError, "embedded null byte");
        Py_DECREF(output);
        return 0;
    }
    *(PyObject**)addr = output;
    return Py_CLEANUP_SUPPORTED;
}


int
PyUnicode_FSDecoder(PyObject* arg, void* addr)
{
    int is_buffer = 0;
    PyObject *path = NULL;
    PyObject *output = NULL;
    if (arg == NULL) {
        Py_DECREF(*(PyObject**)addr);
        *(PyObject**)addr = NULL;
        return 1;
    }

    is_buffer = PyObject_CheckBuffer(arg);
    if (!is_buffer) {
        path = PyOS_FSPath(arg);
        if (path == NULL) {
            return 0;
        }
    }
    else {
        path = arg;
        Py_INCREF(arg);
    }

    if (PyUnicode_Check(path)) {
        output = path;
    }
    else if (PyBytes_Check(path) || is_buffer) {
        PyObject *path_bytes = NULL;

        if (!PyBytes_Check(path) &&
            PyErr_WarnFormat(PyExc_DeprecationWarning, 1,
            "path should be string, bytes, or os.PathLike, not %.200s",
            Py_TYPE(arg)->tp_name)) {
                Py_DECREF(path);
            return 0;
        }
        path_bytes = PyBytes_FromObject(path);
        Py_DECREF(path);
        if (!path_bytes) {
            return 0;
        }
        output = PyUnicode_DecodeFSDefaultAndSize(PyBytes_AS_STRING(path_bytes),
                                                  PyBytes_GET_SIZE(path_bytes));
        Py_DECREF(path_bytes);
        if (!output) {
            return 0;
        }
    }
    else {
        PyErr_Format(PyExc_TypeError,
                     "path should be string, bytes, or os.PathLike, not %.200s",
                     Py_TYPE(arg)->tp_name);
        Py_DECREF(path);
        return 0;
    }
    if (PyUnicode_READY(output) == -1) {
        Py_DECREF(output);
        return 0;
    }
    if (findchar(PyUnicode_DATA(output), PyUnicode_KIND(output),
                 PyUnicode_GET_LENGTH(output), 0, 1) >= 0) {
        PyErr_SetString(PyExc_ValueError, "embedded null character");
        Py_DECREF(output);
        return 0;
    }
    *(PyObject**)addr = output;
    return Py_CLEANUP_SUPPORTED;
}


static int unicode_fill_utf8(PyObject *unicode);

const char *
PyUnicode_AsUTF8AndSize(PyObject *unicode, Py_ssize_t *psize)
{
    if (!PyUnicode_Check(unicode)) {
        PyErr_BadArgument();
        return NULL;
    }
    if (PyUnicode_READY(unicode) == -1)
        return NULL;

    if (PyUnicode_UTF8(unicode) == NULL) {
        if (unicode_fill_utf8(unicode) == -1) {
            return NULL;
        }
    }

    if (psize)
        *psize = PyUnicode_UTF8_LENGTH(unicode);
    return PyUnicode_UTF8(unicode);
}

const char *
PyUnicode_AsUTF8(PyObject *unicode)
{
    return PyUnicode_AsUTF8AndSize(unicode, NULL);
}

Py_UNICODE *
PyUnicode_AsUnicodeAndSize(PyObject *unicode, Py_ssize_t *size)
{
    if (!PyUnicode_Check(unicode)) {
        PyErr_BadArgument();
        return NULL;
    }
    Py_UNICODE *w = _PyUnicode_WSTR(unicode);
    if (w == NULL) {
        /* Non-ASCII compact unicode object */
        assert(_PyUnicode_KIND(unicode) != PyUnicode_WCHAR_KIND);
        assert(PyUnicode_IS_READY(unicode));

        Py_ssize_t wlen = unicode_get_widechar_size(unicode);
        if ((size_t)wlen > PY_SSIZE_T_MAX / sizeof(wchar_t) - 1) {
            PyErr_NoMemory();
            return NULL;
        }
        w = (wchar_t *) PyObject_Malloc(sizeof(wchar_t) * (wlen + 1));
        if (w == NULL) {
            PyErr_NoMemory();
            return NULL;
        }
        unicode_copy_as_widechar(unicode, w, wlen + 1);
        _PyUnicode_WSTR(unicode) = w;
        if (!PyUnicode_IS_COMPACT_ASCII(unicode)) {
            _PyUnicode_WSTR_LENGTH(unicode) = wlen;
        }
    }
    if (size != NULL)
        *size = PyUnicode_WSTR_LENGTH(unicode);
    return w;
}

/* Deprecated APIs */

_Py_COMP_DIAG_PUSH
_Py_COMP_DIAG_IGNORE_DEPR_DECLS

Py_UNICODE *
PyUnicode_AsUnicode(PyObject *unicode)
{
    return PyUnicode_AsUnicodeAndSize(unicode, NULL);
}

const Py_UNICODE *
_PyUnicode_AsUnicode(PyObject *unicode)
{
    Py_ssize_t size;
    const Py_UNICODE *wstr;

    wstr = PyUnicode_AsUnicodeAndSize(unicode, &size);
    if (wstr && wcslen(wstr) != (size_t)size) {
        PyErr_SetString(PyExc_ValueError, "embedded null character");
        return NULL;
    }
    return wstr;
}


Py_ssize_t
PyUnicode_GetSize(PyObject *unicode)
{
    if (!PyUnicode_Check(unicode)) {
        PyErr_BadArgument();
        goto onError;
    }
    if (_PyUnicode_WSTR(unicode) == NULL) {
        if (PyUnicode_AsUnicode(unicode) == NULL)
            goto onError;
    }
    return PyUnicode_WSTR_LENGTH(unicode);

  onError:
    return -1;
}

_Py_COMP_DIAG_POP

Py_ssize_t
PyUnicode_GetLength(PyObject *unicode)
{
    if (!PyUnicode_Check(unicode)) {
        PyErr_BadArgument();
        return -1;
    }
    if (PyUnicode_READY(unicode) == -1)
        return -1;
    return PyUnicode_GET_LENGTH(unicode);
}

Py_UCS4
PyUnicode_ReadChar(PyObject *unicode, Py_ssize_t index)
{
    const void *data;
    int kind;

    if (!PyUnicode_Check(unicode)) {
        PyErr_BadArgument();
        return (Py_UCS4)-1;
    }
    if (PyUnicode_READY(unicode) == -1) {
        return (Py_UCS4)-1;
    }
    if (index < 0 || index >= PyUnicode_GET_LENGTH(unicode)) {
        PyErr_SetString(PyExc_IndexError, "string index out of range");
        return (Py_UCS4)-1;
    }
    data = PyUnicode_DATA(unicode);
    kind = PyUnicode_KIND(unicode);
    return PyUnicode_READ(kind, data, index);
}

int
PyUnicode_WriteChar(PyObject *unicode, Py_ssize_t index, Py_UCS4 ch)
{
    if (!PyUnicode_Check(unicode) || !PyUnicode_IS_COMPACT(unicode)) {
        PyErr_BadArgument();
        return -1;
    }
    assert(PyUnicode_IS_READY(unicode));
    if (index < 0 || index >= PyUnicode_GET_LENGTH(unicode)) {
        PyErr_SetString(PyExc_IndexError, "string index out of range");
        return -1;
    }
    if (unicode_check_modifiable(unicode))
        return -1;
    if (ch > PyUnicode_MAX_CHAR_VALUE(unicode)) {
        PyErr_SetString(PyExc_ValueError, "character out of range");
        return -1;
    }
    PyUnicode_WRITE(PyUnicode_KIND(unicode), PyUnicode_DATA(unicode),
                    index, ch);
    return 0;
}

const char *
PyUnicode_GetDefaultEncoding(void)
{
    return "utf-8";
}

/* create or adjust a UnicodeDecodeError */
static void
make_decode_exception(PyObject **exceptionObject,
                      const char *encoding,
                      const char *input, Py_ssize_t length,
                      Py_ssize_t startpos, Py_ssize_t endpos,
                      const char *reason)
{
    if (*exceptionObject == NULL) {
        *exceptionObject = PyUnicodeDecodeError_Create(
            encoding, input, length, startpos, endpos, reason);
    }
    else {
        if (PyUnicodeDecodeError_SetStart(*exceptionObject, startpos))
            goto onError;
        if (PyUnicodeDecodeError_SetEnd(*exceptionObject, endpos))
            goto onError;
        if (PyUnicodeDecodeError_SetReason(*exceptionObject, reason))
            goto onError;
    }
    return;

onError:
    Py_CLEAR(*exceptionObject);
}

#ifdef MS_WINDOWS
static int
widechar_resize(wchar_t **buf, Py_ssize_t *size, Py_ssize_t newsize)
{
    if (newsize > *size) {
        wchar_t *newbuf = *buf;
        if (PyMem_Resize(newbuf, wchar_t, newsize) == NULL) {
            PyErr_NoMemory();
            return -1;
        }
        *buf = newbuf;
    }
    *size = newsize;
    return 0;
}

/* error handling callback helper:
   build arguments, call the callback and check the arguments,
   if no exception occurred, copy the replacement to the output
   and adjust various state variables.
   return 0 on success, -1 on error
*/

static int
unicode_decode_call_errorhandler_wchar(
    const char *errors, PyObject **errorHandler,
    const char *encoding, const char *reason,
    const char **input, const char **inend, Py_ssize_t *startinpos,
    Py_ssize_t *endinpos, PyObject **exceptionObject, const char **inptr,
    wchar_t **buf, Py_ssize_t *bufsize, Py_ssize_t *outpos)
{
    static const char *argparse = "Un;decoding error handler must return (str, int) tuple";

    PyObject *restuple = NULL;
    PyObject *repunicode = NULL;
    Py_ssize_t outsize;
    Py_ssize_t insize;
    Py_ssize_t requiredsize;
    Py_ssize_t newpos;
    PyObject *inputobj = NULL;
    Py_ssize_t repwlen;

    if (*errorHandler == NULL) {
        *errorHandler = PyCodec_LookupError(errors);
        if (*errorHandler == NULL)
            goto onError;
    }

    make_decode_exception(exceptionObject,
        encoding,
        *input, *inend - *input,
        *startinpos, *endinpos,
        reason);
    if (*exceptionObject == NULL)
        goto onError;

    restuple = PyObject_CallOneArg(*errorHandler, *exceptionObject);
    if (restuple == NULL)
        goto onError;
    if (!PyTuple_Check(restuple)) {
        PyErr_SetString(PyExc_TypeError, &argparse[3]);
        goto onError;
    }
    if (!PyArg_ParseTuple(restuple, argparse, &repunicode, &newpos))
        goto onError;

    /* Copy back the bytes variables, which might have been modified by the
       callback */
    inputobj = PyUnicodeDecodeError_GetObject(*exceptionObject);
    if (!inputobj)
        goto onError;
    *input = PyBytes_AS_STRING(inputobj);
    insize = PyBytes_GET_SIZE(inputobj);
    *inend = *input + insize;
    /* we can DECREF safely, as the exception has another reference,
       so the object won't go away. */
    Py_DECREF(inputobj);

    if (newpos<0)
        newpos = insize+newpos;
    if (newpos<0 || newpos>insize) {
        PyErr_Format(PyExc_IndexError, "position %zd from error handler out of bounds", newpos);
        goto onError;
    }

#if USE_UNICODE_WCHAR_CACHE
_Py_COMP_DIAG_PUSH
_Py_COMP_DIAG_IGNORE_DEPR_DECLS
    repwlen = PyUnicode_GetSize(repunicode);
    if (repwlen < 0)
        goto onError;
_Py_COMP_DIAG_POP
#else /* USE_UNICODE_WCHAR_CACHE */
    repwlen = PyUnicode_AsWideChar(repunicode, NULL, 0);
    if (repwlen < 0)
        goto onError;
    repwlen--;
#endif /* USE_UNICODE_WCHAR_CACHE */
    /* need more space? (at least enough for what we
       have+the replacement+the rest of the string (starting
       at the new input position), so we won't have to check space
       when there are no errors in the rest of the string) */
    requiredsize = *outpos;
    if (requiredsize > PY_SSIZE_T_MAX - repwlen)
        goto overflow;
    requiredsize += repwlen;
    if (requiredsize > PY_SSIZE_T_MAX - (insize - newpos))
        goto overflow;
    requiredsize += insize - newpos;
    outsize = *bufsize;
    if (requiredsize > outsize) {
        if (outsize <= PY_SSIZE_T_MAX/2 && requiredsize < 2*outsize)
            requiredsize = 2*outsize;
        if (widechar_resize(buf, bufsize, requiredsize) < 0) {
            goto onError;
        }
    }
    PyUnicode_AsWideChar(repunicode, *buf + *outpos, repwlen);
    *outpos += repwlen;
    *endinpos = newpos;
    *inptr = *input + newpos;

    /* we made it! */
    Py_DECREF(restuple);
    return 0;

  overflow:
    PyErr_SetString(PyExc_OverflowError,
                    "decoded result is too long for a Python string");

  onError:
    Py_XDECREF(restuple);
    return -1;
}
#endif   /* MS_WINDOWS */

static int
unicode_decode_call_errorhandler_writer(
    const char *errors, PyObject **errorHandler,
    const char *encoding, const char *reason,
    const char **input, const char **inend, Py_ssize_t *startinpos,
    Py_ssize_t *endinpos, PyObject **exceptionObject, const char **inptr,
    _PyUnicodeWriter *writer /* PyObject **output, Py_ssize_t *outpos */)
{
    static const char *argparse = "Un;decoding error handler must return (str, int) tuple";

    PyObject *restuple = NULL;
    PyObject *repunicode = NULL;
    Py_ssize_t insize;
    Py_ssize_t newpos;
    Py_ssize_t replen;
    Py_ssize_t remain;
    PyObject *inputobj = NULL;
    int need_to_grow = 0;
    const char *new_inptr;

    if (*errorHandler == NULL) {
        *errorHandler = PyCodec_LookupError(errors);
        if (*errorHandler == NULL)
            goto onError;
    }

    make_decode_exception(exceptionObject,
        encoding,
        *input, *inend - *input,
        *startinpos, *endinpos,
        reason);
    if (*exceptionObject == NULL)
        goto onError;

    restuple = PyObject_CallOneArg(*errorHandler, *exceptionObject);
    if (restuple == NULL)
        goto onError;
    if (!PyTuple_Check(restuple)) {
        PyErr_SetString(PyExc_TypeError, &argparse[3]);
        goto onError;
    }
    if (!PyArg_ParseTuple(restuple, argparse, &repunicode, &newpos))
        goto onError;

    /* Copy back the bytes variables, which might have been modified by the
       callback */
    inputobj = PyUnicodeDecodeError_GetObject(*exceptionObject);
    if (!inputobj)
        goto onError;
    remain = *inend - *input - *endinpos;
    *input = PyBytes_AS_STRING(inputobj);
    insize = PyBytes_GET_SIZE(inputobj);
    *inend = *input + insize;
    /* we can DECREF safely, as the exception has another reference,
       so the object won't go away. */
    Py_DECREF(inputobj);

    if (newpos<0)
        newpos = insize+newpos;
    if (newpos<0 || newpos>insize) {
        PyErr_Format(PyExc_IndexError, "position %zd from error handler out of bounds", newpos);
        goto onError;
    }

    replen = PyUnicode_GET_LENGTH(repunicode);
    if (replen > 1) {
        writer->min_length += replen - 1;
        need_to_grow = 1;
    }
    new_inptr = *input + newpos;
    if (*inend - new_inptr > remain) {
        /* We don't know the decoding algorithm here so we make the worst
           assumption that one byte decodes to one unicode character.
           If unfortunately one byte could decode to more unicode characters,
           the decoder may write out-of-bound then.  Is it possible for the
           algorithms using this function? */
        writer->min_length += *inend - new_inptr - remain;
        need_to_grow = 1;
    }
    if (need_to_grow) {
        writer->overallocate = 1;
        if (_PyUnicodeWriter_Prepare(writer, writer->min_length - writer->pos,
                            PyUnicode_MAX_CHAR_VALUE(repunicode)) == -1)
            goto onError;
    }
    if (_PyUnicodeWriter_WriteStr(writer, repunicode) == -1)
        goto onError;

    *endinpos = newpos;
    *inptr = new_inptr;

    /* we made it! */
    Py_DECREF(restuple);
    return 0;

  onError:
    Py_XDECREF(restuple);
    return -1;
}

/* --- UTF-7 Codec -------------------------------------------------------- */

/* See RFC2152 for details.  We encode conservatively and decode liberally. */

/* Three simple macros defining base-64. */

/* Is c a base-64 character? */

#define IS_BASE64(c) \
    (((c) >= 'A' && (c) <= 'Z') ||     \
     ((c) >= 'a' && (c) <= 'z') ||     \
     ((c) >= '0' && (c) <= '9') ||     \
     (c) == '+' || (c) == '/')

/* given that c is a base-64 character, what is its base-64 value? */

#define FROM_BASE64(c)                                                  \
    (((c) >= 'A' && (c) <= 'Z') ? (c) - 'A' :                           \
     ((c) >= 'a' && (c) <= 'z') ? (c) - 'a' + 26 :                      \
     ((c) >= '0' && (c) <= '9') ? (c) - '0' + 52 :                      \
     (c) == '+' ? 62 : 63)

/* What is the base-64 character of the bottom 6 bits of n? */

#define TO_BASE64(n)  \
    ("ABCDEFGHIJKLMNOPQRSTUVWXYZabcdefghijklmnopqrstuvwxyz0123456789+/"[(n) & 0x3f])

/* DECODE_DIRECT: this byte encountered in a UTF-7 string should be
 * decoded as itself.  We are permissive on decoding; the only ASCII
 * byte not decoding to itself is the + which begins a base64
 * string. */

#define DECODE_DIRECT(c)                                \
    ((c) <= 127 && (c) != '+')

/* The UTF-7 encoder treats ASCII characters differently according to
 * whether they are Set D, Set O, Whitespace, or special (i.e. none of
 * the above).  See RFC2152.  This array identifies these different
 * sets:
 * 0 : "Set D"
 *     alphanumeric and '(),-./:?
 * 1 : "Set O"
 *     !"#$%&*;<=>@[]^_`{|}
 * 2 : "whitespace"
 *     ht nl cr sp
 * 3 : special (must be base64 encoded)
 *     everything else (i.e. +\~ and non-printing codes 0-8 11-12 14-31 127)
 */

static
char utf7_category[128] = {
/* nul soh stx etx eot enq ack bel bs  ht  nl  vt  np  cr  so  si  */
    3,  3,  3,  3,  3,  3,  3,  3,  3,  2,  2,  3,  3,  2,  3,  3,
/* dle dc1 dc2 dc3 dc4 nak syn etb can em  sub esc fs  gs  rs  us  */
    3,  3,  3,  3,  3,  3,  3,  3,  3,  3,  3,  3,  3,  3,  3,  3,
/* sp   !   "   #   $   %   &   '   (   )   *   +   ,   -   .   /  */
    2,  1,  1,  1,  1,  1,  1,  0,  0,  0,  1,  3,  0,  0,  0,  0,
/*  0   1   2   3   4   5   6   7   8   9   :   ;   <   =   >   ?  */
    0,  0,  0,  0,  0,  0,  0,  0,  0,  0,  0,  1,  1,  1,  1,  0,
/*  @   A   B   C   D   E   F   G   H   I   J   K   L   M   N   O  */
    1,  0,  0,  0,  0,  0,  0,  0,  0,  0,  0,  0,  0,  0,  0,  0,
/*  P   Q   R   S   T   U   V   W   X   Y   Z   [   \   ]   ^   _  */
    0,  0,  0,  0,  0,  0,  0,  0,  0,  0,  0,  1,  3,  1,  1,  1,
/*  `   a   b   c   d   e   f   g   h   i   j   k   l   m   n   o  */
    1,  0,  0,  0,  0,  0,  0,  0,  0,  0,  0,  0,  0,  0,  0,  0,
/*  p   q   r   s   t   u   v   w   x   y   z   {   |   }   ~  del */
    0,  0,  0,  0,  0,  0,  0,  0,  0,  0,  0,  1,  1,  1,  3,  3,
};

/* ENCODE_DIRECT: this character should be encoded as itself.  The
 * answer depends on whether we are encoding set O as itself, and also
 * on whether we are encoding whitespace as itself.  RFC2152 makes it
 * clear that the answers to these questions vary between
 * applications, so this code needs to be flexible.  */

#define ENCODE_DIRECT(c, directO, directWS)             \
    ((c) < 128 && (c) > 0 &&                            \
     ((utf7_category[(c)] == 0) ||                      \
      (directWS && (utf7_category[(c)] == 2)) ||        \
      (directO && (utf7_category[(c)] == 1))))

PyObject *
PyUnicode_DecodeUTF7(const char *s,
                     Py_ssize_t size,
                     const char *errors)
{
    return PyUnicode_DecodeUTF7Stateful(s, size, errors, NULL);
}

/* The decoder.  The only state we preserve is our read position,
 * i.e. how many characters we have consumed.  So if we end in the
 * middle of a shift sequence we have to back off the read position
 * and the output to the beginning of the sequence, otherwise we lose
 * all the shift state (seen bits, number of bits seen, high
 * surrogate). */

PyObject *
PyUnicode_DecodeUTF7Stateful(const char *s,
                             Py_ssize_t size,
                             const char *errors,
                             Py_ssize_t *consumed)
{
    const char *starts = s;
    Py_ssize_t startinpos;
    Py_ssize_t endinpos;
    const char *e;
    _PyUnicodeWriter writer;
    const char *errmsg = "";
    int inShift = 0;
    Py_ssize_t shiftOutStart;
    unsigned int base64bits = 0;
    unsigned long base64buffer = 0;
    Py_UCS4 surrogate = 0;
    PyObject *errorHandler = NULL;
    PyObject *exc = NULL;

    if (size == 0) {
        if (consumed)
            *consumed = 0;
        _Py_RETURN_UNICODE_EMPTY();
    }

    /* Start off assuming it's all ASCII. Widen later as necessary. */
    _PyUnicodeWriter_Init(&writer);
    writer.min_length = size;

    shiftOutStart = 0;
    e = s + size;

    while (s < e) {
        Py_UCS4 ch;
      restart:
        ch = (unsigned char) *s;

        if (inShift) { /* in a base-64 section */
            if (IS_BASE64(ch)) { /* consume a base-64 character */
                base64buffer = (base64buffer << 6) | FROM_BASE64(ch);
                base64bits += 6;
                s++;
                if (base64bits >= 16) {
                    /* we have enough bits for a UTF-16 value */
                    Py_UCS4 outCh = (Py_UCS4)(base64buffer >> (base64bits-16));
                    base64bits -= 16;
                    base64buffer &= (1 << base64bits) - 1; /* clear high bits */
                    assert(outCh <= 0xffff);
                    if (surrogate) {
                        /* expecting a second surrogate */
                        if (Py_UNICODE_IS_LOW_SURROGATE(outCh)) {
                            Py_UCS4 ch2 = Py_UNICODE_JOIN_SURROGATES(surrogate, outCh);
                            if (_PyUnicodeWriter_WriteCharInline(&writer, ch2) < 0)
                                goto onError;
                            surrogate = 0;
                            continue;
                        }
                        else {
                            if (_PyUnicodeWriter_WriteCharInline(&writer, surrogate) < 0)
                                goto onError;
                            surrogate = 0;
                        }
                    }
                    if (Py_UNICODE_IS_HIGH_SURROGATE(outCh)) {
                        /* first surrogate */
                        surrogate = outCh;
                    }
                    else {
                        if (_PyUnicodeWriter_WriteCharInline(&writer, outCh) < 0)
                            goto onError;
                    }
                }
            }
            else { /* now leaving a base-64 section */
                inShift = 0;
                if (base64bits > 0) { /* left-over bits */
                    if (base64bits >= 6) {
                        /* We've seen at least one base-64 character */
                        s++;
                        errmsg = "partial character in shift sequence";
                        goto utf7Error;
                    }
                    else {
                        /* Some bits remain; they should be zero */
                        if (base64buffer != 0) {
                            s++;
                            errmsg = "non-zero padding bits in shift sequence";
                            goto utf7Error;
                        }
                    }
                }
                if (surrogate && DECODE_DIRECT(ch)) {
                    if (_PyUnicodeWriter_WriteCharInline(&writer, surrogate) < 0)
                        goto onError;
                }
                surrogate = 0;
                if (ch == '-') {
                    /* '-' is absorbed; other terminating
                       characters are preserved */
                    s++;
                }
            }
        }
        else if ( ch == '+' ) {
            startinpos = s-starts;
            s++; /* consume '+' */
            if (s < e && *s == '-') { /* '+-' encodes '+' */
                s++;
                if (_PyUnicodeWriter_WriteCharInline(&writer, '+') < 0)
                    goto onError;
            }
            else if (s < e && !IS_BASE64(*s)) {
                s++;
                errmsg = "ill-formed sequence";
                goto utf7Error;
            }
            else { /* begin base64-encoded section */
                inShift = 1;
                surrogate = 0;
                shiftOutStart = writer.pos;
                base64bits = 0;
                base64buffer = 0;
            }
        }
        else if (DECODE_DIRECT(ch)) { /* character decodes as itself */
            s++;
            if (_PyUnicodeWriter_WriteCharInline(&writer, ch) < 0)
                goto onError;
        }
        else {
            startinpos = s-starts;
            s++;
            errmsg = "unexpected special character";
            goto utf7Error;
        }
        continue;
utf7Error:
        endinpos = s-starts;
        if (unicode_decode_call_errorhandler_writer(
                errors, &errorHandler,
                "utf7", errmsg,
                &starts, &e, &startinpos, &endinpos, &exc, &s,
                &writer))
            goto onError;
    }

    /* end of string */

    if (inShift && !consumed) { /* in shift sequence, no more to follow */
        /* if we're in an inconsistent state, that's an error */
        inShift = 0;
        if (surrogate ||
                (base64bits >= 6) ||
                (base64bits > 0 && base64buffer != 0)) {
            endinpos = size;
            if (unicode_decode_call_errorhandler_writer(
                    errors, &errorHandler,
                    "utf7", "unterminated shift sequence",
                    &starts, &e, &startinpos, &endinpos, &exc, &s,
                    &writer))
                goto onError;
            if (s < e)
                goto restart;
        }
    }

    /* return state */
    if (consumed) {
        if (inShift) {
            *consumed = startinpos;
            if (writer.pos != shiftOutStart && writer.maxchar > 127) {
                PyObject *result = PyUnicode_FromKindAndData(
                        writer.kind, writer.data, shiftOutStart);
                Py_XDECREF(errorHandler);
                Py_XDECREF(exc);
                _PyUnicodeWriter_Dealloc(&writer);
                return result;
            }
            writer.pos = shiftOutStart; /* back off output */
        }
        else {
            *consumed = s-starts;
        }
    }

    Py_XDECREF(errorHandler);
    Py_XDECREF(exc);
    return _PyUnicodeWriter_Finish(&writer);

  onError:
    Py_XDECREF(errorHandler);
    Py_XDECREF(exc);
    _PyUnicodeWriter_Dealloc(&writer);
    return NULL;
}


PyObject *
_PyUnicode_EncodeUTF7(PyObject *str,
                      int base64SetO,
                      int base64WhiteSpace,
                      const char *errors)
{
    int kind;
    const void *data;
    Py_ssize_t len;
    PyObject *v;
    int inShift = 0;
    Py_ssize_t i;
    unsigned int base64bits = 0;
    unsigned long base64buffer = 0;
    char * out;
    const char * start;

    if (PyUnicode_READY(str) == -1)
        return NULL;
    kind = PyUnicode_KIND(str);
    data = PyUnicode_DATA(str);
    len = PyUnicode_GET_LENGTH(str);

    if (len == 0)
        return PyBytes_FromStringAndSize(NULL, 0);

    /* It might be possible to tighten this worst case */
    if (len > PY_SSIZE_T_MAX / 8)
        return PyErr_NoMemory();
    v = PyBytes_FromStringAndSize(NULL, len * 8);
    if (v == NULL)
        return NULL;

    start = out = PyBytes_AS_STRING(v);
    for (i = 0; i < len; ++i) {
        Py_UCS4 ch = PyUnicode_READ(kind, data, i);

        if (inShift) {
            if (ENCODE_DIRECT(ch, !base64SetO, !base64WhiteSpace)) {
                /* shifting out */
                if (base64bits) { /* output remaining bits */
                    *out++ = TO_BASE64(base64buffer << (6-base64bits));
                    base64buffer = 0;
                    base64bits = 0;
                }
                inShift = 0;
                /* Characters not in the BASE64 set implicitly unshift the sequence
                   so no '-' is required, except if the character is itself a '-' */
                if (IS_BASE64(ch) || ch == '-') {
                    *out++ = '-';
                }
                *out++ = (char) ch;
            }
            else {
                goto encode_char;
            }
        }
        else { /* not in a shift sequence */
            if (ch == '+') {
                *out++ = '+';
                        *out++ = '-';
            }
            else if (ENCODE_DIRECT(ch, !base64SetO, !base64WhiteSpace)) {
                *out++ = (char) ch;
            }
            else {
                *out++ = '+';
                inShift = 1;
                goto encode_char;
            }
        }
        continue;
encode_char:
        if (ch >= 0x10000) {
            assert(ch <= MAX_UNICODE);

            /* code first surrogate */
            base64bits += 16;
            base64buffer = (base64buffer << 16) | Py_UNICODE_HIGH_SURROGATE(ch);
            while (base64bits >= 6) {
                *out++ = TO_BASE64(base64buffer >> (base64bits-6));
                base64bits -= 6;
            }
            /* prepare second surrogate */
            ch = Py_UNICODE_LOW_SURROGATE(ch);
        }
        base64bits += 16;
        base64buffer = (base64buffer << 16) | ch;
        while (base64bits >= 6) {
            *out++ = TO_BASE64(base64buffer >> (base64bits-6));
            base64bits -= 6;
        }
    }
    if (base64bits)
        *out++= TO_BASE64(base64buffer << (6-base64bits) );
    if (inShift)
        *out++ = '-';
    if (_PyBytes_Resize(&v, out - start) < 0)
        return NULL;
    return v;
}

#undef IS_BASE64
#undef FROM_BASE64
#undef TO_BASE64
#undef DECODE_DIRECT
#undef ENCODE_DIRECT

/* --- UTF-8 Codec -------------------------------------------------------- */

PyObject *
PyUnicode_DecodeUTF8(const char *s,
                     Py_ssize_t size,
                     const char *errors)
{
    return PyUnicode_DecodeUTF8Stateful(s, size, errors, NULL);
}

#include "stringlib/asciilib.h"
#include "stringlib/codecs.h"
#include "stringlib/undef.h"

#include "stringlib/ucs1lib.h"
#include "stringlib/codecs.h"
#include "stringlib/undef.h"

#include "stringlib/ucs2lib.h"
#include "stringlib/codecs.h"
#include "stringlib/undef.h"

#include "stringlib/ucs4lib.h"
#include "stringlib/codecs.h"
#include "stringlib/undef.h"

/* Mask to quickly check whether a C 'size_t' contains a
   non-ASCII, UTF8-encoded char. */
#if (SIZEOF_SIZE_T == 8)
# define ASCII_CHAR_MASK 0x8080808080808080ULL
#elif (SIZEOF_SIZE_T == 4)
# define ASCII_CHAR_MASK 0x80808080U
#else
# error C 'size_t' size should be either 4 or 8!
#endif

static Py_ssize_t
ascii_decode(const char *start, const char *end, Py_UCS1 *dest)
{
    const char *p = start;

#if SIZEOF_SIZE_T <= SIZEOF_VOID_P
    assert(_Py_IS_ALIGNED(dest, ALIGNOF_SIZE_T));
    if (_Py_IS_ALIGNED(p, ALIGNOF_SIZE_T)) {
        /* Fast path, see in STRINGLIB(utf8_decode) for
           an explanation. */
        /* Help allocation */
        const char *_p = p;
        Py_UCS1 * q = dest;
        while (_p + SIZEOF_SIZE_T <= end) {
            size_t value = *(const size_t *) _p;
            if (value & ASCII_CHAR_MASK)
                break;
            *((size_t *)q) = value;
            _p += SIZEOF_SIZE_T;
            q += SIZEOF_SIZE_T;
        }
        p = _p;
        while (p < end) {
            if ((unsigned char)*p & 0x80)
                break;
            *q++ = *p++;
        }
        return p - start;
    }
#endif
    while (p < end) {
        /* Fast path, see in STRINGLIB(utf8_decode) in stringlib/codecs.h
           for an explanation. */
        if (_Py_IS_ALIGNED(p, ALIGNOF_SIZE_T)) {
            /* Help allocation */
            const char *_p = p;
            while (_p + SIZEOF_SIZE_T <= end) {
                size_t value = *(const size_t *) _p;
                if (value & ASCII_CHAR_MASK)
                    break;
                _p += SIZEOF_SIZE_T;
            }
            p = _p;
            if (_p == end)
                break;
        }
        if ((unsigned char)*p & 0x80)
            break;
        ++p;
    }
    memcpy(dest, start, p - start);
    return p - start;
}

static PyObject *
unicode_decode_utf8(const char *s, Py_ssize_t size,
                    _Py_error_handler error_handler, const char *errors,
                    Py_ssize_t *consumed)
{
    if (size == 0) {
        if (consumed)
            *consumed = 0;
        _Py_RETURN_UNICODE_EMPTY();
    }

    /* ASCII is equivalent to the first 128 ordinals in Unicode. */
    if (size == 1 && (unsigned char)s[0] < 128) {
        if (consumed) {
            *consumed = 1;
        }
        return get_latin1_char((unsigned char)s[0]);
    }

    const char *starts = s;
    const char *end = s + size;

    // fast path: try ASCII string.
    PyObject *u = PyUnicode_New(size, 127);
    if (u == NULL) {
        return NULL;
    }
    s += ascii_decode(s, end, PyUnicode_1BYTE_DATA(u));
    if (s == end) {
        return u;
    }

    // Use _PyUnicodeWriter after fast path is failed.
    _PyUnicodeWriter writer;
    _PyUnicodeWriter_InitWithBuffer(&writer, u);
    writer.pos = s - starts;

    Py_ssize_t startinpos, endinpos;
    const char *errmsg = "";
    PyObject *error_handler_obj = NULL;
    PyObject *exc = NULL;

    while (s < end) {
        Py_UCS4 ch;
        int kind = writer.kind;

        if (kind == PyUnicode_1BYTE_KIND) {
            if (PyUnicode_IS_ASCII(writer.buffer))
                ch = asciilib_utf8_decode(&s, end, writer.data, &writer.pos);
            else
                ch = ucs1lib_utf8_decode(&s, end, writer.data, &writer.pos);
        } else if (kind == PyUnicode_2BYTE_KIND) {
            ch = ucs2lib_utf8_decode(&s, end, writer.data, &writer.pos);
        } else {
            assert(kind == PyUnicode_4BYTE_KIND);
            ch = ucs4lib_utf8_decode(&s, end, writer.data, &writer.pos);
        }

        switch (ch) {
        case 0:
            if (s == end || consumed)
                goto End;
            errmsg = "unexpected end of data";
            startinpos = s - starts;
            endinpos = end - starts;
            break;
        case 1:
            errmsg = "invalid start byte";
            startinpos = s - starts;
            endinpos = startinpos + 1;
            break;
        case 2:
            if (consumed && (unsigned char)s[0] == 0xED && end - s == 2
                && (unsigned char)s[1] >= 0xA0 && (unsigned char)s[1] <= 0xBF)
            {
                /* Truncated surrogate code in range D800-DFFF */
                goto End;
            }
            /* fall through */
        case 3:
        case 4:
            errmsg = "invalid continuation byte";
            startinpos = s - starts;
            endinpos = startinpos + ch - 1;
            break;
        default:
            if (_PyUnicodeWriter_WriteCharInline(&writer, ch) < 0)
                goto onError;
            continue;
        }

        if (error_handler == _Py_ERROR_UNKNOWN)
            error_handler = _Py_GetErrorHandler(errors);

        switch (error_handler) {
        case _Py_ERROR_IGNORE:
            s += (endinpos - startinpos);
            break;

        case _Py_ERROR_REPLACE:
            if (_PyUnicodeWriter_WriteCharInline(&writer, 0xfffd) < 0)
                goto onError;
            s += (endinpos - startinpos);
            break;

        case _Py_ERROR_SURROGATEESCAPE:
        {
            Py_ssize_t i;

            if (_PyUnicodeWriter_PrepareKind(&writer, PyUnicode_2BYTE_KIND) < 0)
                goto onError;
            for (i=startinpos; i<endinpos; i++) {
                ch = (Py_UCS4)(unsigned char)(starts[i]);
                PyUnicode_WRITE(writer.kind, writer.data, writer.pos,
                                ch + 0xdc00);
                writer.pos++;
            }
            s += (endinpos - startinpos);
            break;
        }

        default:
            if (unicode_decode_call_errorhandler_writer(
                    errors, &error_handler_obj,
                    "utf-8", errmsg,
                    &starts, &end, &startinpos, &endinpos, &exc, &s,
                    &writer))
                goto onError;
        }
    }

End:
    if (consumed)
        *consumed = s - starts;

    Py_XDECREF(error_handler_obj);
    Py_XDECREF(exc);
    return _PyUnicodeWriter_Finish(&writer);

onError:
    Py_XDECREF(error_handler_obj);
    Py_XDECREF(exc);
    _PyUnicodeWriter_Dealloc(&writer);
    return NULL;
}


PyObject *
PyUnicode_DecodeUTF8Stateful(const char *s,
                             Py_ssize_t size,
                             const char *errors,
                             Py_ssize_t *consumed)
{
    return unicode_decode_utf8(s, size, _Py_ERROR_UNKNOWN, errors, consumed);
}


/* UTF-8 decoder: use surrogateescape error handler if 'surrogateescape' is
   non-zero, use strict error handler otherwise.

   On success, write a pointer to a newly allocated wide character string into
   *wstr (use PyMem_RawFree() to free the memory) and write the output length
   (in number of wchar_t units) into *wlen (if wlen is set).

   On memory allocation failure, return -1.

   On decoding error (if surrogateescape is zero), return -2. If wlen is
   non-NULL, write the start of the illegal byte sequence into *wlen. If reason
   is not NULL, write the decoding error message into *reason. */
int
_Py_DecodeUTF8Ex(const char *s, Py_ssize_t size, wchar_t **wstr, size_t *wlen,
                 const char **reason, _Py_error_handler errors)
{
    const char *orig_s = s;
    const char *e;
    wchar_t *unicode;
    Py_ssize_t outpos;

    int surrogateescape = 0;
    int surrogatepass = 0;
    switch (errors)
    {
    case _Py_ERROR_STRICT:
        break;
    case _Py_ERROR_SURROGATEESCAPE:
        surrogateescape = 1;
        break;
    case _Py_ERROR_SURROGATEPASS:
        surrogatepass = 1;
        break;
    default:
        return -3;
    }

    /* Note: size will always be longer than the resulting Unicode
       character count */
    if (PY_SSIZE_T_MAX / (Py_ssize_t)sizeof(wchar_t) - 1 < size) {
        return -1;
    }

    unicode = PyMem_RawMalloc((size + 1) * sizeof(wchar_t));
    if (!unicode) {
        return -1;
    }

    /* Unpack UTF-8 encoded data */
    e = s + size;
    outpos = 0;
    while (s < e) {
        Py_UCS4 ch;
#if SIZEOF_WCHAR_T == 4
        ch = ucs4lib_utf8_decode(&s, e, (Py_UCS4 *)unicode, &outpos);
#else
        ch = ucs2lib_utf8_decode(&s, e, (Py_UCS2 *)unicode, &outpos);
#endif
        if (ch > 0xFF) {
#if SIZEOF_WCHAR_T == 4
            Py_UNREACHABLE();
#else
            assert(ch > 0xFFFF && ch <= MAX_UNICODE);
            /* write a surrogate pair */
            unicode[outpos++] = (wchar_t)Py_UNICODE_HIGH_SURROGATE(ch);
            unicode[outpos++] = (wchar_t)Py_UNICODE_LOW_SURROGATE(ch);
#endif
        }
        else {
            if (!ch && s == e) {
                break;
            }

            if (surrogateescape) {
                unicode[outpos++] = 0xDC00 + (unsigned char)*s++;
            }
            else {
                /* Is it a valid three-byte code? */
                if (surrogatepass
                    && (e - s) >= 3
                    && (s[0] & 0xf0) == 0xe0
                    && (s[1] & 0xc0) == 0x80
                    && (s[2] & 0xc0) == 0x80)
                {
                    ch = ((s[0] & 0x0f) << 12) + ((s[1] & 0x3f) << 6) + (s[2] & 0x3f);
                    s += 3;
                    unicode[outpos++] = ch;
                }
                else {
                    PyMem_RawFree(unicode );
                    if (reason != NULL) {
                        switch (ch) {
                        case 0:
                            *reason = "unexpected end of data";
                            break;
                        case 1:
                            *reason = "invalid start byte";
                            break;
                        /* 2, 3, 4 */
                        default:
                            *reason = "invalid continuation byte";
                            break;
                        }
                    }
                    if (wlen != NULL) {
                        *wlen = s - orig_s;
                    }
                    return -2;
                }
            }
        }
    }
    unicode[outpos] = L'\0';
    if (wlen) {
        *wlen = outpos;
    }
    *wstr = unicode;
    return 0;
}


wchar_t*
_Py_DecodeUTF8_surrogateescape(const char *arg, Py_ssize_t arglen,
                               size_t *wlen)
{
    wchar_t *wstr;
    int res = _Py_DecodeUTF8Ex(arg, arglen,
                               &wstr, wlen,
                               NULL, _Py_ERROR_SURROGATEESCAPE);
    if (res != 0) {
        /* _Py_DecodeUTF8Ex() must support _Py_ERROR_SURROGATEESCAPE */
        assert(res != -3);
        if (wlen) {
            *wlen = (size_t)res;
        }
        return NULL;
    }
    return wstr;
}


/* UTF-8 encoder using the surrogateescape error handler .

   On success, return 0 and write the newly allocated character string (use
   PyMem_Free() to free the memory) into *str.

   On encoding failure, return -2 and write the position of the invalid
   surrogate character into *error_pos (if error_pos is set) and the decoding
   error message into *reason (if reason is set).

   On memory allocation failure, return -1. */
int
_Py_EncodeUTF8Ex(const wchar_t *text, char **str, size_t *error_pos,
                 const char **reason, int raw_malloc, _Py_error_handler errors)
{
    const Py_ssize_t max_char_size = 4;
    Py_ssize_t len = wcslen(text);

    assert(len >= 0);

    int surrogateescape = 0;
    int surrogatepass = 0;
    switch (errors)
    {
    case _Py_ERROR_STRICT:
        break;
    case _Py_ERROR_SURROGATEESCAPE:
        surrogateescape = 1;
        break;
    case _Py_ERROR_SURROGATEPASS:
        surrogatepass = 1;
        break;
    default:
        return -3;
    }

    if (len > PY_SSIZE_T_MAX / max_char_size - 1) {
        return -1;
    }
    char *bytes;
    if (raw_malloc) {
        bytes = PyMem_RawMalloc((len + 1) * max_char_size);
    }
    else {
        bytes = PyMem_Malloc((len + 1) * max_char_size);
    }
    if (bytes == NULL) {
        return -1;
    }

    char *p = bytes;
    Py_ssize_t i;
    for (i = 0; i < len; ) {
        Py_ssize_t ch_pos = i;
        Py_UCS4 ch = text[i];
        i++;
#if Py_UNICODE_SIZE == 2
        if (Py_UNICODE_IS_HIGH_SURROGATE(ch)
            && i < len
            && Py_UNICODE_IS_LOW_SURROGATE(text[i]))
        {
            ch = Py_UNICODE_JOIN_SURROGATES(ch, text[i]);
            i++;
        }
#endif

        if (ch < 0x80) {
            /* Encode ASCII */
            *p++ = (char) ch;

        }
        else if (ch < 0x0800) {
            /* Encode Latin-1 */
            *p++ = (char)(0xc0 | (ch >> 6));
            *p++ = (char)(0x80 | (ch & 0x3f));
        }
        else if (Py_UNICODE_IS_SURROGATE(ch) && !surrogatepass) {
            /* surrogateescape error handler */
            if (!surrogateescape || !(0xDC80 <= ch && ch <= 0xDCFF)) {
                if (error_pos != NULL) {
                    *error_pos = (size_t)ch_pos;
                }
                if (reason != NULL) {
                    *reason = "encoding error";
                }
                if (raw_malloc) {
                    PyMem_RawFree(bytes);
                }
                else {
                    PyMem_Free(bytes);
                }
                return -2;
            }
            *p++ = (char)(ch & 0xff);
        }
        else if (ch < 0x10000) {
            *p++ = (char)(0xe0 | (ch >> 12));
            *p++ = (char)(0x80 | ((ch >> 6) & 0x3f));
            *p++ = (char)(0x80 | (ch & 0x3f));
        }
        else {  /* ch >= 0x10000 */
            assert(ch <= MAX_UNICODE);
            /* Encode UCS4 Unicode ordinals */
            *p++ = (char)(0xf0 | (ch >> 18));
            *p++ = (char)(0x80 | ((ch >> 12) & 0x3f));
            *p++ = (char)(0x80 | ((ch >> 6) & 0x3f));
            *p++ = (char)(0x80 | (ch & 0x3f));
        }
    }
    *p++ = '\0';

    size_t final_size = (p - bytes);
    char *bytes2;
    if (raw_malloc) {
        bytes2 = PyMem_RawRealloc(bytes, final_size);
    }
    else {
        bytes2 = PyMem_Realloc(bytes, final_size);
    }
    if (bytes2 == NULL) {
        if (error_pos != NULL) {
            *error_pos = (size_t)-1;
        }
        if (raw_malloc) {
            PyMem_RawFree(bytes);
        }
        else {
            PyMem_Free(bytes);
        }
        return -1;
    }
    *str = bytes2;
    return 0;
}


/* Primary internal function which creates utf8 encoded bytes objects.

   Allocation strategy:  if the string is short, convert into a stack buffer
   and allocate exactly as much space needed at the end.  Else allocate the
   maximum possible needed (4 result bytes per Unicode character), and return
   the excess memory at the end.
*/
static PyObject *
unicode_encode_utf8(PyObject *unicode, _Py_error_handler error_handler,
                    const char *errors)
{
    if (!PyUnicode_Check(unicode)) {
        PyErr_BadArgument();
        return NULL;
    }

    if (PyUnicode_READY(unicode) == -1)
        return NULL;

    if (PyUnicode_UTF8(unicode))
        return PyBytes_FromStringAndSize(PyUnicode_UTF8(unicode),
                                         PyUnicode_UTF8_LENGTH(unicode));

    enum PyUnicode_Kind kind = PyUnicode_KIND(unicode);
    const void *data = PyUnicode_DATA(unicode);
    Py_ssize_t size = PyUnicode_GET_LENGTH(unicode);

    _PyBytesWriter writer;
    char *end;

    switch (kind) {
    default:
        Py_UNREACHABLE();
    case PyUnicode_1BYTE_KIND:
        /* the string cannot be ASCII, or PyUnicode_UTF8() would be set */
        assert(!PyUnicode_IS_ASCII(unicode));
        end = ucs1lib_utf8_encoder(&writer, unicode, data, size, error_handler, errors);
        break;
    case PyUnicode_2BYTE_KIND:
        end = ucs2lib_utf8_encoder(&writer, unicode, data, size, error_handler, errors);
        break;
    case PyUnicode_4BYTE_KIND:
        end = ucs4lib_utf8_encoder(&writer, unicode, data, size, error_handler, errors);
        break;
    }

    if (end == NULL) {
        _PyBytesWriter_Dealloc(&writer);
        return NULL;
    }
    return _PyBytesWriter_Finish(&writer, end);
}

static int
unicode_fill_utf8(PyObject *unicode)
{
    /* the string cannot be ASCII, or PyUnicode_UTF8() would be set */
    assert(!PyUnicode_IS_ASCII(unicode));

    enum PyUnicode_Kind kind = PyUnicode_KIND(unicode);
    const void *data = PyUnicode_DATA(unicode);
    Py_ssize_t size = PyUnicode_GET_LENGTH(unicode);

    _PyBytesWriter writer;
    char *end;

    switch (kind) {
    default:
        Py_UNREACHABLE();
    case PyUnicode_1BYTE_KIND:
        end = ucs1lib_utf8_encoder(&writer, unicode, data, size,
                                   _Py_ERROR_STRICT, NULL);
        break;
    case PyUnicode_2BYTE_KIND:
        end = ucs2lib_utf8_encoder(&writer, unicode, data, size,
                                   _Py_ERROR_STRICT, NULL);
        break;
    case PyUnicode_4BYTE_KIND:
        end = ucs4lib_utf8_encoder(&writer, unicode, data, size,
                                   _Py_ERROR_STRICT, NULL);
        break;
    }
    if (end == NULL) {
        _PyBytesWriter_Dealloc(&writer);
        return -1;
    }

    const char *start = writer.use_small_buffer ? writer.small_buffer :
                    PyBytes_AS_STRING(writer.buffer);
    Py_ssize_t len = end - start;

    char *cache = PyObject_Malloc(len + 1);
    if (cache == NULL) {
        _PyBytesWriter_Dealloc(&writer);
        PyErr_NoMemory();
        return -1;
    }
    _PyUnicode_UTF8(unicode) = cache;
    _PyUnicode_UTF8_LENGTH(unicode) = len;
    memcpy(cache, start, len);
    cache[len] = '\0';
    _PyBytesWriter_Dealloc(&writer);
    return 0;
}

PyObject *
_PyUnicode_AsUTF8String(PyObject *unicode, const char *errors)
{
    return unicode_encode_utf8(unicode, _Py_ERROR_UNKNOWN, errors);
}


PyObject *
PyUnicode_AsUTF8String(PyObject *unicode)
{
    return _PyUnicode_AsUTF8String(unicode, NULL);
}

/* --- UTF-32 Codec ------------------------------------------------------- */

PyObject *
PyUnicode_DecodeUTF32(const char *s,
                      Py_ssize_t size,
                      const char *errors,
                      int *byteorder)
{
    return PyUnicode_DecodeUTF32Stateful(s, size, errors, byteorder, NULL);
}

PyObject *
PyUnicode_DecodeUTF32Stateful(const char *s,
                              Py_ssize_t size,
                              const char *errors,
                              int *byteorder,
                              Py_ssize_t *consumed)
{
    const char *starts = s;
    Py_ssize_t startinpos;
    Py_ssize_t endinpos;
    _PyUnicodeWriter writer;
    const unsigned char *q, *e;
    int le, bo = 0;       /* assume native ordering by default */
    const char *encoding;
    const char *errmsg = "";
    PyObject *errorHandler = NULL;
    PyObject *exc = NULL;

    q = (const unsigned char *)s;
    e = q + size;

    if (byteorder)
        bo = *byteorder;

    /* Check for BOM marks (U+FEFF) in the input and adjust current
       byte order setting accordingly. In native mode, the leading BOM
       mark is skipped, in all other modes, it is copied to the output
       stream as-is (giving a ZWNBSP character). */
    if (bo == 0 && size >= 4) {
        Py_UCS4 bom = ((unsigned int)q[3] << 24) | (q[2] << 16) | (q[1] << 8) | q[0];
        if (bom == 0x0000FEFF) {
            bo = -1;
            q += 4;
        }
        else if (bom == 0xFFFE0000) {
            bo = 1;
            q += 4;
        }
        if (byteorder)
            *byteorder = bo;
    }

    if (q == e) {
        if (consumed)
            *consumed = size;
        _Py_RETURN_UNICODE_EMPTY();
    }

#ifdef WORDS_BIGENDIAN
    le = bo < 0;
#else
    le = bo <= 0;
#endif
    encoding = le ? "utf-32-le" : "utf-32-be";

    _PyUnicodeWriter_Init(&writer);
    writer.min_length = (e - q + 3) / 4;
    if (_PyUnicodeWriter_Prepare(&writer, writer.min_length, 127) == -1)
        goto onError;

    while (1) {
        Py_UCS4 ch = 0;
        Py_UCS4 maxch = PyUnicode_MAX_CHAR_VALUE(writer.buffer);

        if (e - q >= 4) {
            enum PyUnicode_Kind kind = writer.kind;
            void *data = writer.data;
            const unsigned char *last = e - 4;
            Py_ssize_t pos = writer.pos;
            if (le) {
                do {
                    ch = ((unsigned int)q[3] << 24) | (q[2] << 16) | (q[1] << 8) | q[0];
                    if (ch > maxch)
                        break;
                    if (kind != PyUnicode_1BYTE_KIND &&
                        Py_UNICODE_IS_SURROGATE(ch))
                        break;
                    PyUnicode_WRITE(kind, data, pos++, ch);
                    q += 4;
                } while (q <= last);
            }
            else {
                do {
                    ch = ((unsigned int)q[0] << 24) | (q[1] << 16) | (q[2] << 8) | q[3];
                    if (ch > maxch)
                        break;
                    if (kind != PyUnicode_1BYTE_KIND &&
                        Py_UNICODE_IS_SURROGATE(ch))
                        break;
                    PyUnicode_WRITE(kind, data, pos++, ch);
                    q += 4;
                } while (q <= last);
            }
            writer.pos = pos;
        }

        if (Py_UNICODE_IS_SURROGATE(ch)) {
            errmsg = "code point in surrogate code point range(0xd800, 0xe000)";
            startinpos = ((const char *)q) - starts;
            endinpos = startinpos + 4;
        }
        else if (ch <= maxch) {
            if (q == e || consumed)
                break;
            /* remaining bytes at the end? (size should be divisible by 4) */
            errmsg = "truncated data";
            startinpos = ((const char *)q) - starts;
            endinpos = ((const char *)e) - starts;
        }
        else {
            if (ch < 0x110000) {
                if (_PyUnicodeWriter_WriteCharInline(&writer, ch) < 0)
                    goto onError;
                q += 4;
                continue;
            }
            errmsg = "code point not in range(0x110000)";
            startinpos = ((const char *)q) - starts;
            endinpos = startinpos + 4;
        }

        /* The remaining input chars are ignored if the callback
           chooses to skip the input */
        if (unicode_decode_call_errorhandler_writer(
                errors, &errorHandler,
                encoding, errmsg,
                &starts, (const char **)&e, &startinpos, &endinpos, &exc, (const char **)&q,
                &writer))
            goto onError;
    }

    if (consumed)
        *consumed = (const char *)q-starts;

    Py_XDECREF(errorHandler);
    Py_XDECREF(exc);
    return _PyUnicodeWriter_Finish(&writer);

  onError:
    _PyUnicodeWriter_Dealloc(&writer);
    Py_XDECREF(errorHandler);
    Py_XDECREF(exc);
    return NULL;
}

PyObject *
_PyUnicode_EncodeUTF32(PyObject *str,
                       const char *errors,
                       int byteorder)
{
    enum PyUnicode_Kind kind;
    const void *data;
    Py_ssize_t len;
    PyObject *v;
    uint32_t *out;
#if PY_LITTLE_ENDIAN
    int native_ordering = byteorder <= 0;
#else
    int native_ordering = byteorder >= 0;
#endif
    const char *encoding;
    Py_ssize_t nsize, pos;
    PyObject *errorHandler = NULL;
    PyObject *exc = NULL;
    PyObject *rep = NULL;

    if (!PyUnicode_Check(str)) {
        PyErr_BadArgument();
        return NULL;
    }
    if (PyUnicode_READY(str) == -1)
        return NULL;
    kind = PyUnicode_KIND(str);
    data = PyUnicode_DATA(str);
    len = PyUnicode_GET_LENGTH(str);

    if (len > PY_SSIZE_T_MAX / 4 - (byteorder == 0))
        return PyErr_NoMemory();
    nsize = len + (byteorder == 0);
    v = PyBytes_FromStringAndSize(NULL, nsize * 4);
    if (v == NULL)
        return NULL;

    /* output buffer is 4-bytes aligned */
    assert(_Py_IS_ALIGNED(PyBytes_AS_STRING(v), 4));
    out = (uint32_t *)PyBytes_AS_STRING(v);
    if (byteorder == 0)
        *out++ = 0xFEFF;
    if (len == 0)
        goto done;

    if (byteorder == -1)
        encoding = "utf-32-le";
    else if (byteorder == 1)
        encoding = "utf-32-be";
    else
        encoding = "utf-32";

    if (kind == PyUnicode_1BYTE_KIND) {
        ucs1lib_utf32_encode((const Py_UCS1 *)data, len, &out, native_ordering);
        goto done;
    }

    pos = 0;
    while (pos < len) {
        Py_ssize_t repsize, moreunits;

        if (kind == PyUnicode_2BYTE_KIND) {
            pos += ucs2lib_utf32_encode((const Py_UCS2 *)data + pos, len - pos,
                                        &out, native_ordering);
        }
        else {
            assert(kind == PyUnicode_4BYTE_KIND);
            pos += ucs4lib_utf32_encode((const Py_UCS4 *)data + pos, len - pos,
                                        &out, native_ordering);
        }
        if (pos == len)
            break;

        rep = unicode_encode_call_errorhandler(
                errors, &errorHandler,
                encoding, "surrogates not allowed",
                str, &exc, pos, pos + 1, &pos);
        if (!rep)
            goto error;

        if (PyBytes_Check(rep)) {
            repsize = PyBytes_GET_SIZE(rep);
            if (repsize & 3) {
                raise_encode_exception(&exc, encoding,
                                       str, pos - 1, pos,
                                       "surrogates not allowed");
                goto error;
            }
            moreunits = repsize / 4;
        }
        else {
            assert(PyUnicode_Check(rep));
            if (PyUnicode_READY(rep) < 0)
                goto error;
            moreunits = repsize = PyUnicode_GET_LENGTH(rep);
            if (!PyUnicode_IS_ASCII(rep)) {
                raise_encode_exception(&exc, encoding,
                                       str, pos - 1, pos,
                                       "surrogates not allowed");
                goto error;
            }
        }

        /* four bytes are reserved for each surrogate */
        if (moreunits > 1) {
            Py_ssize_t outpos = out - (uint32_t*) PyBytes_AS_STRING(v);
            if (moreunits >= (PY_SSIZE_T_MAX - PyBytes_GET_SIZE(v)) / 4) {
                /* integer overflow */
                PyErr_NoMemory();
                goto error;
            }
            if (_PyBytes_Resize(&v, PyBytes_GET_SIZE(v) + 4 * (moreunits - 1)) < 0)
                goto error;
            out = (uint32_t*) PyBytes_AS_STRING(v) + outpos;
        }

        if (PyBytes_Check(rep)) {
            memcpy(out, PyBytes_AS_STRING(rep), repsize);
            out += moreunits;
        } else /* rep is unicode */ {
            assert(PyUnicode_KIND(rep) == PyUnicode_1BYTE_KIND);
            ucs1lib_utf32_encode(PyUnicode_1BYTE_DATA(rep), repsize,
                                 &out, native_ordering);
        }

        Py_CLEAR(rep);
    }

    /* Cut back to size actually needed. This is necessary for, for example,
       encoding of a string containing isolated surrogates and the 'ignore'
       handler is used. */
    nsize = (unsigned char*) out - (unsigned char*) PyBytes_AS_STRING(v);
    if (nsize != PyBytes_GET_SIZE(v))
      _PyBytes_Resize(&v, nsize);
    Py_XDECREF(errorHandler);
    Py_XDECREF(exc);
  done:
    return v;
  error:
    Py_XDECREF(rep);
    Py_XDECREF(errorHandler);
    Py_XDECREF(exc);
    Py_XDECREF(v);
    return NULL;
}

PyObject *
PyUnicode_AsUTF32String(PyObject *unicode)
{
    return _PyUnicode_EncodeUTF32(unicode, NULL, 0);
}

/* --- UTF-16 Codec ------------------------------------------------------- */

PyObject *
PyUnicode_DecodeUTF16(const char *s,
                      Py_ssize_t size,
                      const char *errors,
                      int *byteorder)
{
    return PyUnicode_DecodeUTF16Stateful(s, size, errors, byteorder, NULL);
}

PyObject *
PyUnicode_DecodeUTF16Stateful(const char *s,
                              Py_ssize_t size,
                              const char *errors,
                              int *byteorder,
                              Py_ssize_t *consumed)
{
    const char *starts = s;
    Py_ssize_t startinpos;
    Py_ssize_t endinpos;
    _PyUnicodeWriter writer;
    const unsigned char *q, *e;
    int bo = 0;       /* assume native ordering by default */
    int native_ordering;
    const char *errmsg = "";
    PyObject *errorHandler = NULL;
    PyObject *exc = NULL;
    const char *encoding;

    q = (const unsigned char *)s;
    e = q + size;

    if (byteorder)
        bo = *byteorder;

    /* Check for BOM marks (U+FEFF) in the input and adjust current
       byte order setting accordingly. In native mode, the leading BOM
       mark is skipped, in all other modes, it is copied to the output
       stream as-is (giving a ZWNBSP character). */
    if (bo == 0 && size >= 2) {
        const Py_UCS4 bom = (q[1] << 8) | q[0];
        if (bom == 0xFEFF) {
            q += 2;
            bo = -1;
        }
        else if (bom == 0xFFFE) {
            q += 2;
            bo = 1;
        }
        if (byteorder)
            *byteorder = bo;
    }

    if (q == e) {
        if (consumed)
            *consumed = size;
        _Py_RETURN_UNICODE_EMPTY();
    }

#if PY_LITTLE_ENDIAN
    native_ordering = bo <= 0;
    encoding = bo <= 0 ? "utf-16-le" : "utf-16-be";
#else
    native_ordering = bo >= 0;
    encoding = bo >= 0 ? "utf-16-be" : "utf-16-le";
#endif

    /* Note: size will always be longer than the resulting Unicode
       character count normally.  Error handler will take care of
       resizing when needed. */
    _PyUnicodeWriter_Init(&writer);
    writer.min_length = (e - q + 1) / 2;
    if (_PyUnicodeWriter_Prepare(&writer, writer.min_length, 127) == -1)
        goto onError;

    while (1) {
        Py_UCS4 ch = 0;
        if (e - q >= 2) {
            int kind = writer.kind;
            if (kind == PyUnicode_1BYTE_KIND) {
                if (PyUnicode_IS_ASCII(writer.buffer))
                    ch = asciilib_utf16_decode(&q, e,
                            (Py_UCS1*)writer.data, &writer.pos,
                            native_ordering);
                else
                    ch = ucs1lib_utf16_decode(&q, e,
                            (Py_UCS1*)writer.data, &writer.pos,
                            native_ordering);
            } else if (kind == PyUnicode_2BYTE_KIND) {
                ch = ucs2lib_utf16_decode(&q, e,
                        (Py_UCS2*)writer.data, &writer.pos,
                        native_ordering);
            } else {
                assert(kind == PyUnicode_4BYTE_KIND);
                ch = ucs4lib_utf16_decode(&q, e,
                        (Py_UCS4*)writer.data, &writer.pos,
                        native_ordering);
            }
        }

        switch (ch)
        {
        case 0:
            /* remaining byte at the end? (size should be even) */
            if (q == e || consumed)
                goto End;
            errmsg = "truncated data";
            startinpos = ((const char *)q) - starts;
            endinpos = ((const char *)e) - starts;
            break;
            /* The remaining input chars are ignored if the callback
               chooses to skip the input */
        case 1:
            q -= 2;
            if (consumed)
                goto End;
            errmsg = "unexpected end of data";
            startinpos = ((const char *)q) - starts;
            endinpos = ((const char *)e) - starts;
            break;
        case 2:
            errmsg = "illegal encoding";
            startinpos = ((const char *)q) - 2 - starts;
            endinpos = startinpos + 2;
            break;
        case 3:
            errmsg = "illegal UTF-16 surrogate";
            startinpos = ((const char *)q) - 4 - starts;
            endinpos = startinpos + 2;
            break;
        default:
            if (_PyUnicodeWriter_WriteCharInline(&writer, ch) < 0)
                goto onError;
            continue;
        }

        if (unicode_decode_call_errorhandler_writer(
                errors,
                &errorHandler,
                encoding, errmsg,
                &starts,
                (const char **)&e,
                &startinpos,
                &endinpos,
                &exc,
                (const char **)&q,
                &writer))
            goto onError;
    }

End:
    if (consumed)
        *consumed = (const char *)q-starts;

    Py_XDECREF(errorHandler);
    Py_XDECREF(exc);
    return _PyUnicodeWriter_Finish(&writer);

  onError:
    _PyUnicodeWriter_Dealloc(&writer);
    Py_XDECREF(errorHandler);
    Py_XDECREF(exc);
    return NULL;
}

PyObject *
_PyUnicode_EncodeUTF16(PyObject *str,
                       const char *errors,
                       int byteorder)
{
    enum PyUnicode_Kind kind;
    const void *data;
    Py_ssize_t len;
    PyObject *v;
    unsigned short *out;
    Py_ssize_t pairs;
#if PY_BIG_ENDIAN
    int native_ordering = byteorder >= 0;
#else
    int native_ordering = byteorder <= 0;
#endif
    const char *encoding;
    Py_ssize_t nsize, pos;
    PyObject *errorHandler = NULL;
    PyObject *exc = NULL;
    PyObject *rep = NULL;

    if (!PyUnicode_Check(str)) {
        PyErr_BadArgument();
        return NULL;
    }
    if (PyUnicode_READY(str) == -1)
        return NULL;
    kind = PyUnicode_KIND(str);
    data = PyUnicode_DATA(str);
    len = PyUnicode_GET_LENGTH(str);

    pairs = 0;
    if (kind == PyUnicode_4BYTE_KIND) {
        const Py_UCS4 *in = (const Py_UCS4 *)data;
        const Py_UCS4 *end = in + len;
        while (in < end) {
            if (*in++ >= 0x10000) {
                pairs++;
            }
        }
    }
    if (len > PY_SSIZE_T_MAX / 2 - pairs - (byteorder == 0)) {
        return PyErr_NoMemory();
    }
    nsize = len + pairs + (byteorder == 0);
    v = PyBytes_FromStringAndSize(NULL, nsize * 2);
    if (v == NULL) {
        return NULL;
    }

    /* output buffer is 2-bytes aligned */
    assert(_Py_IS_ALIGNED(PyBytes_AS_STRING(v), 2));
    out = (unsigned short *)PyBytes_AS_STRING(v);
    if (byteorder == 0) {
        *out++ = 0xFEFF;
    }
    if (len == 0) {
        goto done;
    }

    if (kind == PyUnicode_1BYTE_KIND) {
        ucs1lib_utf16_encode((const Py_UCS1 *)data, len, &out, native_ordering);
        goto done;
    }

    if (byteorder < 0) {
        encoding = "utf-16-le";
    }
    else if (byteorder > 0) {
        encoding = "utf-16-be";
    }
    else {
        encoding = "utf-16";
    }

    pos = 0;
    while (pos < len) {
        Py_ssize_t repsize, moreunits;

        if (kind == PyUnicode_2BYTE_KIND) {
            pos += ucs2lib_utf16_encode((const Py_UCS2 *)data + pos, len - pos,
                                        &out, native_ordering);
        }
        else {
            assert(kind == PyUnicode_4BYTE_KIND);
            pos += ucs4lib_utf16_encode((const Py_UCS4 *)data + pos, len - pos,
                                        &out, native_ordering);
        }
        if (pos == len)
            break;

        rep = unicode_encode_call_errorhandler(
                errors, &errorHandler,
                encoding, "surrogates not allowed",
                str, &exc, pos, pos + 1, &pos);
        if (!rep)
            goto error;

        if (PyBytes_Check(rep)) {
            repsize = PyBytes_GET_SIZE(rep);
            if (repsize & 1) {
                raise_encode_exception(&exc, encoding,
                                       str, pos - 1, pos,
                                       "surrogates not allowed");
                goto error;
            }
            moreunits = repsize / 2;
        }
        else {
            assert(PyUnicode_Check(rep));
            if (PyUnicode_READY(rep) < 0)
                goto error;
            moreunits = repsize = PyUnicode_GET_LENGTH(rep);
            if (!PyUnicode_IS_ASCII(rep)) {
                raise_encode_exception(&exc, encoding,
                                       str, pos - 1, pos,
                                       "surrogates not allowed");
                goto error;
            }
        }

        /* two bytes are reserved for each surrogate */
        if (moreunits > 1) {
            Py_ssize_t outpos = out - (unsigned short*) PyBytes_AS_STRING(v);
            if (moreunits >= (PY_SSIZE_T_MAX - PyBytes_GET_SIZE(v)) / 2) {
                /* integer overflow */
                PyErr_NoMemory();
                goto error;
            }
            if (_PyBytes_Resize(&v, PyBytes_GET_SIZE(v) + 2 * (moreunits - 1)) < 0)
                goto error;
            out = (unsigned short*) PyBytes_AS_STRING(v) + outpos;
        }

        if (PyBytes_Check(rep)) {
            memcpy(out, PyBytes_AS_STRING(rep), repsize);
            out += moreunits;
        } else /* rep is unicode */ {
            assert(PyUnicode_KIND(rep) == PyUnicode_1BYTE_KIND);
            ucs1lib_utf16_encode(PyUnicode_1BYTE_DATA(rep), repsize,
                                 &out, native_ordering);
        }

        Py_CLEAR(rep);
    }

    /* Cut back to size actually needed. This is necessary for, for example,
    encoding of a string containing isolated surrogates and the 'ignore' handler
    is used. */
    nsize = (unsigned char*) out - (unsigned char*) PyBytes_AS_STRING(v);
    if (nsize != PyBytes_GET_SIZE(v))
      _PyBytes_Resize(&v, nsize);
    Py_XDECREF(errorHandler);
    Py_XDECREF(exc);
  done:
    return v;
  error:
    Py_XDECREF(rep);
    Py_XDECREF(errorHandler);
    Py_XDECREF(exc);
    Py_XDECREF(v);
    return NULL;
#undef STORECHAR
}

PyObject *
PyUnicode_AsUTF16String(PyObject *unicode)
{
    return _PyUnicode_EncodeUTF16(unicode, NULL, 0);
}

/* --- Unicode Escape Codec ----------------------------------------------- */

static _PyUnicode_Name_CAPI *ucnhash_capi = NULL;

PyObject *
_PyUnicode_DecodeUnicodeEscapeInternal(const char *s,
                               Py_ssize_t size,
                               const char *errors,
                               Py_ssize_t *consumed,
                               const char **first_invalid_escape)
{
    const char *starts = s;
    _PyUnicodeWriter writer;
    const char *end;
    PyObject *errorHandler = NULL;
    PyObject *exc = NULL;

    // so we can remember if we've seen an invalid escape char or not
    *first_invalid_escape = NULL;

    if (size == 0) {
        if (consumed) {
            *consumed = 0;
        }
        _Py_RETURN_UNICODE_EMPTY();
    }
    /* Escaped strings will always be longer than the resulting
       Unicode string, so we start with size here and then reduce the
       length after conversion to the true value.
       (but if the error callback returns a long replacement string
       we'll have to allocate more space) */
    _PyUnicodeWriter_Init(&writer);
    writer.min_length = size;
    if (_PyUnicodeWriter_Prepare(&writer, size, 127) < 0) {
        goto onError;
    }

    end = s + size;
    while (s < end) {
        unsigned char c = (unsigned char) *s++;
        Py_UCS4 ch;
        int count;
        const char *message;

#define WRITE_ASCII_CHAR(ch)                                                  \
            do {                                                              \
                assert(ch <= 127);                                            \
                assert(writer.pos < writer.size);                             \
                PyUnicode_WRITE(writer.kind, writer.data, writer.pos++, ch);  \
            } while(0)

#define WRITE_CHAR(ch)                                                        \
            do {                                                              \
                if (ch <= writer.maxchar) {                                   \
                    assert(writer.pos < writer.size);                         \
                    PyUnicode_WRITE(writer.kind, writer.data, writer.pos++, ch); \
                }                                                             \
                else if (_PyUnicodeWriter_WriteCharInline(&writer, ch) < 0) { \
                    goto onError;                                             \
                }                                                             \
            } while(0)

        /* Non-escape characters are interpreted as Unicode ordinals */
        if (c != '\\') {
            WRITE_CHAR(c);
            continue;
        }

        Py_ssize_t startinpos = s - starts - 1;
        /* \ - Escapes */
        if (s >= end) {
            message = "\\ at end of string";
            goto incomplete;
        }
        c = (unsigned char) *s++;

        assert(writer.pos < writer.size);
        switch (c) {

            /* \x escapes */
        case '\n': continue;
        case '\\': WRITE_ASCII_CHAR('\\'); continue;
        case '\'': WRITE_ASCII_CHAR('\''); continue;
        case '\"': WRITE_ASCII_CHAR('\"'); continue;
        case 'b': WRITE_ASCII_CHAR('\b'); continue;
        /* FF */
        case 'f': WRITE_ASCII_CHAR('\014'); continue;
        case 't': WRITE_ASCII_CHAR('\t'); continue;
        case 'n': WRITE_ASCII_CHAR('\n'); continue;
        case 'r': WRITE_ASCII_CHAR('\r'); continue;
        /* VT */
        case 'v': WRITE_ASCII_CHAR('\013'); continue;
        /* BEL, not classic C */
        case 'a': WRITE_ASCII_CHAR('\007'); continue;

            /* \OOO (octal) escapes */
        case '0': case '1': case '2': case '3':
        case '4': case '5': case '6': case '7':
            ch = c - '0';
            if (s < end && '0' <= *s && *s <= '7') {
                ch = (ch<<3) + *s++ - '0';
                if (s < end && '0' <= *s && *s <= '7') {
                    ch = (ch<<3) + *s++ - '0';
                }
            }
            WRITE_CHAR(ch);
            continue;

            /* hex escapes */
            /* \xXX */
        case 'x':
            count = 2;
            message = "truncated \\xXX escape";
            goto hexescape;

            /* \uXXXX */
        case 'u':
            count = 4;
            message = "truncated \\uXXXX escape";
            goto hexescape;

            /* \UXXXXXXXX */
        case 'U':
            count = 8;
            message = "truncated \\UXXXXXXXX escape";
        hexescape:
            for (ch = 0; count; ++s, --count) {
                if (s >= end) {
                    goto incomplete;
                }
                c = (unsigned char)*s;
                ch <<= 4;
                if (c >= '0' && c <= '9') {
                    ch += c - '0';
                }
                else if (c >= 'a' && c <= 'f') {
                    ch += c - ('a' - 10);
                }
                else if (c >= 'A' && c <= 'F') {
                    ch += c - ('A' - 10);
                }
                else {
                    goto error;
                }
            }

            /* when we get here, ch is a 32-bit unicode character */
            if (ch > MAX_UNICODE) {
                message = "illegal Unicode character";
                goto error;
            }

            WRITE_CHAR(ch);
            continue;

            /* \N{name} */
        case 'N':
            if (ucnhash_capi == NULL) {
                /* load the unicode data module */
                ucnhash_capi = (_PyUnicode_Name_CAPI *)PyCapsule_Import(
                                                PyUnicodeData_CAPSULE_NAME, 1);
                if (ucnhash_capi == NULL) {
                    PyErr_SetString(
                        PyExc_UnicodeError,
                        "\\N escapes not supported (can't load unicodedata module)"
                        );
                    goto onError;
                }
            }

            message = "malformed \\N character escape";
            if (s >= end) {
                goto incomplete;
            }
            if (*s == '{') {
                const char *start = ++s;
                size_t namelen;
                /* look for the closing brace */
                while (s < end && *s != '}')
                    s++;
                if (s >= end) {
                    goto incomplete;
                }
                namelen = s - start;
                if (namelen) {
                    /* found a name.  look it up in the unicode database */
                    s++;
                    ch = 0xffffffff; /* in case 'getcode' messes up */
                    if (namelen <= INT_MAX &&
                        ucnhash_capi->getcode(start, (int)namelen,
                                              &ch, 0)) {
                        assert(ch <= MAX_UNICODE);
                        WRITE_CHAR(ch);
                        continue;
                    }
                    message = "unknown Unicode character name";
                }
            }
            goto error;

        default:
            if (*first_invalid_escape == NULL) {
                *first_invalid_escape = s-1; /* Back up one char, since we've
                                                already incremented s. */
            }
            WRITE_ASCII_CHAR('\\');
            WRITE_CHAR(c);
            continue;
        }

      incomplete:
        if (consumed) {
            *consumed = startinpos;
            break;
        }
      error:;
        Py_ssize_t endinpos = s-starts;
        writer.min_length = end - s + writer.pos;
        if (unicode_decode_call_errorhandler_writer(
                errors, &errorHandler,
                "unicodeescape", message,
                &starts, &end, &startinpos, &endinpos, &exc, &s,
                &writer)) {
            goto onError;
        }
        assert(end - s <= writer.size - writer.pos);

#undef WRITE_ASCII_CHAR
#undef WRITE_CHAR
    }

    Py_XDECREF(errorHandler);
    Py_XDECREF(exc);
    return _PyUnicodeWriter_Finish(&writer);

  onError:
    _PyUnicodeWriter_Dealloc(&writer);
    Py_XDECREF(errorHandler);
    Py_XDECREF(exc);
    return NULL;
}

PyObject *
_PyUnicode_DecodeUnicodeEscapeStateful(const char *s,
                              Py_ssize_t size,
                              const char *errors,
                              Py_ssize_t *consumed)
{
    const char *first_invalid_escape;
    PyObject *result = _PyUnicode_DecodeUnicodeEscapeInternal(s, size, errors,
                                                      consumed,
                                                      &first_invalid_escape);
    if (result == NULL)
        return NULL;
    if (first_invalid_escape != NULL) {
        if (PyErr_WarnFormat(PyExc_DeprecationWarning, 1,
                             "invalid escape sequence '\\%c'",
                             (unsigned char)*first_invalid_escape) < 0) {
            Py_DECREF(result);
            return NULL;
        }
    }
    return result;
}

PyObject *
PyUnicode_DecodeUnicodeEscape(const char *s,
                              Py_ssize_t size,
                              const char *errors)
{
    return _PyUnicode_DecodeUnicodeEscapeStateful(s, size, errors, NULL);
}

/* Return a Unicode-Escape string version of the Unicode object. */

PyObject *
PyUnicode_AsUnicodeEscapeString(PyObject *unicode)
{
    Py_ssize_t i, len;
    PyObject *repr;
    char *p;
    enum PyUnicode_Kind kind;
    const void *data;
    Py_ssize_t expandsize;

    /* Initial allocation is based on the longest-possible character
       escape.

       For UCS1 strings it's '\xxx', 4 bytes per source character.
       For UCS2 strings it's '\uxxxx', 6 bytes per source character.
       For UCS4 strings it's '\U00xxxxxx', 10 bytes per source character.
    */

    if (!PyUnicode_Check(unicode)) {
        PyErr_BadArgument();
        return NULL;
    }
    if (PyUnicode_READY(unicode) == -1) {
        return NULL;
    }

    len = PyUnicode_GET_LENGTH(unicode);
    if (len == 0) {
        return PyBytes_FromStringAndSize(NULL, 0);
    }

    kind = PyUnicode_KIND(unicode);
    data = PyUnicode_DATA(unicode);
    /* 4 byte characters can take up 10 bytes, 2 byte characters can take up 6
       bytes, and 1 byte characters 4. */
    expandsize = kind * 2 + 2;
    if (len > PY_SSIZE_T_MAX / expandsize) {
        return PyErr_NoMemory();
    }
    repr = PyBytes_FromStringAndSize(NULL, expandsize * len);
    if (repr == NULL) {
        return NULL;
    }

    p = PyBytes_AS_STRING(repr);
    for (i = 0; i < len; i++) {
        Py_UCS4 ch = PyUnicode_READ(kind, data, i);

        /* U+0000-U+00ff range */
        if (ch < 0x100) {
            if (ch >= ' ' && ch < 127) {
                if (ch != '\\') {
                    /* Copy printable US ASCII as-is */
                    *p++ = (char) ch;
                }
                /* Escape backslashes */
                else {
                    *p++ = '\\';
                    *p++ = '\\';
                }
            }

            /* Map special whitespace to '\t', \n', '\r' */
            else if (ch == '\t') {
                *p++ = '\\';
                *p++ = 't';
            }
            else if (ch == '\n') {
                *p++ = '\\';
                *p++ = 'n';
            }
            else if (ch == '\r') {
                *p++ = '\\';
                *p++ = 'r';
            }

            /* Map non-printable US ASCII and 8-bit characters to '\xHH' */
            else {
                *p++ = '\\';
                *p++ = 'x';
                *p++ = Py_hexdigits[(ch >> 4) & 0x000F];
                *p++ = Py_hexdigits[ch & 0x000F];
            }
        }
        /* U+0100-U+ffff range: Map 16-bit characters to '\uHHHH' */
        else if (ch < 0x10000) {
            *p++ = '\\';
            *p++ = 'u';
            *p++ = Py_hexdigits[(ch >> 12) & 0x000F];
            *p++ = Py_hexdigits[(ch >> 8) & 0x000F];
            *p++ = Py_hexdigits[(ch >> 4) & 0x000F];
            *p++ = Py_hexdigits[ch & 0x000F];
        }
        /* U+010000-U+10ffff range: Map 21-bit characters to '\U00HHHHHH' */
        else {

            /* Make sure that the first two digits are zero */
            assert(ch <= MAX_UNICODE && MAX_UNICODE <= 0x10ffff);
            *p++ = '\\';
            *p++ = 'U';
            *p++ = '0';
            *p++ = '0';
            *p++ = Py_hexdigits[(ch >> 20) & 0x0000000F];
            *p++ = Py_hexdigits[(ch >> 16) & 0x0000000F];
            *p++ = Py_hexdigits[(ch >> 12) & 0x0000000F];
            *p++ = Py_hexdigits[(ch >> 8) & 0x0000000F];
            *p++ = Py_hexdigits[(ch >> 4) & 0x0000000F];
            *p++ = Py_hexdigits[ch & 0x0000000F];
        }
    }

    assert(p - PyBytes_AS_STRING(repr) > 0);
    if (_PyBytes_Resize(&repr, p - PyBytes_AS_STRING(repr)) < 0) {
        return NULL;
    }
    return repr;
}

/* --- Raw Unicode Escape Codec ------------------------------------------- */

PyObject *
_PyUnicode_DecodeRawUnicodeEscapeStateful(const char *s,
                                          Py_ssize_t size,
                                          const char *errors,
                                          Py_ssize_t *consumed)
{
    const char *starts = s;
    _PyUnicodeWriter writer;
    const char *end;
    PyObject *errorHandler = NULL;
    PyObject *exc = NULL;

    if (size == 0) {
        if (consumed) {
            *consumed = 0;
        }
        _Py_RETURN_UNICODE_EMPTY();
    }

    /* Escaped strings will always be longer than the resulting
       Unicode string, so we start with size here and then reduce the
       length after conversion to the true value. (But decoding error
       handler might have to resize the string) */
    _PyUnicodeWriter_Init(&writer);
    writer.min_length = size;
    if (_PyUnicodeWriter_Prepare(&writer, size, 127) < 0) {
        goto onError;
    }

    end = s + size;
    while (s < end) {
        unsigned char c = (unsigned char) *s++;
        Py_UCS4 ch;
        int count;
        const char *message;

#define WRITE_CHAR(ch)                                                        \
            do {                                                              \
                if (ch <= writer.maxchar) {                                   \
                    assert(writer.pos < writer.size);                         \
                    PyUnicode_WRITE(writer.kind, writer.data, writer.pos++, ch); \
                }                                                             \
                else if (_PyUnicodeWriter_WriteCharInline(&writer, ch) < 0) { \
                    goto onError;                                             \
                }                                                             \
            } while(0)

        /* Non-escape characters are interpreted as Unicode ordinals */
        if (c != '\\' || (s >= end && !consumed)) {
            WRITE_CHAR(c);
            continue;
        }

        Py_ssize_t startinpos = s - starts - 1;
        /* \ - Escapes */
        if (s >= end) {
            assert(consumed);
            // Set message to silent compiler warning.
            // Actually it is never used.
            message = "\\ at end of string";
            goto incomplete;
        }

        c = (unsigned char) *s++;
        if (c == 'u') {
            count = 4;
            message = "truncated \\uXXXX escape";
        }
        else if (c == 'U') {
            count = 8;
            message = "truncated \\UXXXXXXXX escape";
        }
        else {
            assert(writer.pos < writer.size);
            PyUnicode_WRITE(writer.kind, writer.data, writer.pos++, '\\');
            WRITE_CHAR(c);
            continue;
        }

        /* \uHHHH with 4 hex digits, \U00HHHHHH with 8 */
        for (ch = 0; count; ++s, --count) {
            if (s >= end) {
                goto incomplete;
            }
            c = (unsigned char)*s;
            ch <<= 4;
            if (c >= '0' && c <= '9') {
                ch += c - '0';
            }
            else if (c >= 'a' && c <= 'f') {
                ch += c - ('a' - 10);
            }
            else if (c >= 'A' && c <= 'F') {
                ch += c - ('A' - 10);
            }
            else {
                goto error;
            }
        }
        if (ch > MAX_UNICODE) {
            message = "\\Uxxxxxxxx out of range";
            goto error;
        }
        WRITE_CHAR(ch);
        continue;

      incomplete:
        if (consumed) {
            *consumed = startinpos;
            break;
        }
      error:;
        Py_ssize_t endinpos = s-starts;
        writer.min_length = end - s + writer.pos;
        if (unicode_decode_call_errorhandler_writer(
                errors, &errorHandler,
                "rawunicodeescape", message,
                &starts, &end, &startinpos, &endinpos, &exc, &s,
                &writer)) {
            goto onError;
        }
        assert(end - s <= writer.size - writer.pos);

#undef WRITE_CHAR
    }
    Py_XDECREF(errorHandler);
    Py_XDECREF(exc);
    return _PyUnicodeWriter_Finish(&writer);

  onError:
    _PyUnicodeWriter_Dealloc(&writer);
    Py_XDECREF(errorHandler);
    Py_XDECREF(exc);
    return NULL;
}

PyObject *
PyUnicode_DecodeRawUnicodeEscape(const char *s,
                                 Py_ssize_t size,
                                 const char *errors)
{
    return _PyUnicode_DecodeRawUnicodeEscapeStateful(s, size, errors, NULL);
}


PyObject *
PyUnicode_AsRawUnicodeEscapeString(PyObject *unicode)
{
    PyObject *repr;
    char *p;
    Py_ssize_t expandsize, pos;
    int kind;
    const void *data;
    Py_ssize_t len;

    if (!PyUnicode_Check(unicode)) {
        PyErr_BadArgument();
        return NULL;
    }
    if (PyUnicode_READY(unicode) == -1) {
        return NULL;
    }
    kind = PyUnicode_KIND(unicode);
    data = PyUnicode_DATA(unicode);
    len = PyUnicode_GET_LENGTH(unicode);
    if (kind == PyUnicode_1BYTE_KIND) {
        return PyBytes_FromStringAndSize(data, len);
    }

    /* 4 byte characters can take up 10 bytes, 2 byte characters can take up 6
       bytes, and 1 byte characters 4. */
    expandsize = kind * 2 + 2;

    if (len > PY_SSIZE_T_MAX / expandsize) {
        return PyErr_NoMemory();
    }
    repr = PyBytes_FromStringAndSize(NULL, expandsize * len);
    if (repr == NULL) {
        return NULL;
    }
    if (len == 0) {
        return repr;
    }

    p = PyBytes_AS_STRING(repr);
    for (pos = 0; pos < len; pos++) {
        Py_UCS4 ch = PyUnicode_READ(kind, data, pos);

        /* U+0000-U+00ff range: Copy 8-bit characters as-is */
        if (ch < 0x100) {
            *p++ = (char) ch;
        }
        /* U+0100-U+ffff range: Map 16-bit characters to '\uHHHH' */
        else if (ch < 0x10000) {
            *p++ = '\\';
            *p++ = 'u';
            *p++ = Py_hexdigits[(ch >> 12) & 0xf];
            *p++ = Py_hexdigits[(ch >> 8) & 0xf];
            *p++ = Py_hexdigits[(ch >> 4) & 0xf];
            *p++ = Py_hexdigits[ch & 15];
        }
        /* U+010000-U+10ffff range: Map 32-bit characters to '\U00HHHHHH' */
        else {
            assert(ch <= MAX_UNICODE && MAX_UNICODE <= 0x10ffff);
            *p++ = '\\';
            *p++ = 'U';
            *p++ = '0';
            *p++ = '0';
            *p++ = Py_hexdigits[(ch >> 20) & 0xf];
            *p++ = Py_hexdigits[(ch >> 16) & 0xf];
            *p++ = Py_hexdigits[(ch >> 12) & 0xf];
            *p++ = Py_hexdigits[(ch >> 8) & 0xf];
            *p++ = Py_hexdigits[(ch >> 4) & 0xf];
            *p++ = Py_hexdigits[ch & 15];
        }
    }

    assert(p > PyBytes_AS_STRING(repr));
    if (_PyBytes_Resize(&repr, p - PyBytes_AS_STRING(repr)) < 0) {
        return NULL;
    }
    return repr;
}

/* --- Latin-1 Codec ------------------------------------------------------ */

PyObject *
PyUnicode_DecodeLatin1(const char *s,
                       Py_ssize_t size,
                       const char *errors)
{
    /* Latin-1 is equivalent to the first 256 ordinals in Unicode. */
    return _PyUnicode_FromUCS1((const unsigned char*)s, size);
}

/* create or adjust a UnicodeEncodeError */
static void
make_encode_exception(PyObject **exceptionObject,
                      const char *encoding,
                      PyObject *unicode,
                      Py_ssize_t startpos, Py_ssize_t endpos,
                      const char *reason)
{
    if (*exceptionObject == NULL) {
        *exceptionObject = PyObject_CallFunction(
            PyExc_UnicodeEncodeError, "sOnns",
            encoding, unicode, startpos, endpos, reason);
    }
    else {
        if (PyUnicodeEncodeError_SetStart(*exceptionObject, startpos))
            goto onError;
        if (PyUnicodeEncodeError_SetEnd(*exceptionObject, endpos))
            goto onError;
        if (PyUnicodeEncodeError_SetReason(*exceptionObject, reason))
            goto onError;
        return;
      onError:
        Py_CLEAR(*exceptionObject);
    }
}

/* raises a UnicodeEncodeError */
static void
raise_encode_exception(PyObject **exceptionObject,
                       const char *encoding,
                       PyObject *unicode,
                       Py_ssize_t startpos, Py_ssize_t endpos,
                       const char *reason)
{
    make_encode_exception(exceptionObject,
                          encoding, unicode, startpos, endpos, reason);
    if (*exceptionObject != NULL)
        PyCodec_StrictErrors(*exceptionObject);
}

/* error handling callback helper:
   build arguments, call the callback and check the arguments,
   put the result into newpos and return the replacement string, which
   has to be freed by the caller */
static PyObject *
unicode_encode_call_errorhandler(const char *errors,
                                 PyObject **errorHandler,
                                 const char *encoding, const char *reason,
                                 PyObject *unicode, PyObject **exceptionObject,
                                 Py_ssize_t startpos, Py_ssize_t endpos,
                                 Py_ssize_t *newpos)
{
    static const char *argparse = "On;encoding error handler must return (str/bytes, int) tuple";
    Py_ssize_t len;
    PyObject *restuple;
    PyObject *resunicode;

    if (*errorHandler == NULL) {
        *errorHandler = PyCodec_LookupError(errors);
        if (*errorHandler == NULL)
            return NULL;
    }

    if (PyUnicode_READY(unicode) == -1)
        return NULL;
    len = PyUnicode_GET_LENGTH(unicode);

    make_encode_exception(exceptionObject,
                          encoding, unicode, startpos, endpos, reason);
    if (*exceptionObject == NULL)
        return NULL;

    restuple = PyObject_CallOneArg(*errorHandler, *exceptionObject);
    if (restuple == NULL)
        return NULL;
    if (!PyTuple_Check(restuple)) {
        PyErr_SetString(PyExc_TypeError, &argparse[3]);
        Py_DECREF(restuple);
        return NULL;
    }
    if (!PyArg_ParseTuple(restuple, argparse,
                          &resunicode, newpos)) {
        Py_DECREF(restuple);
        return NULL;
    }
    if (!PyUnicode_Check(resunicode) && !PyBytes_Check(resunicode)) {
        PyErr_SetString(PyExc_TypeError, &argparse[3]);
        Py_DECREF(restuple);
        return NULL;
    }
    if (*newpos<0)
        *newpos = len + *newpos;
    if (*newpos<0 || *newpos>len) {
        PyErr_Format(PyExc_IndexError, "position %zd from error handler out of bounds", *newpos);
        Py_DECREF(restuple);
        return NULL;
    }
    Py_INCREF(resunicode);
    Py_DECREF(restuple);
    return resunicode;
}

static PyObject *
unicode_encode_ucs1(PyObject *unicode,
                    const char *errors,
                    const Py_UCS4 limit)
{
    /* input state */
    Py_ssize_t pos=0, size;
    int kind;
    const void *data;
    /* pointer into the output */
    char *str;
    const char *encoding = (limit == 256) ? "latin-1" : "ascii";
    const char *reason = (limit == 256) ? "ordinal not in range(256)" : "ordinal not in range(128)";
    PyObject *error_handler_obj = NULL;
    PyObject *exc = NULL;
    _Py_error_handler error_handler = _Py_ERROR_UNKNOWN;
    PyObject *rep = NULL;
    /* output object */
    _PyBytesWriter writer;

    if (PyUnicode_READY(unicode) == -1)
        return NULL;
    size = PyUnicode_GET_LENGTH(unicode);
    kind = PyUnicode_KIND(unicode);
    data = PyUnicode_DATA(unicode);
    /* allocate enough for a simple encoding without
       replacements, if we need more, we'll resize */
    if (size == 0)
        return PyBytes_FromStringAndSize(NULL, 0);

    _PyBytesWriter_Init(&writer);
    str = _PyBytesWriter_Alloc(&writer, size);
    if (str == NULL)
        return NULL;

    while (pos < size) {
        Py_UCS4 ch = PyUnicode_READ(kind, data, pos);

        /* can we encode this? */
        if (ch < limit) {
            /* no overflow check, because we know that the space is enough */
            *str++ = (char)ch;
            ++pos;
        }
        else {
            Py_ssize_t newpos, i;
            /* startpos for collecting unencodable chars */
            Py_ssize_t collstart = pos;
            Py_ssize_t collend = collstart + 1;
            /* find all unecodable characters */

            while ((collend < size) && (PyUnicode_READ(kind, data, collend) >= limit))
                ++collend;

            /* Only overallocate the buffer if it's not the last write */
            writer.overallocate = (collend < size);

            /* cache callback name lookup (if not done yet, i.e. it's the first error) */
            if (error_handler == _Py_ERROR_UNKNOWN)
                error_handler = _Py_GetErrorHandler(errors);

            switch (error_handler) {
            case _Py_ERROR_STRICT:
                raise_encode_exception(&exc, encoding, unicode, collstart, collend, reason);
                goto onError;

            case _Py_ERROR_REPLACE:
                memset(str, '?', collend - collstart);
                str += (collend - collstart);
                /* fall through */
            case _Py_ERROR_IGNORE:
                pos = collend;
                break;

            case _Py_ERROR_BACKSLASHREPLACE:
                /* subtract preallocated bytes */
                writer.min_size -= (collend - collstart);
                str = backslashreplace(&writer, str,
                                       unicode, collstart, collend);
                if (str == NULL)
                    goto onError;
                pos = collend;
                break;

            case _Py_ERROR_XMLCHARREFREPLACE:
                /* subtract preallocated bytes */
                writer.min_size -= (collend - collstart);
                str = xmlcharrefreplace(&writer, str,
                                        unicode, collstart, collend);
                if (str == NULL)
                    goto onError;
                pos = collend;
                break;

            case _Py_ERROR_SURROGATEESCAPE:
                for (i = collstart; i < collend; ++i) {
                    ch = PyUnicode_READ(kind, data, i);
                    if (ch < 0xdc80 || 0xdcff < ch) {
                        /* Not a UTF-8b surrogate */
                        break;
                    }
                    *str++ = (char)(ch - 0xdc00);
                    ++pos;
                }
                if (i >= collend)
                    break;
                collstart = pos;
                assert(collstart != collend);
                /* fall through */

            default:
                rep = unicode_encode_call_errorhandler(errors, &error_handler_obj,
                                                       encoding, reason, unicode, &exc,
                                                       collstart, collend, &newpos);
                if (rep == NULL)
                    goto onError;

                /* subtract preallocated bytes */
                writer.min_size -= newpos - collstart;

                if (PyBytes_Check(rep)) {
                    /* Directly copy bytes result to output. */
                    str = _PyBytesWriter_WriteBytes(&writer, str,
                                                    PyBytes_AS_STRING(rep),
                                                    PyBytes_GET_SIZE(rep));
                }
                else {
                    assert(PyUnicode_Check(rep));

                    if (PyUnicode_READY(rep) < 0)
                        goto onError;

                    if (limit == 256 ?
                        PyUnicode_KIND(rep) != PyUnicode_1BYTE_KIND :
                        !PyUnicode_IS_ASCII(rep))
                    {
                        /* Not all characters are smaller than limit */
                        raise_encode_exception(&exc, encoding, unicode,
                                               collstart, collend, reason);
                        goto onError;
                    }
                    assert(PyUnicode_KIND(rep) == PyUnicode_1BYTE_KIND);
                    str = _PyBytesWriter_WriteBytes(&writer, str,
                                                    PyUnicode_DATA(rep),
                                                    PyUnicode_GET_LENGTH(rep));
                }
                if (str == NULL)
                    goto onError;

                pos = newpos;
                Py_CLEAR(rep);
            }

            /* If overallocation was disabled, ensure that it was the last
               write. Otherwise, we missed an optimization */
            assert(writer.overallocate || pos == size);
        }
    }

    Py_XDECREF(error_handler_obj);
    Py_XDECREF(exc);
    return _PyBytesWriter_Finish(&writer, str);

  onError:
    Py_XDECREF(rep);
    _PyBytesWriter_Dealloc(&writer);
    Py_XDECREF(error_handler_obj);
    Py_XDECREF(exc);
    return NULL;
}

PyObject *
_PyUnicode_AsLatin1String(PyObject *unicode, const char *errors)
{
    if (!PyUnicode_Check(unicode)) {
        PyErr_BadArgument();
        return NULL;
    }
    if (PyUnicode_READY(unicode) == -1)
        return NULL;
    /* Fast path: if it is a one-byte string, construct
       bytes object directly. */
    if (PyUnicode_KIND(unicode) == PyUnicode_1BYTE_KIND)
        return PyBytes_FromStringAndSize(PyUnicode_DATA(unicode),
                                         PyUnicode_GET_LENGTH(unicode));
    /* Non-Latin-1 characters present. Defer to above function to
       raise the exception. */
    return unicode_encode_ucs1(unicode, errors, 256);
}

PyObject*
PyUnicode_AsLatin1String(PyObject *unicode)
{
    return _PyUnicode_AsLatin1String(unicode, NULL);
}

/* --- 7-bit ASCII Codec -------------------------------------------------- */

PyObject *
PyUnicode_DecodeASCII(const char *s,
                      Py_ssize_t size,
                      const char *errors)
{
    const char *starts = s;
    const char *e = s + size;
    PyObject *error_handler_obj = NULL;
    PyObject *exc = NULL;
    _Py_error_handler error_handler = _Py_ERROR_UNKNOWN;

    if (size == 0)
        _Py_RETURN_UNICODE_EMPTY();

    /* ASCII is equivalent to the first 128 ordinals in Unicode. */
    if (size == 1 && (unsigned char)s[0] < 128) {
        return get_latin1_char((unsigned char)s[0]);
    }

    // Shortcut for simple case
    PyObject *u = PyUnicode_New(size, 127);
    if (u == NULL) {
        return NULL;
    }
    Py_ssize_t outpos = ascii_decode(s, e, PyUnicode_1BYTE_DATA(u));
    if (outpos == size) {
        return u;
    }

    _PyUnicodeWriter writer;
    _PyUnicodeWriter_InitWithBuffer(&writer, u);
    writer.pos = outpos;

    s += outpos;
    int kind = writer.kind;
    void *data = writer.data;
    Py_ssize_t startinpos, endinpos;

    while (s < e) {
        unsigned char c = (unsigned char)*s;
        if (c < 128) {
            PyUnicode_WRITE(kind, data, writer.pos, c);
            writer.pos++;
            ++s;
            continue;
        }

        /* byte outsize range 0x00..0x7f: call the error handler */

        if (error_handler == _Py_ERROR_UNKNOWN)
            error_handler = _Py_GetErrorHandler(errors);

        switch (error_handler)
        {
        case _Py_ERROR_REPLACE:
        case _Py_ERROR_SURROGATEESCAPE:
            /* Fast-path: the error handler only writes one character,
               but we may switch to UCS2 at the first write */
            if (_PyUnicodeWriter_PrepareKind(&writer, PyUnicode_2BYTE_KIND) < 0)
                goto onError;
            kind = writer.kind;
            data = writer.data;

            if (error_handler == _Py_ERROR_REPLACE)
                PyUnicode_WRITE(kind, data, writer.pos, 0xfffd);
            else
                PyUnicode_WRITE(kind, data, writer.pos, c + 0xdc00);
            writer.pos++;
            ++s;
            break;

        case _Py_ERROR_IGNORE:
            ++s;
            break;

        default:
            startinpos = s-starts;
            endinpos = startinpos + 1;
            if (unicode_decode_call_errorhandler_writer(
                    errors, &error_handler_obj,
                    "ascii", "ordinal not in range(128)",
                    &starts, &e, &startinpos, &endinpos, &exc, &s,
                    &writer))
                goto onError;
            kind = writer.kind;
            data = writer.data;
        }
    }
    Py_XDECREF(error_handler_obj);
    Py_XDECREF(exc);
    return _PyUnicodeWriter_Finish(&writer);

  onError:
    _PyUnicodeWriter_Dealloc(&writer);
    Py_XDECREF(error_handler_obj);
    Py_XDECREF(exc);
    return NULL;
}

PyObject *
_PyUnicode_AsASCIIString(PyObject *unicode, const char *errors)
{
    if (!PyUnicode_Check(unicode)) {
        PyErr_BadArgument();
        return NULL;
    }
    if (PyUnicode_READY(unicode) == -1)
        return NULL;
    /* Fast path: if it is an ASCII-only string, construct bytes object
       directly. Else defer to above function to raise the exception. */
    if (PyUnicode_IS_ASCII(unicode))
        return PyBytes_FromStringAndSize(PyUnicode_DATA(unicode),
                                         PyUnicode_GET_LENGTH(unicode));
    return unicode_encode_ucs1(unicode, errors, 128);
}

PyObject *
PyUnicode_AsASCIIString(PyObject *unicode)
{
    return _PyUnicode_AsASCIIString(unicode, NULL);
}

#ifdef MS_WINDOWS

/* --- MBCS codecs for Windows -------------------------------------------- */

#if SIZEOF_INT < SIZEOF_SIZE_T
#define NEED_RETRY
#endif

/* INT_MAX is the theoretical largest chunk (or INT_MAX / 2 when
   transcoding from UTF-16), but INT_MAX / 4 performs better in
   both cases also and avoids partial characters overrunning the
   length limit in MultiByteToWideChar on Windows */
#define DECODING_CHUNK_SIZE (INT_MAX/4)

#ifndef WC_ERR_INVALID_CHARS
#  define WC_ERR_INVALID_CHARS 0x0080
#endif

static const char*
code_page_name(UINT code_page, PyObject **obj)
{
    *obj = NULL;
    if (code_page == CP_ACP)
        return "mbcs";
    if (code_page == CP_UTF7)
        return "CP_UTF7";
    if (code_page == CP_UTF8)
        return "CP_UTF8";

    *obj = PyBytes_FromFormat("cp%u", code_page);
    if (*obj == NULL)
        return NULL;
    return PyBytes_AS_STRING(*obj);
}

static DWORD
decode_code_page_flags(UINT code_page)
{
    if (code_page == CP_UTF7) {
        /* The CP_UTF7 decoder only supports flags=0 */
        return 0;
    }
    else
        return MB_ERR_INVALID_CHARS;
}

/*
 * Decode a byte string from a Windows code page into unicode object in strict
 * mode.
 *
 * Returns consumed size if succeed, returns -2 on decode error, or raise an
 * OSError and returns -1 on other error.
 */
static int
decode_code_page_strict(UINT code_page,
                        wchar_t **buf,
                        Py_ssize_t *bufsize,
                        const char *in,
                        int insize)
{
    DWORD flags = MB_ERR_INVALID_CHARS;
    wchar_t *out;
    DWORD outsize;

    /* First get the size of the result */
    assert(insize > 0);
    while ((outsize = MultiByteToWideChar(code_page, flags,
                                          in, insize, NULL, 0)) <= 0)
    {
        if (!flags || GetLastError() != ERROR_INVALID_FLAGS) {
            goto error;
        }
        /* For some code pages (e.g. UTF-7) flags must be set to 0. */
        flags = 0;
    }

    /* Extend a wchar_t* buffer */
    Py_ssize_t n = *bufsize;   /* Get the current length */
    if (widechar_resize(buf, bufsize, n + outsize) < 0) {
        return -1;
    }
    out = *buf + n;

    /* Do the conversion */
    outsize = MultiByteToWideChar(code_page, flags, in, insize, out, outsize);
    if (outsize <= 0)
        goto error;
    return insize;

error:
    if (GetLastError() == ERROR_NO_UNICODE_TRANSLATION)
        return -2;
    PyErr_SetFromWindowsErr(0);
    return -1;
}

/*
 * Decode a byte string from a code page into unicode object with an error
 * handler.
 *
 * Returns consumed size if succeed, or raise an OSError or
 * UnicodeDecodeError exception and returns -1 on error.
 */
static int
decode_code_page_errors(UINT code_page,
                        wchar_t **buf,
                        Py_ssize_t *bufsize,
                        const char *in, const int size,
                        const char *errors, int final)
{
    const char *startin = in;
    const char *endin = in + size;
    DWORD flags = MB_ERR_INVALID_CHARS;
    /* Ideally, we should get reason from FormatMessage. This is the Windows
       2000 English version of the message. */
    const char *reason = "No mapping for the Unicode character exists "
                         "in the target code page.";
    /* each step cannot decode more than 1 character, but a character can be
       represented as a surrogate pair */
    wchar_t buffer[2], *out;
    int insize;
    Py_ssize_t outsize;
    PyObject *errorHandler = NULL;
    PyObject *exc = NULL;
    PyObject *encoding_obj = NULL;
    const char *encoding;
    DWORD err;
    int ret = -1;

    assert(size > 0);

    encoding = code_page_name(code_page, &encoding_obj);
    if (encoding == NULL)
        return -1;

    if ((errors == NULL || strcmp(errors, "strict") == 0) && final) {
        /* The last error was ERROR_NO_UNICODE_TRANSLATION, then we raise a
           UnicodeDecodeError. */
        make_decode_exception(&exc, encoding, in, size, 0, 0, reason);
        if (exc != NULL) {
            PyCodec_StrictErrors(exc);
            Py_CLEAR(exc);
        }
        goto error;
    }

    /* Extend a wchar_t* buffer */
    Py_ssize_t n = *bufsize;   /* Get the current length */
    if (size > (PY_SSIZE_T_MAX - n) / (Py_ssize_t)Py_ARRAY_LENGTH(buffer)) {
        PyErr_NoMemory();
        goto error;
    }
    if (widechar_resize(buf, bufsize, n + size * Py_ARRAY_LENGTH(buffer)) < 0) {
        goto error;
    }
    out = *buf + n;

    /* Decode the byte string character per character */
    while (in < endin)
    {
        /* Decode a character */
        insize = 1;
        do
        {
            outsize = MultiByteToWideChar(code_page, flags,
                                          in, insize,
                                          buffer, Py_ARRAY_LENGTH(buffer));
            if (outsize > 0)
                break;
            err = GetLastError();
            if (err == ERROR_INVALID_FLAGS && flags) {
                /* For some code pages (e.g. UTF-7) flags must be set to 0. */
                flags = 0;
                continue;
            }
            if (err != ERROR_NO_UNICODE_TRANSLATION
                && err != ERROR_INSUFFICIENT_BUFFER)
            {
                PyErr_SetFromWindowsErr(0);
                goto error;
            }
            insize++;
        }
        /* 4=maximum length of a UTF-8 sequence */
        while (insize <= 4 && (in + insize) <= endin);

        if (outsize <= 0) {
            Py_ssize_t startinpos, endinpos, outpos;

            /* last character in partial decode? */
            if (in + insize >= endin && !final)
                break;

            startinpos = in - startin;
            endinpos = startinpos + 1;
            outpos = out - *buf;
            if (unicode_decode_call_errorhandler_wchar(
                    errors, &errorHandler,
                    encoding, reason,
                    &startin, &endin, &startinpos, &endinpos, &exc, &in,
                    buf, bufsize, &outpos))
            {
                goto error;
            }
            out = *buf + outpos;
        }
        else {
            in += insize;
            memcpy(out, buffer, outsize * sizeof(wchar_t));
            out += outsize;
        }
    }

    /* Shrink the buffer */
    assert(out - *buf <= *bufsize);
    *bufsize = out - *buf;
    /* (in - startin) <= size and size is an int */
    ret = Py_SAFE_DOWNCAST(in - startin, Py_ssize_t, int);

error:
    Py_XDECREF(encoding_obj);
    Py_XDECREF(errorHandler);
    Py_XDECREF(exc);
    return ret;
}

static PyObject *
decode_code_page_stateful(int code_page,
                          const char *s, Py_ssize_t size,
                          const char *errors, Py_ssize_t *consumed)
{
    wchar_t *buf = NULL;
    Py_ssize_t bufsize = 0;
    int chunk_size, final, converted, done;

    if (code_page < 0) {
        PyErr_SetString(PyExc_ValueError, "invalid code page number");
        return NULL;
    }
    if (size < 0) {
        PyErr_BadInternalCall();
        return NULL;
    }

    if (consumed)
        *consumed = 0;

    do
    {
#ifdef NEED_RETRY
        if (size > DECODING_CHUNK_SIZE) {
            chunk_size = DECODING_CHUNK_SIZE;
            final = 0;
            done = 0;
        }
        else
#endif
        {
            chunk_size = (int)size;
            final = (consumed == NULL);
            done = 1;
        }

        if (chunk_size == 0 && done) {
            if (buf != NULL)
                break;
            _Py_RETURN_UNICODE_EMPTY();
        }

        converted = decode_code_page_strict(code_page, &buf, &bufsize,
                                            s, chunk_size);
        if (converted == -2)
            converted = decode_code_page_errors(code_page, &buf, &bufsize,
                                                s, chunk_size,
                                                errors, final);
        assert(converted != 0 || done);

        if (converted < 0) {
            PyMem_Free(buf);
            return NULL;
        }

        if (consumed)
            *consumed += converted;

        s += converted;
        size -= converted;
    } while (!done);

    PyObject *v = PyUnicode_FromWideChar(buf, bufsize);
    PyMem_Free(buf);
    return v;
}

PyObject *
PyUnicode_DecodeCodePageStateful(int code_page,
                                 const char *s,
                                 Py_ssize_t size,
                                 const char *errors,
                                 Py_ssize_t *consumed)
{
    return decode_code_page_stateful(code_page, s, size, errors, consumed);
}

PyObject *
PyUnicode_DecodeMBCSStateful(const char *s,
                             Py_ssize_t size,
                             const char *errors,
                             Py_ssize_t *consumed)
{
    return decode_code_page_stateful(CP_ACP, s, size, errors, consumed);
}

PyObject *
PyUnicode_DecodeMBCS(const char *s,
                     Py_ssize_t size,
                     const char *errors)
{
    return PyUnicode_DecodeMBCSStateful(s, size, errors, NULL);
}

static DWORD
encode_code_page_flags(UINT code_page, const char *errors)
{
    if (code_page == CP_UTF8) {
        return WC_ERR_INVALID_CHARS;
    }
    else if (code_page == CP_UTF7) {
        /* CP_UTF7 only supports flags=0 */
        return 0;
    }
    else {
        if (errors != NULL && strcmp(errors, "replace") == 0)
            return 0;
        else
            return WC_NO_BEST_FIT_CHARS;
    }
}

/*
 * Encode a Unicode string to a Windows code page into a byte string in strict
 * mode.
 *
 * Returns consumed characters if succeed, returns -2 on encode error, or raise
 * an OSError and returns -1 on other error.
 */
static int
encode_code_page_strict(UINT code_page, PyObject **outbytes,
                        PyObject *unicode, Py_ssize_t offset, int len,
                        const char* errors)
{
    BOOL usedDefaultChar = FALSE;
    BOOL *pusedDefaultChar = &usedDefaultChar;
    int outsize;
    wchar_t *p;
    Py_ssize_t size;
    const DWORD flags = encode_code_page_flags(code_page, NULL);
    char *out;
    /* Create a substring so that we can get the UTF-16 representation
       of just the slice under consideration. */
    PyObject *substring;
    int ret = -1;

    assert(len > 0);

    if (code_page != CP_UTF8 && code_page != CP_UTF7)
        pusedDefaultChar = &usedDefaultChar;
    else
        pusedDefaultChar = NULL;

    substring = PyUnicode_Substring(unicode, offset, offset+len);
    if (substring == NULL)
        return -1;
#if USE_UNICODE_WCHAR_CACHE
_Py_COMP_DIAG_PUSH
_Py_COMP_DIAG_IGNORE_DEPR_DECLS
    p = PyUnicode_AsUnicodeAndSize(substring, &size);
    if (p == NULL) {
        Py_DECREF(substring);
        return -1;
    }
_Py_COMP_DIAG_POP
#else /* USE_UNICODE_WCHAR_CACHE */
    p = PyUnicode_AsWideCharString(substring, &size);
    Py_CLEAR(substring);
    if (p == NULL) {
        return -1;
    }
#endif /* USE_UNICODE_WCHAR_CACHE */
    assert(size <= INT_MAX);

    /* First get the size of the result */
    outsize = WideCharToMultiByte(code_page, flags,
                                  p, (int)size,
                                  NULL, 0,
                                  NULL, pusedDefaultChar);
    if (outsize <= 0)
        goto error;
    /* If we used a default char, then we failed! */
    if (pusedDefaultChar && *pusedDefaultChar) {
        ret = -2;
        goto done;
    }

    if (*outbytes == NULL) {
        /* Create string object */
        *outbytes = PyBytes_FromStringAndSize(NULL, outsize);
        if (*outbytes == NULL) {
            goto done;
        }
        out = PyBytes_AS_STRING(*outbytes);
    }
    else {
        /* Extend string object */
        const Py_ssize_t n = PyBytes_Size(*outbytes);
        if (outsize > PY_SSIZE_T_MAX - n) {
            PyErr_NoMemory();
            goto done;
        }
        if (_PyBytes_Resize(outbytes, n + outsize) < 0) {
            goto done;
        }
        out = PyBytes_AS_STRING(*outbytes) + n;
    }

    /* Do the conversion */
    outsize = WideCharToMultiByte(code_page, flags,
                                  p, (int)size,
                                  out, outsize,
                                  NULL, pusedDefaultChar);
    if (outsize <= 0)
        goto error;
    if (pusedDefaultChar && *pusedDefaultChar) {
        ret = -2;
        goto done;
    }
    ret = 0;

done:
#if USE_UNICODE_WCHAR_CACHE
    Py_DECREF(substring);
#else /* USE_UNICODE_WCHAR_CACHE */
    PyMem_Free(p);
#endif /* USE_UNICODE_WCHAR_CACHE */
    return ret;

error:
    if (GetLastError() == ERROR_NO_UNICODE_TRANSLATION) {
        ret = -2;
        goto done;
    }
    PyErr_SetFromWindowsErr(0);
    goto done;
}

/*
 * Encode a Unicode string to a Windows code page into a byte string using an
 * error handler.
 *
 * Returns consumed characters if succeed, or raise an OSError and returns
 * -1 on other error.
 */
static int
encode_code_page_errors(UINT code_page, PyObject **outbytes,
                        PyObject *unicode, Py_ssize_t unicode_offset,
                        Py_ssize_t insize, const char* errors)
{
    const DWORD flags = encode_code_page_flags(code_page, errors);
    Py_ssize_t pos = unicode_offset;
    Py_ssize_t endin = unicode_offset + insize;
    /* Ideally, we should get reason from FormatMessage. This is the Windows
       2000 English version of the message. */
    const char *reason = "invalid character";
    /* 4=maximum length of a UTF-8 sequence */
    char buffer[4];
    BOOL usedDefaultChar = FALSE, *pusedDefaultChar;
    Py_ssize_t outsize;
    char *out;
    PyObject *errorHandler = NULL;
    PyObject *exc = NULL;
    PyObject *encoding_obj = NULL;
    const char *encoding;
    Py_ssize_t newpos, newoutsize;
    PyObject *rep;
    int ret = -1;

    assert(insize > 0);

    encoding = code_page_name(code_page, &encoding_obj);
    if (encoding == NULL)
        return -1;

    if (errors == NULL || strcmp(errors, "strict") == 0) {
        /* The last error was ERROR_NO_UNICODE_TRANSLATION,
           then we raise a UnicodeEncodeError. */
        make_encode_exception(&exc, encoding, unicode, 0, 0, reason);
        if (exc != NULL) {
            PyCodec_StrictErrors(exc);
            Py_DECREF(exc);
        }
        Py_XDECREF(encoding_obj);
        return -1;
    }

    if (code_page != CP_UTF8 && code_page != CP_UTF7)
        pusedDefaultChar = &usedDefaultChar;
    else
        pusedDefaultChar = NULL;

    if (Py_ARRAY_LENGTH(buffer) > PY_SSIZE_T_MAX / insize) {
        PyErr_NoMemory();
        goto error;
    }
    outsize = insize * Py_ARRAY_LENGTH(buffer);

    if (*outbytes == NULL) {
        /* Create string object */
        *outbytes = PyBytes_FromStringAndSize(NULL, outsize);
        if (*outbytes == NULL)
            goto error;
        out = PyBytes_AS_STRING(*outbytes);
    }
    else {
        /* Extend string object */
        Py_ssize_t n = PyBytes_Size(*outbytes);
        if (n > PY_SSIZE_T_MAX - outsize) {
            PyErr_NoMemory();
            goto error;
        }
        if (_PyBytes_Resize(outbytes, n + outsize) < 0)
            goto error;
        out = PyBytes_AS_STRING(*outbytes) + n;
    }

    /* Encode the string character per character */
    while (pos < endin)
    {
        Py_UCS4 ch = PyUnicode_READ_CHAR(unicode, pos);
        wchar_t chars[2];
        int charsize;
        if (ch < 0x10000) {
            chars[0] = (wchar_t)ch;
            charsize = 1;
        }
        else {
            chars[0] = Py_UNICODE_HIGH_SURROGATE(ch);
            chars[1] = Py_UNICODE_LOW_SURROGATE(ch);
            charsize = 2;
        }

        outsize = WideCharToMultiByte(code_page, flags,
                                      chars, charsize,
                                      buffer, Py_ARRAY_LENGTH(buffer),
                                      NULL, pusedDefaultChar);
        if (outsize > 0) {
            if (pusedDefaultChar == NULL || !(*pusedDefaultChar))
            {
                pos++;
                memcpy(out, buffer, outsize);
                out += outsize;
                continue;
            }
        }
        else if (GetLastError() != ERROR_NO_UNICODE_TRANSLATION) {
            PyErr_SetFromWindowsErr(0);
            goto error;
        }

        rep = unicode_encode_call_errorhandler(
                  errors, &errorHandler, encoding, reason,
                  unicode, &exc,
                  pos, pos + 1, &newpos);
        if (rep == NULL)
            goto error;
        pos = newpos;

        if (PyBytes_Check(rep)) {
            outsize = PyBytes_GET_SIZE(rep);
            if (outsize != 1) {
                Py_ssize_t offset = out - PyBytes_AS_STRING(*outbytes);
                newoutsize = PyBytes_GET_SIZE(*outbytes) + (outsize - 1);
                if (_PyBytes_Resize(outbytes, newoutsize) < 0) {
                    Py_DECREF(rep);
                    goto error;
                }
                out = PyBytes_AS_STRING(*outbytes) + offset;
            }
            memcpy(out, PyBytes_AS_STRING(rep), outsize);
            out += outsize;
        }
        else {
            Py_ssize_t i;
            enum PyUnicode_Kind kind;
            const void *data;

            if (PyUnicode_READY(rep) == -1) {
                Py_DECREF(rep);
                goto error;
            }

            outsize = PyUnicode_GET_LENGTH(rep);
            if (outsize != 1) {
                Py_ssize_t offset = out - PyBytes_AS_STRING(*outbytes);
                newoutsize = PyBytes_GET_SIZE(*outbytes) + (outsize - 1);
                if (_PyBytes_Resize(outbytes, newoutsize) < 0) {
                    Py_DECREF(rep);
                    goto error;
                }
                out = PyBytes_AS_STRING(*outbytes) + offset;
            }
            kind = PyUnicode_KIND(rep);
            data = PyUnicode_DATA(rep);
            for (i=0; i < outsize; i++) {
                Py_UCS4 ch = PyUnicode_READ(kind, data, i);
                if (ch > 127) {
                    raise_encode_exception(&exc,
                        encoding, unicode,
                        pos, pos + 1,
                        "unable to encode error handler result to ASCII");
                    Py_DECREF(rep);
                    goto error;
                }
                *out = (unsigned char)ch;
                out++;
            }
        }
        Py_DECREF(rep);
    }
    /* write a NUL byte */
    *out = 0;
    outsize = out - PyBytes_AS_STRING(*outbytes);
    assert(outsize <= PyBytes_GET_SIZE(*outbytes));
    if (_PyBytes_Resize(outbytes, outsize) < 0)
        goto error;
    ret = 0;

error:
    Py_XDECREF(encoding_obj);
    Py_XDECREF(errorHandler);
    Py_XDECREF(exc);
    return ret;
}

static PyObject *
encode_code_page(int code_page,
                 PyObject *unicode,
                 const char *errors)
{
    Py_ssize_t len;
    PyObject *outbytes = NULL;
    Py_ssize_t offset;
    int chunk_len, ret, done;

    if (!PyUnicode_Check(unicode)) {
        PyErr_BadArgument();
        return NULL;
    }

    if (PyUnicode_READY(unicode) == -1)
        return NULL;
    len = PyUnicode_GET_LENGTH(unicode);

    if (code_page < 0) {
        PyErr_SetString(PyExc_ValueError, "invalid code page number");
        return NULL;
    }

    if (len == 0)
        return PyBytes_FromStringAndSize(NULL, 0);

    offset = 0;
    do
    {
#ifdef NEED_RETRY
        if (len > DECODING_CHUNK_SIZE) {
            chunk_len = DECODING_CHUNK_SIZE;
            done = 0;
        }
        else
#endif
        {
            chunk_len = (int)len;
            done = 1;
        }

        ret = encode_code_page_strict(code_page, &outbytes,
                                      unicode, offset, chunk_len,
                                      errors);
        if (ret == -2)
            ret = encode_code_page_errors(code_page, &outbytes,
                                          unicode, offset,
                                          chunk_len, errors);
        if (ret < 0) {
            Py_XDECREF(outbytes);
            return NULL;
        }

        offset += chunk_len;
        len -= chunk_len;
    } while (!done);

    return outbytes;
}

PyObject *
PyUnicode_EncodeCodePage(int code_page,
                         PyObject *unicode,
                         const char *errors)
{
    return encode_code_page(code_page, unicode, errors);
}

PyObject *
PyUnicode_AsMBCSString(PyObject *unicode)
{
    return PyUnicode_EncodeCodePage(CP_ACP, unicode, NULL);
}

#undef NEED_RETRY

#endif /* MS_WINDOWS */

/* --- Character Mapping Codec -------------------------------------------- */

static int
charmap_decode_string(const char *s,
                      Py_ssize_t size,
                      PyObject *mapping,
                      const char *errors,
                      _PyUnicodeWriter *writer)
{
    const char *starts = s;
    const char *e;
    Py_ssize_t startinpos, endinpos;
    PyObject *errorHandler = NULL, *exc = NULL;
    Py_ssize_t maplen;
    enum PyUnicode_Kind mapkind;
    const void *mapdata;
    Py_UCS4 x;
    unsigned char ch;

    if (PyUnicode_READY(mapping) == -1)
        return -1;

    maplen = PyUnicode_GET_LENGTH(mapping);
    mapdata = PyUnicode_DATA(mapping);
    mapkind = PyUnicode_KIND(mapping);

    e = s + size;

    if (mapkind == PyUnicode_1BYTE_KIND && maplen >= 256) {
        /* fast-path for cp037, cp500 and iso8859_1 encodings. iso8859_1
         * is disabled in encoding aliases, latin1 is preferred because
         * its implementation is faster. */
        const Py_UCS1 *mapdata_ucs1 = (const Py_UCS1 *)mapdata;
        Py_UCS1 *outdata = (Py_UCS1 *)writer->data;
        Py_UCS4 maxchar = writer->maxchar;

        assert (writer->kind == PyUnicode_1BYTE_KIND);
        while (s < e) {
            ch = *s;
            x = mapdata_ucs1[ch];
            if (x > maxchar) {
                if (_PyUnicodeWriter_Prepare(writer, 1, 0xff) == -1)
                    goto onError;
                maxchar = writer->maxchar;
                outdata = (Py_UCS1 *)writer->data;
            }
            outdata[writer->pos] = x;
            writer->pos++;
            ++s;
        }
        return 0;
    }

    while (s < e) {
        if (mapkind == PyUnicode_2BYTE_KIND && maplen >= 256) {
            enum PyUnicode_Kind outkind = writer->kind;
            const Py_UCS2 *mapdata_ucs2 = (const Py_UCS2 *)mapdata;
            if (outkind == PyUnicode_1BYTE_KIND) {
                Py_UCS1 *outdata = (Py_UCS1 *)writer->data;
                Py_UCS4 maxchar = writer->maxchar;
                while (s < e) {
                    ch = *s;
                    x = mapdata_ucs2[ch];
                    if (x > maxchar)
                        goto Error;
                    outdata[writer->pos] = x;
                    writer->pos++;
                    ++s;
                }
                break;
            }
            else if (outkind == PyUnicode_2BYTE_KIND) {
                Py_UCS2 *outdata = (Py_UCS2 *)writer->data;
                while (s < e) {
                    ch = *s;
                    x = mapdata_ucs2[ch];
                    if (x == 0xFFFE)
                        goto Error;
                    outdata[writer->pos] = x;
                    writer->pos++;
                    ++s;
                }
                break;
            }
        }
        ch = *s;

        if (ch < maplen)
            x = PyUnicode_READ(mapkind, mapdata, ch);
        else
            x = 0xfffe; /* invalid value */
Error:
        if (x == 0xfffe)
        {
            /* undefined mapping */
            startinpos = s-starts;
            endinpos = startinpos+1;
            if (unicode_decode_call_errorhandler_writer(
                    errors, &errorHandler,
                    "charmap", "character maps to <undefined>",
                    &starts, &e, &startinpos, &endinpos, &exc, &s,
                    writer)) {
                goto onError;
            }
            continue;
        }

        if (_PyUnicodeWriter_WriteCharInline(writer, x) < 0)
            goto onError;
        ++s;
    }
    Py_XDECREF(errorHandler);
    Py_XDECREF(exc);
    return 0;

onError:
    Py_XDECREF(errorHandler);
    Py_XDECREF(exc);
    return -1;
}

static int
charmap_decode_mapping(const char *s,
                       Py_ssize_t size,
                       PyObject *mapping,
                       const char *errors,
                       _PyUnicodeWriter *writer)
{
    const char *starts = s;
    const char *e;
    Py_ssize_t startinpos, endinpos;
    PyObject *errorHandler = NULL, *exc = NULL;
    unsigned char ch;
    PyObject *key, *item = NULL;

    e = s + size;

    while (s < e) {
        ch = *s;

        /* Get mapping (char ordinal -> integer, Unicode char or None) */
        key = PyLong_FromLong((long)ch);
        if (key == NULL)
            goto onError;

        item = PyObject_GetItem(mapping, key);
        Py_DECREF(key);
        if (item == NULL) {
            if (PyErr_ExceptionMatches(PyExc_LookupError)) {
                /* No mapping found means: mapping is undefined. */
                PyErr_Clear();
                goto Undefined;
            } else
                goto onError;
        }

        /* Apply mapping */
        if (item == Py_None)
            goto Undefined;
        if (PyLong_Check(item)) {
            long value = PyLong_AS_LONG(item);
            if (value == 0xFFFE)
                goto Undefined;
            if (value < 0 || value > MAX_UNICODE) {
                PyErr_Format(PyExc_TypeError,
                             "character mapping must be in range(0x%x)",
                             (unsigned long)MAX_UNICODE + 1);
                goto onError;
            }

            if (_PyUnicodeWriter_WriteCharInline(writer, value) < 0)
                goto onError;
        }
        else if (PyUnicode_Check(item)) {
            if (PyUnicode_READY(item) == -1)
                goto onError;
            if (PyUnicode_GET_LENGTH(item) == 1) {
                Py_UCS4 value = PyUnicode_READ_CHAR(item, 0);
                if (value == 0xFFFE)
                    goto Undefined;
                if (_PyUnicodeWriter_WriteCharInline(writer, value) < 0)
                    goto onError;
            }
            else {
                writer->overallocate = 1;
                if (_PyUnicodeWriter_WriteStr(writer, item) == -1)
                    goto onError;
            }
        }
        else {
            /* wrong return value */
            PyErr_SetString(PyExc_TypeError,
                            "character mapping must return integer, None or str");
            goto onError;
        }
        Py_CLEAR(item);
        ++s;
        continue;

Undefined:
        /* undefined mapping */
        Py_CLEAR(item);
        startinpos = s-starts;
        endinpos = startinpos+1;
        if (unicode_decode_call_errorhandler_writer(
                errors, &errorHandler,
                "charmap", "character maps to <undefined>",
                &starts, &e, &startinpos, &endinpos, &exc, &s,
                writer)) {
            goto onError;
        }
    }
    Py_XDECREF(errorHandler);
    Py_XDECREF(exc);
    return 0;

onError:
    Py_XDECREF(item);
    Py_XDECREF(errorHandler);
    Py_XDECREF(exc);
    return -1;
}

PyObject *
PyUnicode_DecodeCharmap(const char *s,
                        Py_ssize_t size,
                        PyObject *mapping,
                        const char *errors)
{
    _PyUnicodeWriter writer;

    /* Default to Latin-1 */
    if (mapping == NULL)
        return PyUnicode_DecodeLatin1(s, size, errors);

    if (size == 0)
        _Py_RETURN_UNICODE_EMPTY();
    _PyUnicodeWriter_Init(&writer);
    writer.min_length = size;
    if (_PyUnicodeWriter_Prepare(&writer, writer.min_length, 127) == -1)
        goto onError;

    if (PyUnicode_CheckExact(mapping)) {
        if (charmap_decode_string(s, size, mapping, errors, &writer) < 0)
            goto onError;
    }
    else {
        if (charmap_decode_mapping(s, size, mapping, errors, &writer) < 0)
            goto onError;
    }
    return _PyUnicodeWriter_Finish(&writer);

  onError:
    _PyUnicodeWriter_Dealloc(&writer);
    return NULL;
}

/* Charmap encoding: the lookup table */

/*[clinic input]
class EncodingMap "struct encoding_map *" "&EncodingMapType"
[clinic start generated code]*/
/*[clinic end generated code: output=da39a3ee5e6b4b0d input=14e46bbb6c522d22]*/

struct encoding_map {
    PyObject_HEAD
    unsigned char level1[32];
    int count2, count3;
    unsigned char level23[1];
};

/*[clinic input]
EncodingMap.size

Return the size (in bytes) of this object.
[clinic start generated code]*/

static PyObject *
EncodingMap_size_impl(struct encoding_map *self)
/*[clinic end generated code: output=c4c969e4c99342a4 input=004ff13f26bb5366]*/
{
    return PyLong_FromLong((sizeof(*self) - 1) + 16*self->count2 +
                           128*self->count3);
}

static PyMethodDef encoding_map_methods[] = {
    ENCODINGMAP_SIZE_METHODDEF
    {NULL, NULL}
};

static PyTypeObject EncodingMapType = {
    PyVarObject_HEAD_INIT(NULL, 0)
    .tp_name = "EncodingMap",
    .tp_basicsize = sizeof(struct encoding_map),
    /* methods */
    .tp_flags = Py_TPFLAGS_DEFAULT,
    .tp_methods = encoding_map_methods,
};

PyObject*
PyUnicode_BuildEncodingMap(PyObject* string)
{
    PyObject *result;
    struct encoding_map *mresult;
    int i;
    int need_dict = 0;
    unsigned char level1[32];
    unsigned char level2[512];
    unsigned char *mlevel1, *mlevel2, *mlevel3;
    int count2 = 0, count3 = 0;
    int kind;
    const void *data;
    Py_ssize_t length;
    Py_UCS4 ch;

    if (!PyUnicode_Check(string) || !PyUnicode_GET_LENGTH(string)) {
        PyErr_BadArgument();
        return NULL;
    }
    kind = PyUnicode_KIND(string);
    data = PyUnicode_DATA(string);
    length = PyUnicode_GET_LENGTH(string);
    length = Py_MIN(length, 256);
    memset(level1, 0xFF, sizeof level1);
    memset(level2, 0xFF, sizeof level2);

    /* If there isn't a one-to-one mapping of NULL to \0,
       or if there are non-BMP characters, we need to use
       a mapping dictionary. */
    if (PyUnicode_READ(kind, data, 0) != 0)
        need_dict = 1;
    for (i = 1; i < length; i++) {
        int l1, l2;
        ch = PyUnicode_READ(kind, data, i);
        if (ch == 0 || ch > 0xFFFF) {
            need_dict = 1;
            break;
        }
        if (ch == 0xFFFE)
            /* unmapped character */
            continue;
        l1 = ch >> 11;
        l2 = ch >> 7;
        if (level1[l1] == 0xFF)
            level1[l1] = count2++;
        if (level2[l2] == 0xFF)
            level2[l2] = count3++;
    }

    if (count2 >= 0xFF || count3 >= 0xFF)
        need_dict = 1;

    if (need_dict) {
        PyObject *result = PyDict_New();
        PyObject *key, *value;
        if (!result)
            return NULL;
        for (i = 0; i < length; i++) {
            key = PyLong_FromLong(PyUnicode_READ(kind, data, i));
            value = PyLong_FromLong(i);
            if (!key || !value)
                goto failed1;
            if (PyDict_SetItem(result, key, value) == -1)
                goto failed1;
            Py_DECREF(key);
            Py_DECREF(value);
        }
        return result;
      failed1:
        Py_XDECREF(key);
        Py_XDECREF(value);
        Py_DECREF(result);
        return NULL;
    }

    /* Create a three-level trie */
    result = PyObject_Malloc(sizeof(struct encoding_map) +
                             16*count2 + 128*count3 - 1);
    if (!result) {
        return PyErr_NoMemory();
    }

    _PyObject_Init(result, &EncodingMapType);
    mresult = (struct encoding_map*)result;
    mresult->count2 = count2;
    mresult->count3 = count3;
    mlevel1 = mresult->level1;
    mlevel2 = mresult->level23;
    mlevel3 = mresult->level23 + 16*count2;
    memcpy(mlevel1, level1, 32);
    memset(mlevel2, 0xFF, 16*count2);
    memset(mlevel3, 0, 128*count3);
    count3 = 0;
    for (i = 1; i < length; i++) {
        int o1, o2, o3, i2, i3;
        Py_UCS4 ch = PyUnicode_READ(kind, data, i);
        if (ch == 0xFFFE)
            /* unmapped character */
            continue;
        o1 = ch>>11;
        o2 = (ch>>7) & 0xF;
        i2 = 16*mlevel1[o1] + o2;
        if (mlevel2[i2] == 0xFF)
            mlevel2[i2] = count3++;
        o3 = ch & 0x7F;
        i3 = 128*mlevel2[i2] + o3;
        mlevel3[i3] = i;
    }
    return result;
}

static int
encoding_map_lookup(Py_UCS4 c, PyObject *mapping)
{
    struct encoding_map *map = (struct encoding_map*)mapping;
    int l1 = c>>11;
    int l2 = (c>>7) & 0xF;
    int l3 = c & 0x7F;
    int i;

    if (c > 0xFFFF)
        return -1;
    if (c == 0)
        return 0;
    /* level 1*/
    i = map->level1[l1];
    if (i == 0xFF) {
        return -1;
    }
    /* level 2*/
    i = map->level23[16*i+l2];
    if (i == 0xFF) {
        return -1;
    }
    /* level 3 */
    i = map->level23[16*map->count2 + 128*i + l3];
    if (i == 0) {
        return -1;
    }
    return i;
}

/* Lookup the character ch in the mapping. If the character
   can't be found, Py_None is returned (or NULL, if another
   error occurred). */
static PyObject *
charmapencode_lookup(Py_UCS4 c, PyObject *mapping)
{
    PyObject *w = PyLong_FromLong((long)c);
    PyObject *x;

    if (w == NULL)
        return NULL;
    x = PyObject_GetItem(mapping, w);
    Py_DECREF(w);
    if (x == NULL) {
        if (PyErr_ExceptionMatches(PyExc_LookupError)) {
            /* No mapping found means: mapping is undefined. */
            PyErr_Clear();
            Py_RETURN_NONE;
        } else
            return NULL;
    }
    else if (x == Py_None)
        return x;
    else if (PyLong_Check(x)) {
        long value = PyLong_AS_LONG(x);
        if (value < 0 || value > 255) {
            PyErr_SetString(PyExc_TypeError,
                            "character mapping must be in range(256)");
            Py_DECREF(x);
            return NULL;
        }
        return x;
    }
    else if (PyBytes_Check(x))
        return x;
    else {
        /* wrong return value */
        PyErr_Format(PyExc_TypeError,
                     "character mapping must return integer, bytes or None, not %.400s",
                     Py_TYPE(x)->tp_name);
        Py_DECREF(x);
        return NULL;
    }
}

static int
charmapencode_resize(PyObject **outobj, Py_ssize_t *outpos, Py_ssize_t requiredsize)
{
    Py_ssize_t outsize = PyBytes_GET_SIZE(*outobj);
    /* exponentially overallocate to minimize reallocations */
    if (requiredsize < 2*outsize)
        requiredsize = 2*outsize;
    if (_PyBytes_Resize(outobj, requiredsize))
        return -1;
    return 0;
}

typedef enum charmapencode_result {
    enc_SUCCESS, enc_FAILED, enc_EXCEPTION
} charmapencode_result;
/* lookup the character, put the result in the output string and adjust
   various state variables. Resize the output bytes object if not enough
   space is available. Return a new reference to the object that
   was put in the output buffer, or Py_None, if the mapping was undefined
   (in which case no character was written) or NULL, if a
   reallocation error occurred. The caller must decref the result */
static charmapencode_result
charmapencode_output(Py_UCS4 c, PyObject *mapping,
                     PyObject **outobj, Py_ssize_t *outpos)
{
    PyObject *rep;
    char *outstart;
    Py_ssize_t outsize = PyBytes_GET_SIZE(*outobj);

    if (Py_IS_TYPE(mapping, &EncodingMapType)) {
        int res = encoding_map_lookup(c, mapping);
        Py_ssize_t requiredsize = *outpos+1;
        if (res == -1)
            return enc_FAILED;
        if (outsize<requiredsize)
            if (charmapencode_resize(outobj, outpos, requiredsize))
                return enc_EXCEPTION;
        outstart = PyBytes_AS_STRING(*outobj);
        outstart[(*outpos)++] = (char)res;
        return enc_SUCCESS;
    }

    rep = charmapencode_lookup(c, mapping);
    if (rep==NULL)
        return enc_EXCEPTION;
    else if (rep==Py_None) {
        return enc_FAILED;
    } else {
        if (PyLong_Check(rep)) {
            Py_ssize_t requiredsize = *outpos+1;
            if (outsize<requiredsize)
                if (charmapencode_resize(outobj, outpos, requiredsize)) {
                    Py_DECREF(rep);
                    return enc_EXCEPTION;
                }
            outstart = PyBytes_AS_STRING(*outobj);
            outstart[(*outpos)++] = (char)PyLong_AS_LONG(rep);
        }
        else {
            const char *repchars = PyBytes_AS_STRING(rep);
            Py_ssize_t repsize = PyBytes_GET_SIZE(rep);
            Py_ssize_t requiredsize = *outpos+repsize;
            if (outsize<requiredsize)
                if (charmapencode_resize(outobj, outpos, requiredsize)) {
                    Py_DECREF(rep);
                    return enc_EXCEPTION;
                }
            outstart = PyBytes_AS_STRING(*outobj);
            memcpy(outstart + *outpos, repchars, repsize);
            *outpos += repsize;
        }
    }
    Py_DECREF(rep);
    return enc_SUCCESS;
}

/* handle an error in PyUnicode_EncodeCharmap
   Return 0 on success, -1 on error */
static int
charmap_encoding_error(
    PyObject *unicode, Py_ssize_t *inpos, PyObject *mapping,
    PyObject **exceptionObject,
    _Py_error_handler *error_handler, PyObject **error_handler_obj, const char *errors,
    PyObject **res, Py_ssize_t *respos)
{
    PyObject *repunicode = NULL; /* initialize to prevent gcc warning */
    Py_ssize_t size, repsize;
    Py_ssize_t newpos;
    enum PyUnicode_Kind kind;
    const void *data;
    Py_ssize_t index;
    /* startpos for collecting unencodable chars */
    Py_ssize_t collstartpos = *inpos;
    Py_ssize_t collendpos = *inpos+1;
    Py_ssize_t collpos;
    const char *encoding = "charmap";
    const char *reason = "character maps to <undefined>";
    charmapencode_result x;
    Py_UCS4 ch;
    int val;

    if (PyUnicode_READY(unicode) == -1)
        return -1;
    size = PyUnicode_GET_LENGTH(unicode);
    /* find all unencodable characters */
    while (collendpos < size) {
        PyObject *rep;
        if (Py_IS_TYPE(mapping, &EncodingMapType)) {
            ch = PyUnicode_READ_CHAR(unicode, collendpos);
            val = encoding_map_lookup(ch, mapping);
            if (val != -1)
                break;
            ++collendpos;
            continue;
        }

        ch = PyUnicode_READ_CHAR(unicode, collendpos);
        rep = charmapencode_lookup(ch, mapping);
        if (rep==NULL)
            return -1;
        else if (rep!=Py_None) {
            Py_DECREF(rep);
            break;
        }
        ++collendpos;
    }
    /* cache callback name lookup
     * (if not done yet, i.e. it's the first error) */
    if (*error_handler == _Py_ERROR_UNKNOWN)
        *error_handler = _Py_GetErrorHandler(errors);

    switch (*error_handler) {
    case _Py_ERROR_STRICT:
        raise_encode_exception(exceptionObject, encoding, unicode, collstartpos, collendpos, reason);
        return -1;

    case _Py_ERROR_REPLACE:
        for (collpos = collstartpos; collpos<collendpos; ++collpos) {
            x = charmapencode_output('?', mapping, res, respos);
            if (x==enc_EXCEPTION) {
                return -1;
            }
            else if (x==enc_FAILED) {
                raise_encode_exception(exceptionObject, encoding, unicode, collstartpos, collendpos, reason);
                return -1;
            }
        }
        /* fall through */
    case _Py_ERROR_IGNORE:
        *inpos = collendpos;
        break;

    case _Py_ERROR_XMLCHARREFREPLACE:
        /* generate replacement (temporarily (mis)uses p) */
        for (collpos = collstartpos; collpos < collendpos; ++collpos) {
            char buffer[2+29+1+1];
            char *cp;
            sprintf(buffer, "&#%d;", (int)PyUnicode_READ_CHAR(unicode, collpos));
            for (cp = buffer; *cp; ++cp) {
                x = charmapencode_output(*cp, mapping, res, respos);
                if (x==enc_EXCEPTION)
                    return -1;
                else if (x==enc_FAILED) {
                    raise_encode_exception(exceptionObject, encoding, unicode, collstartpos, collendpos, reason);
                    return -1;
                }
            }
        }
        *inpos = collendpos;
        break;

    default:
        repunicode = unicode_encode_call_errorhandler(errors, error_handler_obj,
                                                      encoding, reason, unicode, exceptionObject,
                                                      collstartpos, collendpos, &newpos);
        if (repunicode == NULL)
            return -1;
        if (PyBytes_Check(repunicode)) {
            /* Directly copy bytes result to output. */
            Py_ssize_t outsize = PyBytes_Size(*res);
            Py_ssize_t requiredsize;
            repsize = PyBytes_Size(repunicode);
            requiredsize = *respos + repsize;
            if (requiredsize > outsize)
                /* Make room for all additional bytes. */
                if (charmapencode_resize(res, respos, requiredsize)) {
                    Py_DECREF(repunicode);
                    return -1;
                }
            memcpy(PyBytes_AsString(*res) + *respos,
                   PyBytes_AsString(repunicode),  repsize);
            *respos += repsize;
            *inpos = newpos;
            Py_DECREF(repunicode);
            break;
        }
        /* generate replacement  */
        if (PyUnicode_READY(repunicode) == -1) {
            Py_DECREF(repunicode);
            return -1;
        }
        repsize = PyUnicode_GET_LENGTH(repunicode);
        data = PyUnicode_DATA(repunicode);
        kind = PyUnicode_KIND(repunicode);
        for (index = 0; index < repsize; index++) {
            Py_UCS4 repch = PyUnicode_READ(kind, data, index);
            x = charmapencode_output(repch, mapping, res, respos);
            if (x==enc_EXCEPTION) {
                Py_DECREF(repunicode);
                return -1;
            }
            else if (x==enc_FAILED) {
                Py_DECREF(repunicode);
                raise_encode_exception(exceptionObject, encoding, unicode, collstartpos, collendpos, reason);
                return -1;
            }
        }
        *inpos = newpos;
        Py_DECREF(repunicode);
    }
    return 0;
}

PyObject *
_PyUnicode_EncodeCharmap(PyObject *unicode,
                         PyObject *mapping,
                         const char *errors)
{
    /* output object */
    PyObject *res = NULL;
    /* current input position */
    Py_ssize_t inpos = 0;
    Py_ssize_t size;
    /* current output position */
    Py_ssize_t respos = 0;
    PyObject *error_handler_obj = NULL;
    PyObject *exc = NULL;
    _Py_error_handler error_handler = _Py_ERROR_UNKNOWN;
    const void *data;
    int kind;

    if (PyUnicode_READY(unicode) == -1)
        return NULL;
    size = PyUnicode_GET_LENGTH(unicode);
    data = PyUnicode_DATA(unicode);
    kind = PyUnicode_KIND(unicode);

    /* Default to Latin-1 */
    if (mapping == NULL)
        return unicode_encode_ucs1(unicode, errors, 256);

    /* allocate enough for a simple encoding without
       replacements, if we need more, we'll resize */
    res = PyBytes_FromStringAndSize(NULL, size);
    if (res == NULL)
        goto onError;
    if (size == 0)
        return res;

    while (inpos<size) {
        Py_UCS4 ch = PyUnicode_READ(kind, data, inpos);
        /* try to encode it */
        charmapencode_result x = charmapencode_output(ch, mapping, &res, &respos);
        if (x==enc_EXCEPTION) /* error */
            goto onError;
        if (x==enc_FAILED) { /* unencodable character */
            if (charmap_encoding_error(unicode, &inpos, mapping,
                                       &exc,
                                       &error_handler, &error_handler_obj, errors,
                                       &res, &respos)) {
                goto onError;
            }
        }
        else
            /* done with this character => adjust input position */
            ++inpos;
    }

    /* Resize if we allocated to much */
    if (respos<PyBytes_GET_SIZE(res))
        if (_PyBytes_Resize(&res, respos) < 0)
            goto onError;

    Py_XDECREF(exc);
    Py_XDECREF(error_handler_obj);
    return res;

  onError:
    Py_XDECREF(res);
    Py_XDECREF(exc);
    Py_XDECREF(error_handler_obj);
    return NULL;
}

PyObject *
PyUnicode_AsCharmapString(PyObject *unicode,
                          PyObject *mapping)
{
    if (!PyUnicode_Check(unicode) || mapping == NULL) {
        PyErr_BadArgument();
        return NULL;
    }
    return _PyUnicode_EncodeCharmap(unicode, mapping, NULL);
}

/* create or adjust a UnicodeTranslateError */
static void
make_translate_exception(PyObject **exceptionObject,
                         PyObject *unicode,
                         Py_ssize_t startpos, Py_ssize_t endpos,
                         const char *reason)
{
    if (*exceptionObject == NULL) {
        *exceptionObject = _PyUnicodeTranslateError_Create(
            unicode, startpos, endpos, reason);
    }
    else {
        if (PyUnicodeTranslateError_SetStart(*exceptionObject, startpos))
            goto onError;
        if (PyUnicodeTranslateError_SetEnd(*exceptionObject, endpos))
            goto onError;
        if (PyUnicodeTranslateError_SetReason(*exceptionObject, reason))
            goto onError;
        return;
      onError:
        Py_CLEAR(*exceptionObject);
    }
}

/* error handling callback helper:
   build arguments, call the callback and check the arguments,
   put the result into newpos and return the replacement string, which
   has to be freed by the caller */
static PyObject *
unicode_translate_call_errorhandler(const char *errors,
                                    PyObject **errorHandler,
                                    const char *reason,
                                    PyObject *unicode, PyObject **exceptionObject,
                                    Py_ssize_t startpos, Py_ssize_t endpos,
                                    Py_ssize_t *newpos)
{
    static const char *argparse = "Un;translating error handler must return (str, int) tuple";

    Py_ssize_t i_newpos;
    PyObject *restuple;
    PyObject *resunicode;

    if (*errorHandler == NULL) {
        *errorHandler = PyCodec_LookupError(errors);
        if (*errorHandler == NULL)
            return NULL;
    }

    make_translate_exception(exceptionObject,
                             unicode, startpos, endpos, reason);
    if (*exceptionObject == NULL)
        return NULL;

    restuple = PyObject_CallOneArg(*errorHandler, *exceptionObject);
    if (restuple == NULL)
        return NULL;
    if (!PyTuple_Check(restuple)) {
        PyErr_SetString(PyExc_TypeError, &argparse[3]);
        Py_DECREF(restuple);
        return NULL;
    }
    if (!PyArg_ParseTuple(restuple, argparse,
                          &resunicode, &i_newpos)) {
        Py_DECREF(restuple);
        return NULL;
    }
    if (i_newpos<0)
        *newpos = PyUnicode_GET_LENGTH(unicode)+i_newpos;
    else
        *newpos = i_newpos;
    if (*newpos<0 || *newpos>PyUnicode_GET_LENGTH(unicode)) {
        PyErr_Format(PyExc_IndexError, "position %zd from error handler out of bounds", *newpos);
        Py_DECREF(restuple);
        return NULL;
    }
    Py_INCREF(resunicode);
    Py_DECREF(restuple);
    return resunicode;
}

/* Lookup the character ch in the mapping and put the result in result,
   which must be decrefed by the caller.
   Return 0 on success, -1 on error */
static int
charmaptranslate_lookup(Py_UCS4 c, PyObject *mapping, PyObject **result)
{
    PyObject *w = PyLong_FromLong((long)c);
    PyObject *x;

    if (w == NULL)
        return -1;
    x = PyObject_GetItem(mapping, w);
    Py_DECREF(w);
    if (x == NULL) {
        if (PyErr_ExceptionMatches(PyExc_LookupError)) {
            /* No mapping found means: use 1:1 mapping. */
            PyErr_Clear();
            *result = NULL;
            return 0;
        } else
            return -1;
    }
    else if (x == Py_None) {
        *result = x;
        return 0;
    }
    else if (PyLong_Check(x)) {
        long value = PyLong_AS_LONG(x);
        if (value < 0 || value > MAX_UNICODE) {
            PyErr_Format(PyExc_ValueError,
                         "character mapping must be in range(0x%x)",
                         MAX_UNICODE+1);
            Py_DECREF(x);
            return -1;
        }
        *result = x;
        return 0;
    }
    else if (PyUnicode_Check(x)) {
        *result = x;
        return 0;
    }
    else {
        /* wrong return value */
        PyErr_SetString(PyExc_TypeError,
                        "character mapping must return integer, None or str");
        Py_DECREF(x);
        return -1;
    }
}

/* lookup the character, write the result into the writer.
   Return 1 if the result was written into the writer, return 0 if the mapping
   was undefined, raise an exception return -1 on error. */
static int
charmaptranslate_output(Py_UCS4 ch, PyObject *mapping,
                        _PyUnicodeWriter *writer)
{
    PyObject *item;

    if (charmaptranslate_lookup(ch, mapping, &item))
        return -1;

    if (item == NULL) {
        /* not found => default to 1:1 mapping */
        if (_PyUnicodeWriter_WriteCharInline(writer, ch) < 0) {
            return -1;
        }
        return 1;
    }

    if (item == Py_None) {
        return 0;
    }

    if (PyLong_Check(item)) {
        long ch = (Py_UCS4)PyLong_AS_LONG(item);
        /* PyLong_AS_LONG() cannot fail, charmaptranslate_lookup() already
           used it */
        if (_PyUnicodeWriter_WriteCharInline(writer, ch) < 0) {
            Py_DECREF(item);
            return -1;
        }
        Py_DECREF(item);
        return 1;
    }

    if (!PyUnicode_Check(item)) {
        Py_DECREF(item);
        return -1;
    }

    if (_PyUnicodeWriter_WriteStr(writer, item) < 0) {
        Py_DECREF(item);
        return -1;
    }

    Py_DECREF(item);
    return 1;
}

static int
unicode_fast_translate_lookup(PyObject *mapping, Py_UCS1 ch,
                              Py_UCS1 *translate)
{
    PyObject *item = NULL;
    int ret = 0;

    if (charmaptranslate_lookup(ch, mapping, &item)) {
        return -1;
    }

    if (item == Py_None) {
        /* deletion */
        translate[ch] = 0xfe;
    }
    else if (item == NULL) {
        /* not found => default to 1:1 mapping */
        translate[ch] = ch;
        return 1;
    }
    else if (PyLong_Check(item)) {
        long replace = PyLong_AS_LONG(item);
        /* PyLong_AS_LONG() cannot fail, charmaptranslate_lookup() already
           used it */
        if (127 < replace) {
            /* invalid character or character outside ASCII:
               skip the fast translate */
            goto exit;
        }
        translate[ch] = (Py_UCS1)replace;
    }
    else if (PyUnicode_Check(item)) {
        Py_UCS4 replace;

        if (PyUnicode_READY(item) == -1) {
            Py_DECREF(item);
            return -1;
        }
        if (PyUnicode_GET_LENGTH(item) != 1)
            goto exit;

        replace = PyUnicode_READ_CHAR(item, 0);
        if (replace > 127)
            goto exit;
        translate[ch] = (Py_UCS1)replace;
    }
    else {
        /* not None, NULL, long or unicode */
        goto exit;
    }
    ret = 1;

  exit:
    Py_DECREF(item);
    return ret;
}

/* Fast path for ascii => ascii translation. Return 1 if the whole string
   was translated into writer, return 0 if the input string was partially
   translated into writer, raise an exception and return -1 on error. */
static int
unicode_fast_translate(PyObject *input, PyObject *mapping,
                       _PyUnicodeWriter *writer, int ignore,
                       Py_ssize_t *input_pos)
{
    Py_UCS1 ascii_table[128], ch, ch2;
    Py_ssize_t len;
    const Py_UCS1 *in, *end;
    Py_UCS1 *out;
    int res = 0;

    len = PyUnicode_GET_LENGTH(input);

    memset(ascii_table, 0xff, 128);

    in = PyUnicode_1BYTE_DATA(input);
    end = in + len;

    assert(PyUnicode_IS_ASCII(writer->buffer));
    assert(PyUnicode_GET_LENGTH(writer->buffer) == len);
    out = PyUnicode_1BYTE_DATA(writer->buffer);

    for (; in < end; in++) {
        ch = *in;
        ch2 = ascii_table[ch];
        if (ch2 == 0xff) {
            int translate = unicode_fast_translate_lookup(mapping, ch,
                                                          ascii_table);
            if (translate < 0)
                return -1;
            if (translate == 0)
                goto exit;
            ch2 = ascii_table[ch];
        }
        if (ch2 == 0xfe) {
            if (ignore)
                continue;
            goto exit;
        }
        assert(ch2 < 128);
        *out = ch2;
        out++;
    }
    res = 1;

exit:
    writer->pos = out - PyUnicode_1BYTE_DATA(writer->buffer);
    *input_pos = in - PyUnicode_1BYTE_DATA(input);
    return res;
}

static PyObject *
_PyUnicode_TranslateCharmap(PyObject *input,
                            PyObject *mapping,
                            const char *errors)
{
    /* input object */
    const void *data;
    Py_ssize_t size, i;
    int kind;
    /* output buffer */
    _PyUnicodeWriter writer;
    /* error handler */
    const char *reason = "character maps to <undefined>";
    PyObject *errorHandler = NULL;
    PyObject *exc = NULL;
    int ignore;
    int res;

    if (mapping == NULL) {
        PyErr_BadArgument();
        return NULL;
    }

    if (PyUnicode_READY(input) == -1)
        return NULL;
    data = PyUnicode_DATA(input);
    kind = PyUnicode_KIND(input);
    size = PyUnicode_GET_LENGTH(input);

    if (size == 0)
        return PyUnicode_FromObject(input);

    /* allocate enough for a simple 1:1 translation without
       replacements, if we need more, we'll resize */
    _PyUnicodeWriter_Init(&writer);
    if (_PyUnicodeWriter_Prepare(&writer, size, 127) == -1)
        goto onError;

    ignore = (errors != NULL && strcmp(errors, "ignore") == 0);

    if (PyUnicode_READY(input) == -1)
        return NULL;
    if (PyUnicode_IS_ASCII(input)) {
        res = unicode_fast_translate(input, mapping, &writer, ignore, &i);
        if (res < 0) {
            _PyUnicodeWriter_Dealloc(&writer);
            return NULL;
        }
        if (res == 1)
            return _PyUnicodeWriter_Finish(&writer);
    }
    else {
        i = 0;
    }

    while (i<size) {
        /* try to encode it */
        int translate;
        PyObject *repunicode = NULL; /* initialize to prevent gcc warning */
        Py_ssize_t newpos;
        /* startpos for collecting untranslatable chars */
        Py_ssize_t collstart;
        Py_ssize_t collend;
        Py_UCS4 ch;

        ch = PyUnicode_READ(kind, data, i);
        translate = charmaptranslate_output(ch, mapping, &writer);
        if (translate < 0)
            goto onError;

        if (translate != 0) {
            /* it worked => adjust input pointer */
            ++i;
            continue;
        }

        /* untranslatable character */
        collstart = i;
        collend = i+1;

        /* find all untranslatable characters */
        while (collend < size) {
            PyObject *x;
            ch = PyUnicode_READ(kind, data, collend);
            if (charmaptranslate_lookup(ch, mapping, &x))
                goto onError;
            Py_XDECREF(x);
            if (x != Py_None)
                break;
            ++collend;
        }

        if (ignore) {
            i = collend;
        }
        else {
            repunicode = unicode_translate_call_errorhandler(errors, &errorHandler,
                                                             reason, input, &exc,
                                                             collstart, collend, &newpos);
            if (repunicode == NULL)
                goto onError;
            if (_PyUnicodeWriter_WriteStr(&writer, repunicode) < 0) {
                Py_DECREF(repunicode);
                goto onError;
            }
            Py_DECREF(repunicode);
            i = newpos;
        }
    }
    Py_XDECREF(exc);
    Py_XDECREF(errorHandler);
    return _PyUnicodeWriter_Finish(&writer);

  onError:
    _PyUnicodeWriter_Dealloc(&writer);
    Py_XDECREF(exc);
    Py_XDECREF(errorHandler);
    return NULL;
}

PyObject *
PyUnicode_Translate(PyObject *str,
                    PyObject *mapping,
                    const char *errors)
{
    if (ensure_unicode(str) < 0)
        return NULL;
    return _PyUnicode_TranslateCharmap(str, mapping, errors);
}

PyObject *
_PyUnicode_TransformDecimalAndSpaceToASCII(PyObject *unicode)
{
    if (!PyUnicode_Check(unicode)) {
        PyErr_BadInternalCall();
        return NULL;
    }
    if (PyUnicode_READY(unicode) == -1)
        return NULL;
    if (PyUnicode_IS_ASCII(unicode)) {
        /* If the string is already ASCII, just return the same string */
        Py_INCREF(unicode);
        return unicode;
    }

    Py_ssize_t len = PyUnicode_GET_LENGTH(unicode);
    PyObject *result = PyUnicode_New(len, 127);
    if (result == NULL) {
        return NULL;
    }

    Py_UCS1 *out = PyUnicode_1BYTE_DATA(result);
    int kind = PyUnicode_KIND(unicode);
    const void *data = PyUnicode_DATA(unicode);
    Py_ssize_t i;
    for (i = 0; i < len; ++i) {
        Py_UCS4 ch = PyUnicode_READ(kind, data, i);
        if (ch < 127) {
            out[i] = ch;
        }
        else if (Py_UNICODE_ISSPACE(ch)) {
            out[i] = ' ';
        }
        else {
            int decimal = Py_UNICODE_TODECIMAL(ch);
            if (decimal < 0) {
                out[i] = '?';
                out[i+1] = '\0';
                _PyUnicode_LENGTH(result) = i + 1;
                break;
            }
            out[i] = '0' + decimal;
        }
    }

    assert(_PyUnicode_CheckConsistency(result, 1));
    return result;
}

/* --- Helpers ------------------------------------------------------------ */

/* helper macro to fixup start/end slice values */
#define ADJUST_INDICES(start, end, len)         \
    if (end > len)                              \
        end = len;                              \
    else if (end < 0) {                         \
        end += len;                             \
        if (end < 0)                            \
            end = 0;                            \
    }                                           \
    if (start < 0) {                            \
        start += len;                           \
        if (start < 0)                          \
            start = 0;                          \
    }

static Py_ssize_t
any_find_slice(PyObject* s1, PyObject* s2,
               Py_ssize_t start,
               Py_ssize_t end,
               int direction)
{
    int kind1, kind2;
    const void *buf1, *buf2;
    Py_ssize_t len1, len2, result;

    kind1 = PyUnicode_KIND(s1);
    kind2 = PyUnicode_KIND(s2);
    if (kind1 < kind2)
        return -1;

    len1 = PyUnicode_GET_LENGTH(s1);
    len2 = PyUnicode_GET_LENGTH(s2);
    ADJUST_INDICES(start, end, len1);
    if (end - start < len2)
        return -1;

    buf1 = PyUnicode_DATA(s1);
    buf2 = PyUnicode_DATA(s2);
    if (len2 == 1) {
        Py_UCS4 ch = PyUnicode_READ(kind2, buf2, 0);
        result = findchar((const char *)buf1 + kind1*start,
                          kind1, end - start, ch, direction);
        if (result == -1)
            return -1;
        else
            return start + result;
    }

    if (kind2 != kind1) {
        buf2 = unicode_askind(kind2, buf2, len2, kind1);
        if (!buf2)
            return -2;
    }

    if (direction > 0) {
        switch (kind1) {
        case PyUnicode_1BYTE_KIND:
            if (PyUnicode_IS_ASCII(s1) && PyUnicode_IS_ASCII(s2))
                result = asciilib_find_slice(buf1, len1, buf2, len2, start, end);
            else
                result = ucs1lib_find_slice(buf1, len1, buf2, len2, start, end);
            break;
        case PyUnicode_2BYTE_KIND:
            result = ucs2lib_find_slice(buf1, len1, buf2, len2, start, end);
            break;
        case PyUnicode_4BYTE_KIND:
            result = ucs4lib_find_slice(buf1, len1, buf2, len2, start, end);
            break;
        default:
            Py_UNREACHABLE();
        }
    }
    else {
        switch (kind1) {
        case PyUnicode_1BYTE_KIND:
            if (PyUnicode_IS_ASCII(s1) && PyUnicode_IS_ASCII(s2))
                result = asciilib_rfind_slice(buf1, len1, buf2, len2, start, end);
            else
                result = ucs1lib_rfind_slice(buf1, len1, buf2, len2, start, end);
            break;
        case PyUnicode_2BYTE_KIND:
            result = ucs2lib_rfind_slice(buf1, len1, buf2, len2, start, end);
            break;
        case PyUnicode_4BYTE_KIND:
            result = ucs4lib_rfind_slice(buf1, len1, buf2, len2, start, end);
            break;
        default:
            Py_UNREACHABLE();
        }
    }

    assert((kind2 != kind1) == (buf2 != PyUnicode_DATA(s2)));
    if (kind2 != kind1)
        PyMem_Free((void *)buf2);

    return result;
}

/* _PyUnicode_InsertThousandsGrouping() helper functions */
#include "stringlib/localeutil.h"

/**
 * InsertThousandsGrouping:
 * @writer: Unicode writer.
 * @n_buffer: Number of characters in @buffer.
 * @digits: Digits we're reading from. If count is non-NULL, this is unused.
 * @d_pos: Start of digits string.
 * @n_digits: The number of digits in the string, in which we want
 *            to put the grouping chars.
 * @min_width: The minimum width of the digits in the output string.
 *             Output will be zero-padded on the left to fill.
 * @grouping: see definition in localeconv().
 * @thousands_sep: see definition in localeconv().
 *
 * There are 2 modes: counting and filling. If @writer is NULL,
 *  we are in counting mode, else filling mode.
 * If counting, the required buffer size is returned.
 * If filling, we know the buffer will be large enough, so we don't
 *  need to pass in the buffer size.
 * Inserts thousand grouping characters (as defined by grouping and
 *  thousands_sep) into @writer.
 *
 * Return value: -1 on error, number of characters otherwise.
 **/
Py_ssize_t
_PyUnicode_InsertThousandsGrouping(
    _PyUnicodeWriter *writer,
    Py_ssize_t n_buffer,
    PyObject *digits,
    Py_ssize_t d_pos,
    Py_ssize_t n_digits,
    Py_ssize_t min_width,
    const char *grouping,
    PyObject *thousands_sep,
    Py_UCS4 *maxchar)
{
    min_width = Py_MAX(0, min_width);
    if (writer) {
        assert(digits != NULL);
        assert(maxchar == NULL);
    }
    else {
        assert(digits == NULL);
        assert(maxchar != NULL);
    }
    assert(0 <= d_pos);
    assert(0 <= n_digits);
    assert(grouping != NULL);

    if (digits != NULL) {
        if (PyUnicode_READY(digits) == -1) {
            return -1;
        }
    }
    if (PyUnicode_READY(thousands_sep) == -1) {
        return -1;
    }

    Py_ssize_t count = 0;
    Py_ssize_t n_zeros;
    int loop_broken = 0;
    int use_separator = 0; /* First time through, don't append the
                              separator. They only go between
                              groups. */
    Py_ssize_t buffer_pos;
    Py_ssize_t digits_pos;
    Py_ssize_t len;
    Py_ssize_t n_chars;
    Py_ssize_t remaining = n_digits; /* Number of chars remaining to
                                        be looked at */
    /* A generator that returns all of the grouping widths, until it
       returns 0. */
    GroupGenerator groupgen;
    GroupGenerator_init(&groupgen, grouping);
    const Py_ssize_t thousands_sep_len = PyUnicode_GET_LENGTH(thousands_sep);

    /* if digits are not grouped, thousands separator
       should be an empty string */
    assert(!(grouping[0] == CHAR_MAX && thousands_sep_len != 0));

    digits_pos = d_pos + n_digits;
    if (writer) {
        buffer_pos = writer->pos + n_buffer;
        assert(buffer_pos <= PyUnicode_GET_LENGTH(writer->buffer));
        assert(digits_pos <= PyUnicode_GET_LENGTH(digits));
    }
    else {
        buffer_pos = n_buffer;
    }

    if (!writer) {
        *maxchar = 127;
    }

    while ((len = GroupGenerator_next(&groupgen)) > 0) {
        len = Py_MIN(len, Py_MAX(Py_MAX(remaining, min_width), 1));
        n_zeros = Py_MAX(0, len - remaining);
        n_chars = Py_MAX(0, Py_MIN(remaining, len));

        /* Use n_zero zero's and n_chars chars */

        /* Count only, don't do anything. */
        count += (use_separator ? thousands_sep_len : 0) + n_zeros + n_chars;

        /* Copy into the writer. */
        InsertThousandsGrouping_fill(writer, &buffer_pos,
                                     digits, &digits_pos,
                                     n_chars, n_zeros,
                                     use_separator ? thousands_sep : NULL,
                                     thousands_sep_len, maxchar);

        /* Use a separator next time. */
        use_separator = 1;

        remaining -= n_chars;
        min_width -= len;

        if (remaining <= 0 && min_width <= 0) {
            loop_broken = 1;
            break;
        }
        min_width -= thousands_sep_len;
    }
    if (!loop_broken) {
        /* We left the loop without using a break statement. */

        len = Py_MAX(Py_MAX(remaining, min_width), 1);
        n_zeros = Py_MAX(0, len - remaining);
        n_chars = Py_MAX(0, Py_MIN(remaining, len));

        /* Use n_zero zero's and n_chars chars */
        count += (use_separator ? thousands_sep_len : 0) + n_zeros + n_chars;

        /* Copy into the writer. */
        InsertThousandsGrouping_fill(writer, &buffer_pos,
                                     digits, &digits_pos,
                                     n_chars, n_zeros,
                                     use_separator ? thousands_sep : NULL,
                                     thousands_sep_len, maxchar);
    }
    return count;
}


Py_ssize_t
PyUnicode_Count(PyObject *str,
                PyObject *substr,
                Py_ssize_t start,
                Py_ssize_t end)
{
    Py_ssize_t result;
    int kind1, kind2;
    const void *buf1 = NULL, *buf2 = NULL;
    Py_ssize_t len1, len2;

    if (ensure_unicode(str) < 0 || ensure_unicode(substr) < 0)
        return -1;

    kind1 = PyUnicode_KIND(str);
    kind2 = PyUnicode_KIND(substr);
    if (kind1 < kind2)
        return 0;

    len1 = PyUnicode_GET_LENGTH(str);
    len2 = PyUnicode_GET_LENGTH(substr);
    ADJUST_INDICES(start, end, len1);
    if (end - start < len2)
        return 0;

    buf1 = PyUnicode_DATA(str);
    buf2 = PyUnicode_DATA(substr);
    if (kind2 != kind1) {
        buf2 = unicode_askind(kind2, buf2, len2, kind1);
        if (!buf2)
            goto onError;
    }

    switch (kind1) {
    case PyUnicode_1BYTE_KIND:
        if (PyUnicode_IS_ASCII(str) && PyUnicode_IS_ASCII(substr))
            result = asciilib_count(
                ((const Py_UCS1*)buf1) + start, end - start,
                buf2, len2, PY_SSIZE_T_MAX
                );
        else
            result = ucs1lib_count(
                ((const Py_UCS1*)buf1) + start, end - start,
                buf2, len2, PY_SSIZE_T_MAX
                );
        break;
    case PyUnicode_2BYTE_KIND:
        result = ucs2lib_count(
            ((const Py_UCS2*)buf1) + start, end - start,
            buf2, len2, PY_SSIZE_T_MAX
            );
        break;
    case PyUnicode_4BYTE_KIND:
        result = ucs4lib_count(
            ((const Py_UCS4*)buf1) + start, end - start,
            buf2, len2, PY_SSIZE_T_MAX
            );
        break;
    default:
        Py_UNREACHABLE();
    }

    assert((kind2 != kind1) == (buf2 != PyUnicode_DATA(substr)));
    if (kind2 != kind1)
        PyMem_Free((void *)buf2);

    return result;
  onError:
    assert((kind2 != kind1) == (buf2 != PyUnicode_DATA(substr)));
    if (kind2 != kind1)
        PyMem_Free((void *)buf2);
    return -1;
}

Py_ssize_t
PyUnicode_Find(PyObject *str,
               PyObject *substr,
               Py_ssize_t start,
               Py_ssize_t end,
               int direction)
{
    if (ensure_unicode(str) < 0 || ensure_unicode(substr) < 0)
        return -2;

    return any_find_slice(str, substr, start, end, direction);
}

Py_ssize_t
PyUnicode_FindChar(PyObject *str, Py_UCS4 ch,
                   Py_ssize_t start, Py_ssize_t end,
                   int direction)
{
    int kind;
    Py_ssize_t len, result;
    if (PyUnicode_READY(str) == -1)
        return -2;
    len = PyUnicode_GET_LENGTH(str);
    ADJUST_INDICES(start, end, len);
    if (end - start < 1)
        return -1;
    kind = PyUnicode_KIND(str);
    result = findchar(PyUnicode_1BYTE_DATA(str) + kind*start,
                      kind, end-start, ch, direction);
    if (result == -1)
        return -1;
    else
        return start + result;
}

static int
tailmatch(PyObject *self,
          PyObject *substring,
          Py_ssize_t start,
          Py_ssize_t end,
          int direction)
{
    int kind_self;
    int kind_sub;
    const void *data_self;
    const void *data_sub;
    Py_ssize_t offset;
    Py_ssize_t i;
    Py_ssize_t end_sub;

    if (PyUnicode_READY(self) == -1 ||
        PyUnicode_READY(substring) == -1)
        return -1;

    ADJUST_INDICES(start, end, PyUnicode_GET_LENGTH(self));
    end -= PyUnicode_GET_LENGTH(substring);
    if (end < start)
        return 0;

    if (PyUnicode_GET_LENGTH(substring) == 0)
        return 1;

    kind_self = PyUnicode_KIND(self);
    data_self = PyUnicode_DATA(self);
    kind_sub = PyUnicode_KIND(substring);
    data_sub = PyUnicode_DATA(substring);
    end_sub = PyUnicode_GET_LENGTH(substring) - 1;

    if (direction > 0)
        offset = end;
    else
        offset = start;

    if (PyUnicode_READ(kind_self, data_self, offset) ==
        PyUnicode_READ(kind_sub, data_sub, 0) &&
        PyUnicode_READ(kind_self, data_self, offset + end_sub) ==
        PyUnicode_READ(kind_sub, data_sub, end_sub)) {
        /* If both are of the same kind, memcmp is sufficient */
        if (kind_self == kind_sub) {
            return ! memcmp((char *)data_self +
                                (offset * PyUnicode_KIND(substring)),
                            data_sub,
                            PyUnicode_GET_LENGTH(substring) *
                                PyUnicode_KIND(substring));
        }
        /* otherwise we have to compare each character by first accessing it */
        else {
            /* We do not need to compare 0 and len(substring)-1 because
               the if statement above ensured already that they are equal
               when we end up here. */
            for (i = 1; i < end_sub; ++i) {
                if (PyUnicode_READ(kind_self, data_self, offset + i) !=
                    PyUnicode_READ(kind_sub, data_sub, i))
                    return 0;
            }
            return 1;
        }
    }

    return 0;
}

Py_ssize_t
PyUnicode_Tailmatch(PyObject *str,
                    PyObject *substr,
                    Py_ssize_t start,
                    Py_ssize_t end,
                    int direction)
{
    if (ensure_unicode(str) < 0 || ensure_unicode(substr) < 0)
        return -1;

    return tailmatch(str, substr, start, end, direction);
}

static PyObject *
ascii_upper_or_lower(PyObject *self, int lower)
{
    Py_ssize_t len = PyUnicode_GET_LENGTH(self);
    const char *data = PyUnicode_DATA(self);
    char *resdata;
    PyObject *res;

    res = PyUnicode_New(len, 127);
    if (res == NULL)
        return NULL;
    resdata = PyUnicode_DATA(res);
    if (lower)
        _Py_bytes_lower(resdata, data, len);
    else
        _Py_bytes_upper(resdata, data, len);
    return res;
}

static Py_UCS4
handle_capital_sigma(int kind, const void *data, Py_ssize_t length, Py_ssize_t i)
{
    Py_ssize_t j;
    int final_sigma;
    Py_UCS4 c = 0;   /* initialize to prevent gcc warning */
    /* U+03A3 is in the Final_Sigma context when, it is found like this:

     \p{cased}\p{case-ignorable}*U+03A3!(\p{case-ignorable}*\p{cased})

    where ! is a negation and \p{xxx} is a character with property xxx.
    */
    for (j = i - 1; j >= 0; j--) {
        c = PyUnicode_READ(kind, data, j);
        if (!_PyUnicode_IsCaseIgnorable(c))
            break;
    }
    final_sigma = j >= 0 && _PyUnicode_IsCased(c);
    if (final_sigma) {
        for (j = i + 1; j < length; j++) {
            c = PyUnicode_READ(kind, data, j);
            if (!_PyUnicode_IsCaseIgnorable(c))
                break;
        }
        final_sigma = j == length || !_PyUnicode_IsCased(c);
    }
    return (final_sigma) ? 0x3C2 : 0x3C3;
}

static int
lower_ucs4(int kind, const void *data, Py_ssize_t length, Py_ssize_t i,
           Py_UCS4 c, Py_UCS4 *mapped)
{
    /* Obscure special case. */
    if (c == 0x3A3) {
        mapped[0] = handle_capital_sigma(kind, data, length, i);
        return 1;
    }
    return _PyUnicode_ToLowerFull(c, mapped);
}

static Py_ssize_t
do_capitalize(int kind, const void *data, Py_ssize_t length, Py_UCS4 *res, Py_UCS4 *maxchar)
{
    Py_ssize_t i, k = 0;
    int n_res, j;
    Py_UCS4 c, mapped[3];

    c = PyUnicode_READ(kind, data, 0);
    n_res = _PyUnicode_ToTitleFull(c, mapped);
    for (j = 0; j < n_res; j++) {
        *maxchar = Py_MAX(*maxchar, mapped[j]);
        res[k++] = mapped[j];
    }
    for (i = 1; i < length; i++) {
        c = PyUnicode_READ(kind, data, i);
        n_res = lower_ucs4(kind, data, length, i, c, mapped);
        for (j = 0; j < n_res; j++) {
            *maxchar = Py_MAX(*maxchar, mapped[j]);
            res[k++] = mapped[j];
        }
    }
    return k;
}

static Py_ssize_t
do_swapcase(int kind, const void *data, Py_ssize_t length, Py_UCS4 *res, Py_UCS4 *maxchar) {
    Py_ssize_t i, k = 0;

    for (i = 0; i < length; i++) {
        Py_UCS4 c = PyUnicode_READ(kind, data, i), mapped[3];
        int n_res, j;
        if (Py_UNICODE_ISUPPER(c)) {
            n_res = lower_ucs4(kind, data, length, i, c, mapped);
        }
        else if (Py_UNICODE_ISLOWER(c)) {
            n_res = _PyUnicode_ToUpperFull(c, mapped);
        }
        else {
            n_res = 1;
            mapped[0] = c;
        }
        for (j = 0; j < n_res; j++) {
            *maxchar = Py_MAX(*maxchar, mapped[j]);
            res[k++] = mapped[j];
        }
    }
    return k;
}

static Py_ssize_t
do_upper_or_lower(int kind, const void *data, Py_ssize_t length, Py_UCS4 *res,
                  Py_UCS4 *maxchar, int lower)
{
    Py_ssize_t i, k = 0;

    for (i = 0; i < length; i++) {
        Py_UCS4 c = PyUnicode_READ(kind, data, i), mapped[3];
        int n_res, j;
        if (lower)
            n_res = lower_ucs4(kind, data, length, i, c, mapped);
        else
            n_res = _PyUnicode_ToUpperFull(c, mapped);
        for (j = 0; j < n_res; j++) {
            *maxchar = Py_MAX(*maxchar, mapped[j]);
            res[k++] = mapped[j];
        }
    }
    return k;
}

static Py_ssize_t
do_upper(int kind, const void *data, Py_ssize_t length, Py_UCS4 *res, Py_UCS4 *maxchar)
{
    return do_upper_or_lower(kind, data, length, res, maxchar, 0);
}

static Py_ssize_t
do_lower(int kind, const void *data, Py_ssize_t length, Py_UCS4 *res, Py_UCS4 *maxchar)
{
    return do_upper_or_lower(kind, data, length, res, maxchar, 1);
}

static Py_ssize_t
do_casefold(int kind, const void *data, Py_ssize_t length, Py_UCS4 *res, Py_UCS4 *maxchar)
{
    Py_ssize_t i, k = 0;

    for (i = 0; i < length; i++) {
        Py_UCS4 c = PyUnicode_READ(kind, data, i);
        Py_UCS4 mapped[3];
        int j, n_res = _PyUnicode_ToFoldedFull(c, mapped);
        for (j = 0; j < n_res; j++) {
            *maxchar = Py_MAX(*maxchar, mapped[j]);
            res[k++] = mapped[j];
        }
    }
    return k;
}

static Py_ssize_t
do_title(int kind, const void *data, Py_ssize_t length, Py_UCS4 *res, Py_UCS4 *maxchar)
{
    Py_ssize_t i, k = 0;
    int previous_is_cased;

    previous_is_cased = 0;
    for (i = 0; i < length; i++) {
        const Py_UCS4 c = PyUnicode_READ(kind, data, i);
        Py_UCS4 mapped[3];
        int n_res, j;

        if (previous_is_cased)
            n_res = lower_ucs4(kind, data, length, i, c, mapped);
        else
            n_res = _PyUnicode_ToTitleFull(c, mapped);

        for (j = 0; j < n_res; j++) {
            *maxchar = Py_MAX(*maxchar, mapped[j]);
            res[k++] = mapped[j];
        }

        previous_is_cased = _PyUnicode_IsCased(c);
    }
    return k;
}

static PyObject *
case_operation(PyObject *self,
               Py_ssize_t (*perform)(int, const void *, Py_ssize_t, Py_UCS4 *, Py_UCS4 *))
{
    PyObject *res = NULL;
    Py_ssize_t length, newlength = 0;
    int kind, outkind;
    const void *data;
    void *outdata;
    Py_UCS4 maxchar = 0, *tmp, *tmpend;

    assert(PyUnicode_IS_READY(self));

    kind = PyUnicode_KIND(self);
    data = PyUnicode_DATA(self);
    length = PyUnicode_GET_LENGTH(self);
    if ((size_t) length > PY_SSIZE_T_MAX / (3 * sizeof(Py_UCS4))) {
        PyErr_SetString(PyExc_OverflowError, "string is too long");
        return NULL;
    }
    tmp = PyMem_Malloc(sizeof(Py_UCS4) * 3 * length);
    if (tmp == NULL)
        return PyErr_NoMemory();
    newlength = perform(kind, data, length, tmp, &maxchar);
    res = PyUnicode_New(newlength, maxchar);
    if (res == NULL)
        goto leave;
    tmpend = tmp + newlength;
    outdata = PyUnicode_DATA(res);
    outkind = PyUnicode_KIND(res);
    switch (outkind) {
    case PyUnicode_1BYTE_KIND:
        _PyUnicode_CONVERT_BYTES(Py_UCS4, Py_UCS1, tmp, tmpend, outdata);
        break;
    case PyUnicode_2BYTE_KIND:
        _PyUnicode_CONVERT_BYTES(Py_UCS4, Py_UCS2, tmp, tmpend, outdata);
        break;
    case PyUnicode_4BYTE_KIND:
        memcpy(outdata, tmp, sizeof(Py_UCS4) * newlength);
        break;
    default:
        Py_UNREACHABLE();
    }
  leave:
    PyMem_Free(tmp);
    return res;
}

PyObject *
PyUnicode_Join(PyObject *separator, PyObject *seq)
{
    PyObject *res;
    PyObject *fseq;
    Py_ssize_t seqlen;
    PyObject **items;

    fseq = PySequence_Fast(seq, "can only join an iterable");
    if (fseq == NULL) {
        return NULL;
    }

    /* NOTE: the following code can't call back into Python code,
     * so we are sure that fseq won't be mutated.
     */

    items = PySequence_Fast_ITEMS(fseq);
    seqlen = PySequence_Fast_GET_SIZE(fseq);
    res = _PyUnicode_JoinArray(separator, items, seqlen);
    Py_DECREF(fseq);
    return res;
}

PyObject *
_PyUnicode_JoinArray(PyObject *separator, PyObject *const *items, Py_ssize_t seqlen)
{
    PyObject *res = NULL; /* the result */
    PyObject *sep = NULL;
    Py_ssize_t seplen;
    PyObject *item;
    Py_ssize_t sz, i, res_offset;
    Py_UCS4 maxchar;
    Py_UCS4 item_maxchar;
    int use_memcpy;
    unsigned char *res_data = NULL, *sep_data = NULL;
    PyObject *last_obj;
    unsigned int kind = 0;

    /* If empty sequence, return u"". */
    if (seqlen == 0) {
        _Py_RETURN_UNICODE_EMPTY();
    }

    /* If singleton sequence with an exact Unicode, return that. */
    last_obj = NULL;
    if (seqlen == 1) {
        if (PyUnicode_CheckExact(items[0])) {
            res = items[0];
            Py_INCREF(res);
            return res;
        }
        seplen = 0;
        maxchar = 0;
    }
    else {
        /* Set up sep and seplen */
        if (separator == NULL) {
            /* fall back to a blank space separator */
            sep = PyUnicode_FromOrdinal(' ');
            if (!sep)
                goto onError;
            seplen = 1;
            maxchar = 32;
        }
        else {
            if (!PyUnicode_Check(separator)) {
                PyErr_Format(PyExc_TypeError,
                             "separator: expected str instance,"
                             " %.80s found",
                             Py_TYPE(separator)->tp_name);
                goto onError;
            }
            if (PyUnicode_READY(separator))
                goto onError;
            sep = separator;
            seplen = PyUnicode_GET_LENGTH(separator);
            maxchar = PyUnicode_MAX_CHAR_VALUE(separator);
            /* inc refcount to keep this code path symmetric with the
               above case of a blank separator */
            Py_INCREF(sep);
        }
        last_obj = sep;
    }

    /* There are at least two things to join, or else we have a subclass
     * of str in the sequence.
     * Do a pre-pass to figure out the total amount of space we'll
     * need (sz), and see whether all argument are strings.
     */
    sz = 0;
#ifdef Py_DEBUG
    use_memcpy = 0;
#else
    use_memcpy = 1;
#endif
    for (i = 0; i < seqlen; i++) {
        size_t add_sz;
        item = items[i];
        if (!PyUnicode_Check(item)) {
            PyErr_Format(PyExc_TypeError,
                         "sequence item %zd: expected str instance,"
                         " %.80s found",
                         i, Py_TYPE(item)->tp_name);
            goto onError;
        }
        if (PyUnicode_READY(item) == -1)
            goto onError;
        add_sz = PyUnicode_GET_LENGTH(item);
        item_maxchar = PyUnicode_MAX_CHAR_VALUE(item);
        maxchar = Py_MAX(maxchar, item_maxchar);
        if (i != 0) {
            add_sz += seplen;
        }
        if (add_sz > (size_t)(PY_SSIZE_T_MAX - sz)) {
            PyErr_SetString(PyExc_OverflowError,
                            "join() result is too long for a Python string");
            goto onError;
        }
        sz += add_sz;
        if (use_memcpy && last_obj != NULL) {
            if (PyUnicode_KIND(last_obj) != PyUnicode_KIND(item))
                use_memcpy = 0;
        }
        last_obj = item;
    }

    res = PyUnicode_New(sz, maxchar);
    if (res == NULL)
        goto onError;

    /* Catenate everything. */
#ifdef Py_DEBUG
    use_memcpy = 0;
#else
    if (use_memcpy) {
        res_data = PyUnicode_1BYTE_DATA(res);
        kind = PyUnicode_KIND(res);
        if (seplen != 0)
            sep_data = PyUnicode_1BYTE_DATA(sep);
    }
#endif
    if (use_memcpy) {
        for (i = 0; i < seqlen; ++i) {
            Py_ssize_t itemlen;
            item = items[i];

            /* Copy item, and maybe the separator. */
            if (i && seplen != 0) {
                memcpy(res_data,
                          sep_data,
                          kind * seplen);
                res_data += kind * seplen;
            }

            itemlen = PyUnicode_GET_LENGTH(item);
            if (itemlen != 0) {
                memcpy(res_data,
                          PyUnicode_DATA(item),
                          kind * itemlen);
                res_data += kind * itemlen;
            }
        }
        assert(res_data == PyUnicode_1BYTE_DATA(res)
                           + kind * PyUnicode_GET_LENGTH(res));
    }
    else {
        for (i = 0, res_offset = 0; i < seqlen; ++i) {
            Py_ssize_t itemlen;
            item = items[i];

            /* Copy item, and maybe the separator. */
            if (i && seplen != 0) {
                _PyUnicode_FastCopyCharacters(res, res_offset, sep, 0, seplen);
                res_offset += seplen;
            }

            itemlen = PyUnicode_GET_LENGTH(item);
            if (itemlen != 0) {
                _PyUnicode_FastCopyCharacters(res, res_offset, item, 0, itemlen);
                res_offset += itemlen;
            }
        }
        assert(res_offset == PyUnicode_GET_LENGTH(res));
    }

    Py_XDECREF(sep);
    assert(_PyUnicode_CheckConsistency(res, 1));
    return res;

  onError:
    Py_XDECREF(sep);
    Py_XDECREF(res);
    return NULL;
}

void
_PyUnicode_FastFill(PyObject *unicode, Py_ssize_t start, Py_ssize_t length,
                    Py_UCS4 fill_char)
{
    const enum PyUnicode_Kind kind = PyUnicode_KIND(unicode);
    void *data = PyUnicode_DATA(unicode);
    assert(PyUnicode_IS_READY(unicode));
    assert(unicode_modifiable(unicode));
    assert(fill_char <= PyUnicode_MAX_CHAR_VALUE(unicode));
    assert(start >= 0);
    assert(start + length <= PyUnicode_GET_LENGTH(unicode));
    unicode_fill(kind, data, fill_char, start, length);
}

Py_ssize_t
PyUnicode_Fill(PyObject *unicode, Py_ssize_t start, Py_ssize_t length,
               Py_UCS4 fill_char)
{
    Py_ssize_t maxlen;

    if (!PyUnicode_Check(unicode)) {
        PyErr_BadInternalCall();
        return -1;
    }
    if (PyUnicode_READY(unicode) == -1)
        return -1;
    if (unicode_check_modifiable(unicode))
        return -1;

    if (start < 0) {
        PyErr_SetString(PyExc_IndexError, "string index out of range");
        return -1;
    }
    if (fill_char > PyUnicode_MAX_CHAR_VALUE(unicode)) {
        PyErr_SetString(PyExc_ValueError,
                         "fill character is bigger than "
                         "the string maximum character");
        return -1;
    }

    maxlen = PyUnicode_GET_LENGTH(unicode) - start;
    length = Py_MIN(maxlen, length);
    if (length <= 0)
        return 0;

    _PyUnicode_FastFill(unicode, start, length, fill_char);
    return length;
}

static PyObject *
pad(PyObject *self,
    Py_ssize_t left,
    Py_ssize_t right,
    Py_UCS4 fill)
{
    PyObject *u;
    Py_UCS4 maxchar;
    int kind;
    void *data;

    if (left < 0)
        left = 0;
    if (right < 0)
        right = 0;

    if (left == 0 && right == 0)
        return unicode_result_unchanged(self);

    if (left > PY_SSIZE_T_MAX - _PyUnicode_LENGTH(self) ||
        right > PY_SSIZE_T_MAX - (left + _PyUnicode_LENGTH(self))) {
        PyErr_SetString(PyExc_OverflowError, "padded string is too long");
        return NULL;
    }
    maxchar = PyUnicode_MAX_CHAR_VALUE(self);
    maxchar = Py_MAX(maxchar, fill);
    u = PyUnicode_New(left + _PyUnicode_LENGTH(self) + right, maxchar);
    if (!u)
        return NULL;

    kind = PyUnicode_KIND(u);
    data = PyUnicode_DATA(u);
    if (left)
        unicode_fill(kind, data, fill, 0, left);
    if (right)
        unicode_fill(kind, data, fill, left + _PyUnicode_LENGTH(self), right);
    _PyUnicode_FastCopyCharacters(u, left, self, 0, _PyUnicode_LENGTH(self));
    assert(_PyUnicode_CheckConsistency(u, 1));
    return u;
}

PyObject *
PyUnicode_Splitlines(PyObject *string, int keepends)
{
    PyObject *list;

    if (ensure_unicode(string) < 0)
        return NULL;

    switch (PyUnicode_KIND(string)) {
    case PyUnicode_1BYTE_KIND:
        if (PyUnicode_IS_ASCII(string))
            list = asciilib_splitlines(
                string, PyUnicode_1BYTE_DATA(string),
                PyUnicode_GET_LENGTH(string), keepends);
        else
            list = ucs1lib_splitlines(
                string, PyUnicode_1BYTE_DATA(string),
                PyUnicode_GET_LENGTH(string), keepends);
        break;
    case PyUnicode_2BYTE_KIND:
        list = ucs2lib_splitlines(
            string, PyUnicode_2BYTE_DATA(string),
            PyUnicode_GET_LENGTH(string), keepends);
        break;
    case PyUnicode_4BYTE_KIND:
        list = ucs4lib_splitlines(
            string, PyUnicode_4BYTE_DATA(string),
            PyUnicode_GET_LENGTH(string), keepends);
        break;
    default:
        Py_UNREACHABLE();
    }
    return list;
}

static PyObject *
split(PyObject *self,
      PyObject *substring,
      Py_ssize_t maxcount)
{
    int kind1, kind2;
    const void *buf1, *buf2;
    Py_ssize_t len1, len2;
    PyObject* out;

    if (maxcount < 0)
        maxcount = PY_SSIZE_T_MAX;

    if (PyUnicode_READY(self) == -1)
        return NULL;

    if (substring == NULL)
        switch (PyUnicode_KIND(self)) {
        case PyUnicode_1BYTE_KIND:
            if (PyUnicode_IS_ASCII(self))
                return asciilib_split_whitespace(
                    self,  PyUnicode_1BYTE_DATA(self),
                    PyUnicode_GET_LENGTH(self), maxcount
                    );
            else
                return ucs1lib_split_whitespace(
                    self,  PyUnicode_1BYTE_DATA(self),
                    PyUnicode_GET_LENGTH(self), maxcount
                    );
        case PyUnicode_2BYTE_KIND:
            return ucs2lib_split_whitespace(
                self,  PyUnicode_2BYTE_DATA(self),
                PyUnicode_GET_LENGTH(self), maxcount
                );
        case PyUnicode_4BYTE_KIND:
            return ucs4lib_split_whitespace(
                self,  PyUnicode_4BYTE_DATA(self),
                PyUnicode_GET_LENGTH(self), maxcount
                );
        default:
            Py_UNREACHABLE();
        }

    if (PyUnicode_READY(substring) == -1)
        return NULL;

    kind1 = PyUnicode_KIND(self);
    kind2 = PyUnicode_KIND(substring);
    len1 = PyUnicode_GET_LENGTH(self);
    len2 = PyUnicode_GET_LENGTH(substring);
    if (kind1 < kind2 || len1 < len2) {
        out = PyList_New(1);
        if (out == NULL)
            return NULL;
        Py_INCREF(self);
        PyList_SET_ITEM(out, 0, self);
        return out;
    }
    buf1 = PyUnicode_DATA(self);
    buf2 = PyUnicode_DATA(substring);
    if (kind2 != kind1) {
        buf2 = unicode_askind(kind2, buf2, len2, kind1);
        if (!buf2)
            return NULL;
    }

    switch (kind1) {
    case PyUnicode_1BYTE_KIND:
        if (PyUnicode_IS_ASCII(self) && PyUnicode_IS_ASCII(substring))
            out = asciilib_split(
                self,  buf1, len1, buf2, len2, maxcount);
        else
            out = ucs1lib_split(
                self,  buf1, len1, buf2, len2, maxcount);
        break;
    case PyUnicode_2BYTE_KIND:
        out = ucs2lib_split(
            self,  buf1, len1, buf2, len2, maxcount);
        break;
    case PyUnicode_4BYTE_KIND:
        out = ucs4lib_split(
            self,  buf1, len1, buf2, len2, maxcount);
        break;
    default:
        out = NULL;
    }
    assert((kind2 != kind1) == (buf2 != PyUnicode_DATA(substring)));
    if (kind2 != kind1)
        PyMem_Free((void *)buf2);
    return out;
}

static PyObject *
rsplit(PyObject *self,
       PyObject *substring,
       Py_ssize_t maxcount)
{
    int kind1, kind2;
    const void *buf1, *buf2;
    Py_ssize_t len1, len2;
    PyObject* out;

    if (maxcount < 0)
        maxcount = PY_SSIZE_T_MAX;

    if (PyUnicode_READY(self) == -1)
        return NULL;

    if (substring == NULL)
        switch (PyUnicode_KIND(self)) {
        case PyUnicode_1BYTE_KIND:
            if (PyUnicode_IS_ASCII(self))
                return asciilib_rsplit_whitespace(
                    self,  PyUnicode_1BYTE_DATA(self),
                    PyUnicode_GET_LENGTH(self), maxcount
                    );
            else
                return ucs1lib_rsplit_whitespace(
                    self,  PyUnicode_1BYTE_DATA(self),
                    PyUnicode_GET_LENGTH(self), maxcount
                    );
        case PyUnicode_2BYTE_KIND:
            return ucs2lib_rsplit_whitespace(
                self,  PyUnicode_2BYTE_DATA(self),
                PyUnicode_GET_LENGTH(self), maxcount
                );
        case PyUnicode_4BYTE_KIND:
            return ucs4lib_rsplit_whitespace(
                self,  PyUnicode_4BYTE_DATA(self),
                PyUnicode_GET_LENGTH(self), maxcount
                );
        default:
            Py_UNREACHABLE();
        }

    if (PyUnicode_READY(substring) == -1)
        return NULL;

    kind1 = PyUnicode_KIND(self);
    kind2 = PyUnicode_KIND(substring);
    len1 = PyUnicode_GET_LENGTH(self);
    len2 = PyUnicode_GET_LENGTH(substring);
    if (kind1 < kind2 || len1 < len2) {
        out = PyList_New(1);
        if (out == NULL)
            return NULL;
        Py_INCREF(self);
        PyList_SET_ITEM(out, 0, self);
        return out;
    }
    buf1 = PyUnicode_DATA(self);
    buf2 = PyUnicode_DATA(substring);
    if (kind2 != kind1) {
        buf2 = unicode_askind(kind2, buf2, len2, kind1);
        if (!buf2)
            return NULL;
    }

    switch (kind1) {
    case PyUnicode_1BYTE_KIND:
        if (PyUnicode_IS_ASCII(self) && PyUnicode_IS_ASCII(substring))
            out = asciilib_rsplit(
                self,  buf1, len1, buf2, len2, maxcount);
        else
            out = ucs1lib_rsplit(
                self,  buf1, len1, buf2, len2, maxcount);
        break;
    case PyUnicode_2BYTE_KIND:
        out = ucs2lib_rsplit(
            self,  buf1, len1, buf2, len2, maxcount);
        break;
    case PyUnicode_4BYTE_KIND:
        out = ucs4lib_rsplit(
            self,  buf1, len1, buf2, len2, maxcount);
        break;
    default:
        out = NULL;
    }
    assert((kind2 != kind1) == (buf2 != PyUnicode_DATA(substring)));
    if (kind2 != kind1)
        PyMem_Free((void *)buf2);
    return out;
}

static Py_ssize_t
anylib_find(int kind, PyObject *str1, const void *buf1, Py_ssize_t len1,
            PyObject *str2, const void *buf2, Py_ssize_t len2, Py_ssize_t offset)
{
    switch (kind) {
    case PyUnicode_1BYTE_KIND:
        if (PyUnicode_IS_ASCII(str1) && PyUnicode_IS_ASCII(str2))
            return asciilib_find(buf1, len1, buf2, len2, offset);
        else
            return ucs1lib_find(buf1, len1, buf2, len2, offset);
    case PyUnicode_2BYTE_KIND:
        return ucs2lib_find(buf1, len1, buf2, len2, offset);
    case PyUnicode_4BYTE_KIND:
        return ucs4lib_find(buf1, len1, buf2, len2, offset);
    }
    Py_UNREACHABLE();
}

static Py_ssize_t
anylib_count(int kind, PyObject *sstr, const void* sbuf, Py_ssize_t slen,
             PyObject *str1, const void *buf1, Py_ssize_t len1, Py_ssize_t maxcount)
{
    switch (kind) {
    case PyUnicode_1BYTE_KIND:
        if (PyUnicode_IS_ASCII(sstr) && PyUnicode_IS_ASCII(str1))
            return asciilib_count(sbuf, slen, buf1, len1, maxcount);
        else
            return ucs1lib_count(sbuf, slen, buf1, len1, maxcount);
    case PyUnicode_2BYTE_KIND:
        return ucs2lib_count(sbuf, slen, buf1, len1, maxcount);
    case PyUnicode_4BYTE_KIND:
        return ucs4lib_count(sbuf, slen, buf1, len1, maxcount);
    }
    Py_UNREACHABLE();
}

static void
replace_1char_inplace(PyObject *u, Py_ssize_t pos,
                      Py_UCS4 u1, Py_UCS4 u2, Py_ssize_t maxcount)
{
    int kind = PyUnicode_KIND(u);
    void *data = PyUnicode_DATA(u);
    Py_ssize_t len = PyUnicode_GET_LENGTH(u);
    if (kind == PyUnicode_1BYTE_KIND) {
        ucs1lib_replace_1char_inplace((Py_UCS1 *)data + pos,
                                      (Py_UCS1 *)data + len,
                                      u1, u2, maxcount);
    }
    else if (kind == PyUnicode_2BYTE_KIND) {
        ucs2lib_replace_1char_inplace((Py_UCS2 *)data + pos,
                                      (Py_UCS2 *)data + len,
                                      u1, u2, maxcount);
    }
    else {
        assert(kind == PyUnicode_4BYTE_KIND);
        ucs4lib_replace_1char_inplace((Py_UCS4 *)data + pos,
                                      (Py_UCS4 *)data + len,
                                      u1, u2, maxcount);
    }
}

static PyObject *
replace(PyObject *self, PyObject *str1,
        PyObject *str2, Py_ssize_t maxcount)
{
    PyObject *u;
    const char *sbuf = PyUnicode_DATA(self);
    const void *buf1 = PyUnicode_DATA(str1);
    const void *buf2 = PyUnicode_DATA(str2);
    int srelease = 0, release1 = 0, release2 = 0;
    int skind = PyUnicode_KIND(self);
    int kind1 = PyUnicode_KIND(str1);
    int kind2 = PyUnicode_KIND(str2);
    Py_ssize_t slen = PyUnicode_GET_LENGTH(self);
    Py_ssize_t len1 = PyUnicode_GET_LENGTH(str1);
    Py_ssize_t len2 = PyUnicode_GET_LENGTH(str2);
    int mayshrink;
    Py_UCS4 maxchar, maxchar_str1, maxchar_str2;

    if (slen < len1)
        goto nothing;

    if (maxcount < 0)
        maxcount = PY_SSIZE_T_MAX;
    else if (maxcount == 0)
        goto nothing;

    if (str1 == str2)
        goto nothing;

    maxchar = PyUnicode_MAX_CHAR_VALUE(self);
    maxchar_str1 = PyUnicode_MAX_CHAR_VALUE(str1);
    if (maxchar < maxchar_str1)
        /* substring too wide to be present */
        goto nothing;
    maxchar_str2 = PyUnicode_MAX_CHAR_VALUE(str2);
    /* Replacing str1 with str2 may cause a maxchar reduction in the
       result string. */
    mayshrink = (maxchar_str2 < maxchar_str1) && (maxchar == maxchar_str1);
    maxchar = Py_MAX(maxchar, maxchar_str2);

    if (len1 == len2) {
        /* same length */
        if (len1 == 0)
            goto nothing;
        if (len1 == 1) {
            /* replace characters */
            Py_UCS4 u1, u2;
            Py_ssize_t pos;

            u1 = PyUnicode_READ(kind1, buf1, 0);
            pos = findchar(sbuf, skind, slen, u1, 1);
            if (pos < 0)
                goto nothing;
            u2 = PyUnicode_READ(kind2, buf2, 0);
            u = PyUnicode_New(slen, maxchar);
            if (!u)
                goto error;

            _PyUnicode_FastCopyCharacters(u, 0, self, 0, slen);
            replace_1char_inplace(u, pos, u1, u2, maxcount);
        }
        else {
            int rkind = skind;
            char *res;
            Py_ssize_t i;

            if (kind1 < rkind) {
                /* widen substring */
                buf1 = unicode_askind(kind1, buf1, len1, rkind);
                if (!buf1) goto error;
                release1 = 1;
            }
            i = anylib_find(rkind, self, sbuf, slen, str1, buf1, len1, 0);
            if (i < 0)
                goto nothing;
            if (rkind > kind2) {
                /* widen replacement */
                buf2 = unicode_askind(kind2, buf2, len2, rkind);
                if (!buf2) goto error;
                release2 = 1;
            }
            else if (rkind < kind2) {
                /* widen self and buf1 */
                rkind = kind2;
                if (release1) {
                    assert(buf1 != PyUnicode_DATA(str1));
                    PyMem_Free((void *)buf1);
                    buf1 = PyUnicode_DATA(str1);
                    release1 = 0;
                }
                sbuf = unicode_askind(skind, sbuf, slen, rkind);
                if (!sbuf) goto error;
                srelease = 1;
                buf1 = unicode_askind(kind1, buf1, len1, rkind);
                if (!buf1) goto error;
                release1 = 1;
            }
            u = PyUnicode_New(slen, maxchar);
            if (!u)
                goto error;
            assert(PyUnicode_KIND(u) == rkind);
            res = PyUnicode_DATA(u);

            memcpy(res, sbuf, rkind * slen);
            /* change everything in-place, starting with this one */
            memcpy(res + rkind * i,
                   buf2,
                   rkind * len2);
            i += len1;

            while ( --maxcount > 0) {
                i = anylib_find(rkind, self,
                                sbuf+rkind*i, slen-i,
                                str1, buf1, len1, i);
                if (i == -1)
                    break;
                memcpy(res + rkind * i,
                       buf2,
                       rkind * len2);
                i += len1;
            }
        }
    }
    else {
        Py_ssize_t n, i, j, ires;
        Py_ssize_t new_size;
        int rkind = skind;
        char *res;

        if (kind1 < rkind) {
            /* widen substring */
            buf1 = unicode_askind(kind1, buf1, len1, rkind);
            if (!buf1) goto error;
            release1 = 1;
        }
        n = anylib_count(rkind, self, sbuf, slen, str1, buf1, len1, maxcount);
        if (n == 0)
            goto nothing;
        if (kind2 < rkind) {
            /* widen replacement */
            buf2 = unicode_askind(kind2, buf2, len2, rkind);
            if (!buf2) goto error;
            release2 = 1;
        }
        else if (kind2 > rkind) {
            /* widen self and buf1 */
            rkind = kind2;
            sbuf = unicode_askind(skind, sbuf, slen, rkind);
            if (!sbuf) goto error;
            srelease = 1;
            if (release1) {
                assert(buf1 != PyUnicode_DATA(str1));
                PyMem_Free((void *)buf1);
                buf1 = PyUnicode_DATA(str1);
                release1 = 0;
            }
            buf1 = unicode_askind(kind1, buf1, len1, rkind);
            if (!buf1) goto error;
            release1 = 1;
        }
        /* new_size = PyUnicode_GET_LENGTH(self) + n * (PyUnicode_GET_LENGTH(str2) -
           PyUnicode_GET_LENGTH(str1)); */
        if (len1 < len2 && len2 - len1 > (PY_SSIZE_T_MAX - slen) / n) {
                PyErr_SetString(PyExc_OverflowError,
                                "replace string is too long");
                goto error;
        }
        new_size = slen + n * (len2 - len1);
        if (new_size == 0) {
            u = &_Py_STR(empty);
            goto done;
        }
        if (new_size > (PY_SSIZE_T_MAX / rkind)) {
            PyErr_SetString(PyExc_OverflowError,
                            "replace string is too long");
            goto error;
        }
        u = PyUnicode_New(new_size, maxchar);
        if (!u)
            goto error;
        assert(PyUnicode_KIND(u) == rkind);
        res = PyUnicode_DATA(u);
        ires = i = 0;
        if (len1 > 0) {
            while (n-- > 0) {
                /* look for next match */
                j = anylib_find(rkind, self,
                                sbuf + rkind * i, slen-i,
                                str1, buf1, len1, i);
                if (j == -1)
                    break;
                else if (j > i) {
                    /* copy unchanged part [i:j] */
                    memcpy(res + rkind * ires,
                           sbuf + rkind * i,
                           rkind * (j-i));
                    ires += j - i;
                }
                /* copy substitution string */
                if (len2 > 0) {
                    memcpy(res + rkind * ires,
                           buf2,
                           rkind * len2);
                    ires += len2;
                }
                i = j + len1;
            }
            if (i < slen)
                /* copy tail [i:] */
                memcpy(res + rkind * ires,
                       sbuf + rkind * i,
                       rkind * (slen-i));
        }
        else {
            /* interleave */
            while (n > 0) {
                memcpy(res + rkind * ires,
                       buf2,
                       rkind * len2);
                ires += len2;
                if (--n <= 0)
                    break;
                memcpy(res + rkind * ires,
                       sbuf + rkind * i,
                       rkind);
                ires++;
                i++;
            }
            memcpy(res + rkind * ires,
                   sbuf + rkind * i,
                   rkind * (slen-i));
        }
    }

    if (mayshrink) {
        unicode_adjust_maxchar(&u);
        if (u == NULL)
            goto error;
    }

  done:
    assert(srelease == (sbuf != PyUnicode_DATA(self)));
    assert(release1 == (buf1 != PyUnicode_DATA(str1)));
    assert(release2 == (buf2 != PyUnicode_DATA(str2)));
    if (srelease)
        PyMem_Free((void *)sbuf);
    if (release1)
        PyMem_Free((void *)buf1);
    if (release2)
        PyMem_Free((void *)buf2);
    assert(_PyUnicode_CheckConsistency(u, 1));
    return u;

  nothing:
    /* nothing to replace; return original string (when possible) */
    assert(srelease == (sbuf != PyUnicode_DATA(self)));
    assert(release1 == (buf1 != PyUnicode_DATA(str1)));
    assert(release2 == (buf2 != PyUnicode_DATA(str2)));
    if (srelease)
        PyMem_Free((void *)sbuf);
    if (release1)
        PyMem_Free((void *)buf1);
    if (release2)
        PyMem_Free((void *)buf2);
    return unicode_result_unchanged(self);

  error:
    assert(srelease == (sbuf != PyUnicode_DATA(self)));
    assert(release1 == (buf1 != PyUnicode_DATA(str1)));
    assert(release2 == (buf2 != PyUnicode_DATA(str2)));
    if (srelease)
        PyMem_Free((void *)sbuf);
    if (release1)
        PyMem_Free((void *)buf1);
    if (release2)
        PyMem_Free((void *)buf2);
    return NULL;
}

/* --- Unicode Object Methods --------------------------------------------- */

/*[clinic input]
str.title as unicode_title

Return a version of the string where each word is titlecased.

More specifically, words start with uppercased characters and all remaining
cased characters have lower case.
[clinic start generated code]*/

static PyObject *
unicode_title_impl(PyObject *self)
/*[clinic end generated code: output=c75ae03809574902 input=fa945d669b26e683]*/
{
    if (PyUnicode_READY(self) == -1)
        return NULL;
    return case_operation(self, do_title);
}

/*[clinic input]
str.capitalize as unicode_capitalize

Return a capitalized version of the string.

More specifically, make the first character have upper case and the rest lower
case.
[clinic start generated code]*/

static PyObject *
unicode_capitalize_impl(PyObject *self)
/*[clinic end generated code: output=e49a4c333cdb7667 input=f4cbf1016938da6d]*/
{
    if (PyUnicode_READY(self) == -1)
        return NULL;
    if (PyUnicode_GET_LENGTH(self) == 0)
        return unicode_result_unchanged(self);
    return case_operation(self, do_capitalize);
}

/*[clinic input]
str.casefold as unicode_casefold

Return a version of the string suitable for caseless comparisons.
[clinic start generated code]*/

static PyObject *
unicode_casefold_impl(PyObject *self)
/*[clinic end generated code: output=0120daf657ca40af input=384d66cc2ae30daf]*/
{
    if (PyUnicode_READY(self) == -1)
        return NULL;
    if (PyUnicode_IS_ASCII(self))
        return ascii_upper_or_lower(self, 1);
    return case_operation(self, do_casefold);
}


/* Argument converter. Accepts a single Unicode character. */

static int
convert_uc(PyObject *obj, void *addr)
{
    Py_UCS4 *fillcharloc = (Py_UCS4 *)addr;

    if (!PyUnicode_Check(obj)) {
        PyErr_Format(PyExc_TypeError,
                     "The fill character must be a unicode character, "
                     "not %.100s", Py_TYPE(obj)->tp_name);
        return 0;
    }
    if (PyUnicode_READY(obj) < 0)
        return 0;
    if (PyUnicode_GET_LENGTH(obj) != 1) {
        PyErr_SetString(PyExc_TypeError,
                        "The fill character must be exactly one character long");
        return 0;
    }
    *fillcharloc = PyUnicode_READ_CHAR(obj, 0);
    return 1;
}

/*[clinic input]
str.center as unicode_center

    width: Py_ssize_t
    fillchar: Py_UCS4 = ' '
    /

Return a centered string of length width.

Padding is done using the specified fill character (default is a space).
[clinic start generated code]*/

static PyObject *
unicode_center_impl(PyObject *self, Py_ssize_t width, Py_UCS4 fillchar)
/*[clinic end generated code: output=420c8859effc7c0c input=b42b247eb26e6519]*/
{
    Py_ssize_t marg, left;

    if (PyUnicode_READY(self) == -1)
        return NULL;

    if (PyUnicode_GET_LENGTH(self) >= width)
        return unicode_result_unchanged(self);

    marg = width - PyUnicode_GET_LENGTH(self);
    left = marg / 2 + (marg & width & 1);

    return pad(self, left, marg - left, fillchar);
}

/* This function assumes that str1 and str2 are readied by the caller. */

static int
unicode_compare(PyObject *str1, PyObject *str2)
{
#define COMPARE(TYPE1, TYPE2) \
    do { \
        TYPE1* p1 = (TYPE1 *)data1; \
        TYPE2* p2 = (TYPE2 *)data2; \
        TYPE1* end = p1 + len; \
        Py_UCS4 c1, c2; \
        for (; p1 != end; p1++, p2++) { \
            c1 = *p1; \
            c2 = *p2; \
            if (c1 != c2) \
                return (c1 < c2) ? -1 : 1; \
        } \
    } \
    while (0)

    int kind1, kind2;
    const void *data1, *data2;
    Py_ssize_t len1, len2, len;

    kind1 = PyUnicode_KIND(str1);
    kind2 = PyUnicode_KIND(str2);
    data1 = PyUnicode_DATA(str1);
    data2 = PyUnicode_DATA(str2);
    len1 = PyUnicode_GET_LENGTH(str1);
    len2 = PyUnicode_GET_LENGTH(str2);
    len = Py_MIN(len1, len2);

    switch(kind1) {
    case PyUnicode_1BYTE_KIND:
    {
        switch(kind2) {
        case PyUnicode_1BYTE_KIND:
        {
            int cmp = memcmp(data1, data2, len);
            /* normalize result of memcmp() into the range [-1; 1] */
            if (cmp < 0)
                return -1;
            if (cmp > 0)
                return 1;
            break;
        }
        case PyUnicode_2BYTE_KIND:
            COMPARE(Py_UCS1, Py_UCS2);
            break;
        case PyUnicode_4BYTE_KIND:
            COMPARE(Py_UCS1, Py_UCS4);
            break;
        default:
            Py_UNREACHABLE();
        }
        break;
    }
    case PyUnicode_2BYTE_KIND:
    {
        switch(kind2) {
        case PyUnicode_1BYTE_KIND:
            COMPARE(Py_UCS2, Py_UCS1);
            break;
        case PyUnicode_2BYTE_KIND:
        {
            COMPARE(Py_UCS2, Py_UCS2);
            break;
        }
        case PyUnicode_4BYTE_KIND:
            COMPARE(Py_UCS2, Py_UCS4);
            break;
        default:
            Py_UNREACHABLE();
        }
        break;
    }
    case PyUnicode_4BYTE_KIND:
    {
        switch(kind2) {
        case PyUnicode_1BYTE_KIND:
            COMPARE(Py_UCS4, Py_UCS1);
            break;
        case PyUnicode_2BYTE_KIND:
            COMPARE(Py_UCS4, Py_UCS2);
            break;
        case PyUnicode_4BYTE_KIND:
        {
#if defined(HAVE_WMEMCMP) && SIZEOF_WCHAR_T == 4
            int cmp = wmemcmp((wchar_t *)data1, (wchar_t *)data2, len);
            /* normalize result of wmemcmp() into the range [-1; 1] */
            if (cmp < 0)
                return -1;
            if (cmp > 0)
                return 1;
#else
            COMPARE(Py_UCS4, Py_UCS4);
#endif
            break;
        }
        default:
            Py_UNREACHABLE();
        }
        break;
    }
    default:
        Py_UNREACHABLE();
    }

    if (len1 == len2)
        return 0;
    if (len1 < len2)
        return -1;
    else
        return 1;

#undef COMPARE
}

static int
unicode_compare_eq(PyObject *str1, PyObject *str2)
{
    int kind;
    const void *data1, *data2;
    Py_ssize_t len;
    int cmp;

    len = PyUnicode_GET_LENGTH(str1);
    if (PyUnicode_GET_LENGTH(str2) != len)
        return 0;
    kind = PyUnicode_KIND(str1);
    if (PyUnicode_KIND(str2) != kind)
        return 0;
    data1 = PyUnicode_DATA(str1);
    data2 = PyUnicode_DATA(str2);

    cmp = memcmp(data1, data2, len * kind);
    return (cmp == 0);
}

int
_PyUnicode_Equal(PyObject *str1, PyObject *str2)
{
    assert(PyUnicode_CheckExact(str1));
    assert(PyUnicode_CheckExact(str2));
    if (str1 == str2) {
        return 1;
    }
    if (PyUnicode_READY(str1) || PyUnicode_READY(str2)) {
        return -1;
    }
    return unicode_compare_eq(str1, str2);
}


int
PyUnicode_Compare(PyObject *left, PyObject *right)
{
    if (PyUnicode_Check(left) && PyUnicode_Check(right)) {
        if (PyUnicode_READY(left) == -1 ||
            PyUnicode_READY(right) == -1)
            return -1;

        /* a string is equal to itself */
        if (left == right)
            return 0;

        return unicode_compare(left, right);
    }
    PyErr_Format(PyExc_TypeError,
                 "Can't compare %.100s and %.100s",
                 Py_TYPE(left)->tp_name,
                 Py_TYPE(right)->tp_name);
    return -1;
}

int
PyUnicode_CompareWithASCIIString(PyObject* uni, const char* str)
{
    Py_ssize_t i;
    int kind;
    Py_UCS4 chr;
    const unsigned char *ustr = (const unsigned char *)str;

    assert(_PyUnicode_CHECK(uni));
    if (!PyUnicode_IS_READY(uni)) {
        const wchar_t *ws = _PyUnicode_WSTR(uni);
        /* Compare Unicode string and source character set string */
        for (i = 0; (chr = ws[i]) && ustr[i]; i++) {
            if (chr != ustr[i])
                return (chr < ustr[i]) ? -1 : 1;
        }
        /* This check keeps Python strings that end in '\0' from comparing equal
         to C strings identical up to that point. */
        if (_PyUnicode_WSTR_LENGTH(uni) != i || chr)
            return 1; /* uni is longer */
        if (ustr[i])
            return -1; /* str is longer */
        return 0;
    }
    kind = PyUnicode_KIND(uni);
    if (kind == PyUnicode_1BYTE_KIND) {
        const void *data = PyUnicode_1BYTE_DATA(uni);
        size_t len1 = (size_t)PyUnicode_GET_LENGTH(uni);
        size_t len, len2 = strlen(str);
        int cmp;

        len = Py_MIN(len1, len2);
        cmp = memcmp(data, str, len);
        if (cmp != 0) {
            if (cmp < 0)
                return -1;
            else
                return 1;
        }
        if (len1 > len2)
            return 1; /* uni is longer */
        if (len1 < len2)
            return -1; /* str is longer */
        return 0;
    }
    else {
        const void *data = PyUnicode_DATA(uni);
        /* Compare Unicode string and source character set string */
        for (i = 0; (chr = PyUnicode_READ(kind, data, i)) && str[i]; i++)
            if (chr != (unsigned char)str[i])
                return (chr < (unsigned char)(str[i])) ? -1 : 1;
        /* This check keeps Python strings that end in '\0' from comparing equal
         to C strings identical up to that point. */
        if (PyUnicode_GET_LENGTH(uni) != i || chr)
            return 1; /* uni is longer */
        if (str[i])
            return -1; /* str is longer */
        return 0;
    }
}

static int
non_ready_unicode_equal_to_ascii_string(PyObject *unicode, const char *str)
{
    size_t i, len;
    const wchar_t *p;
    len = (size_t)_PyUnicode_WSTR_LENGTH(unicode);
    if (strlen(str) != len)
        return 0;
    p = _PyUnicode_WSTR(unicode);
    assert(p);
    for (i = 0; i < len; i++) {
        unsigned char c = (unsigned char)str[i];
        if (c >= 128 || p[i] != (wchar_t)c)
            return 0;
    }
    return 1;
}

int
_PyUnicode_EqualToASCIIString(PyObject *unicode, const char *str)
{
    size_t len;
    assert(_PyUnicode_CHECK(unicode));
    assert(str);
#ifndef NDEBUG
    for (const char *p = str; *p; p++) {
        assert((unsigned char)*p < 128);
    }
#endif
    if (PyUnicode_READY(unicode) == -1) {
        /* Memory error or bad data */
        PyErr_Clear();
        return non_ready_unicode_equal_to_ascii_string(unicode, str);
    }
    if (!PyUnicode_IS_ASCII(unicode))
        return 0;
    len = (size_t)PyUnicode_GET_LENGTH(unicode);
    return strlen(str) == len &&
           memcmp(PyUnicode_1BYTE_DATA(unicode), str, len) == 0;
}

int
_PyUnicode_EqualToASCIIId(PyObject *left, _Py_Identifier *right)
{
    PyObject *right_uni;

    assert(_PyUnicode_CHECK(left));
    assert(right->string);
#ifndef NDEBUG
    for (const char *p = right->string; *p; p++) {
        assert((unsigned char)*p < 128);
    }
#endif

    if (PyUnicode_READY(left) == -1) {
        /* memory error or bad data */
        PyErr_Clear();
        return non_ready_unicode_equal_to_ascii_string(left, right->string);
    }

    if (!PyUnicode_IS_ASCII(left))
        return 0;

    right_uni = _PyUnicode_FromId(right);       /* borrowed */
    if (right_uni == NULL) {
        /* memory error or bad data */
        PyErr_Clear();
        return _PyUnicode_EqualToASCIIString(left, right->string);
    }

    if (left == right_uni)
        return 1;

    if (PyUnicode_CHECK_INTERNED(left))
        return 0;

#ifdef INTERNED_STRINGS
    assert(_PyUnicode_HASH(right_uni) != -1);
    Py_hash_t hash = _PyUnicode_HASH(left);
    if (hash != -1 && hash != _PyUnicode_HASH(right_uni)) {
        return 0;
    }
#endif

    return unicode_compare_eq(left, right_uni);
}

PyObject *
PyUnicode_RichCompare(PyObject *left, PyObject *right, int op)
{
    int result;

    if (!PyUnicode_Check(left) || !PyUnicode_Check(right))
        Py_RETURN_NOTIMPLEMENTED;

    if (PyUnicode_READY(left) == -1 ||
        PyUnicode_READY(right) == -1)
        return NULL;

    if (left == right) {
        switch (op) {
        case Py_EQ:
        case Py_LE:
        case Py_GE:
            /* a string is equal to itself */
            Py_RETURN_TRUE;
        case Py_NE:
        case Py_LT:
        case Py_GT:
            Py_RETURN_FALSE;
        default:
            PyErr_BadArgument();
            return NULL;
        }
    }
    else if (op == Py_EQ || op == Py_NE) {
        result = unicode_compare_eq(left, right);
        result ^= (op == Py_NE);
        return PyBool_FromLong(result);
    }
    else {
        result = unicode_compare(left, right);
        Py_RETURN_RICHCOMPARE(result, 0, op);
    }
}

int
_PyUnicode_EQ(PyObject *aa, PyObject *bb)
{
    return unicode_eq(aa, bb);
}

int
PyUnicode_Contains(PyObject *str, PyObject *substr)
{
    int kind1, kind2;
    const void *buf1, *buf2;
    Py_ssize_t len1, len2;
    int result;

    if (!PyUnicode_Check(substr)) {
        PyErr_Format(PyExc_TypeError,
                     "'in <string>' requires string as left operand, not %.100s",
                     Py_TYPE(substr)->tp_name);
        return -1;
    }
    if (PyUnicode_READY(substr) == -1)
        return -1;
    if (ensure_unicode(str) < 0)
        return -1;

    kind1 = PyUnicode_KIND(str);
    kind2 = PyUnicode_KIND(substr);
    if (kind1 < kind2)
        return 0;
    len1 = PyUnicode_GET_LENGTH(str);
    len2 = PyUnicode_GET_LENGTH(substr);
    if (len1 < len2)
        return 0;
    buf1 = PyUnicode_DATA(str);
    buf2 = PyUnicode_DATA(substr);
    if (len2 == 1) {
        Py_UCS4 ch = PyUnicode_READ(kind2, buf2, 0);
        result = findchar((const char *)buf1, kind1, len1, ch, 1) != -1;
        return result;
    }
    if (kind2 != kind1) {
        buf2 = unicode_askind(kind2, buf2, len2, kind1);
        if (!buf2)
            return -1;
    }

    switch (kind1) {
    case PyUnicode_1BYTE_KIND:
        result = ucs1lib_find(buf1, len1, buf2, len2, 0) != -1;
        break;
    case PyUnicode_2BYTE_KIND:
        result = ucs2lib_find(buf1, len1, buf2, len2, 0) != -1;
        break;
    case PyUnicode_4BYTE_KIND:
        result = ucs4lib_find(buf1, len1, buf2, len2, 0) != -1;
        break;
    default:
        Py_UNREACHABLE();
    }

    assert((kind2 == kind1) == (buf2 == PyUnicode_DATA(substr)));
    if (kind2 != kind1)
        PyMem_Free((void *)buf2);

    return result;
}

/* Concat to string or Unicode object giving a new Unicode object. */

PyObject *
PyUnicode_Concat(PyObject *left, PyObject *right)
{
    PyObject *result;
    Py_UCS4 maxchar, maxchar2;
    Py_ssize_t left_len, right_len, new_len;

    if (ensure_unicode(left) < 0)
        return NULL;

    if (!PyUnicode_Check(right)) {
        PyErr_Format(PyExc_TypeError,
                     "can only concatenate str (not \"%.200s\") to str",
                     Py_TYPE(right)->tp_name);
        return NULL;
    }
    if (PyUnicode_READY(right) < 0)
        return NULL;

    /* Shortcuts */
    PyObject *empty = &_Py_STR(empty);
    if (left == empty) {
        return PyUnicode_FromObject(right);
    }
    if (right == empty) {
        return PyUnicode_FromObject(left);
    }

    left_len = PyUnicode_GET_LENGTH(left);
    right_len = PyUnicode_GET_LENGTH(right);
    if (left_len > PY_SSIZE_T_MAX - right_len) {
        PyErr_SetString(PyExc_OverflowError,
                        "strings are too large to concat");
        return NULL;
    }
    new_len = left_len + right_len;

    maxchar = PyUnicode_MAX_CHAR_VALUE(left);
    maxchar2 = PyUnicode_MAX_CHAR_VALUE(right);
    maxchar = Py_MAX(maxchar, maxchar2);

    /* Concat the two Unicode strings */
    result = PyUnicode_New(new_len, maxchar);
    if (result == NULL)
        return NULL;
    _PyUnicode_FastCopyCharacters(result, 0, left, 0, left_len);
    _PyUnicode_FastCopyCharacters(result, left_len, right, 0, right_len);
    assert(_PyUnicode_CheckConsistency(result, 1));
    return result;
}

void
PyUnicode_Append(PyObject **p_left, PyObject *right)
{
    PyObject *left, *res;
    Py_UCS4 maxchar, maxchar2;
    Py_ssize_t left_len, right_len, new_len;

    if (p_left == NULL) {
        if (!PyErr_Occurred())
            PyErr_BadInternalCall();
        return;
    }
    left = *p_left;
    if (right == NULL || left == NULL
        || !PyUnicode_Check(left) || !PyUnicode_Check(right)) {
        if (!PyErr_Occurred())
            PyErr_BadInternalCall();
        goto error;
    }

    if (PyUnicode_READY(left) == -1)
        goto error;
    if (PyUnicode_READY(right) == -1)
        goto error;

    /* Shortcuts */
    PyObject *empty = &_Py_STR(empty);
    if (left == empty) {
        Py_DECREF(left);
        Py_INCREF(right);
        *p_left = right;
        return;
    }
    if (right == empty) {
        return;
    }

    left_len = PyUnicode_GET_LENGTH(left);
    right_len = PyUnicode_GET_LENGTH(right);
    if (left_len > PY_SSIZE_T_MAX - right_len) {
        PyErr_SetString(PyExc_OverflowError,
                        "strings are too large to concat");
        goto error;
    }
    new_len = left_len + right_len;

    if (unicode_modifiable(left)
        && PyUnicode_CheckExact(right)
        && PyUnicode_KIND(right) <= PyUnicode_KIND(left)
        /* Don't resize for ascii += latin1. Convert ascii to latin1 requires
           to change the structure size, but characters are stored just after
           the structure, and so it requires to move all characters which is
           not so different than duplicating the string. */
        && !(PyUnicode_IS_ASCII(left) && !PyUnicode_IS_ASCII(right)))
    {
        /* append inplace */
        if (unicode_resize(p_left, new_len) != 0)
            goto error;

        /* copy 'right' into the newly allocated area of 'left' */
        _PyUnicode_FastCopyCharacters(*p_left, left_len, right, 0, right_len);
    }
    else {
        maxchar = PyUnicode_MAX_CHAR_VALUE(left);
        maxchar2 = PyUnicode_MAX_CHAR_VALUE(right);
        maxchar = Py_MAX(maxchar, maxchar2);

        /* Concat the two Unicode strings */
        res = PyUnicode_New(new_len, maxchar);
        if (res == NULL)
            goto error;
        _PyUnicode_FastCopyCharacters(res, 0, left, 0, left_len);
        _PyUnicode_FastCopyCharacters(res, left_len, right, 0, right_len);
        Py_DECREF(left);
        *p_left = res;
    }
    assert(_PyUnicode_CheckConsistency(*p_left, 1));
    return;

error:
    Py_CLEAR(*p_left);
}

void
PyUnicode_AppendAndDel(PyObject **pleft, PyObject *right)
{
    PyUnicode_Append(pleft, right);
    Py_XDECREF(right);
}

/*
Wraps stringlib_parse_args_finds() and additionally ensures that the
first argument is a unicode object.
*/

static inline int
parse_args_finds_unicode(const char * function_name, PyObject *args,
                         PyObject **substring,
                         Py_ssize_t *start, Py_ssize_t *end)
{
    if(stringlib_parse_args_finds(function_name, args, substring,
                                  start, end)) {
        if (ensure_unicode(*substring) < 0)
            return 0;
        return 1;
    }
    return 0;
}

PyDoc_STRVAR(count__doc__,
             "S.count(sub[, start[, end]]) -> int\n\
\n\
Return the number of non-overlapping occurrences of substring sub in\n\
string S[start:end].  Optional arguments start and end are\n\
interpreted as in slice notation.");

static PyObject *
unicode_count(PyObject *self, PyObject *args)
{
    PyObject *substring = NULL;   /* initialize to fix a compiler warning */
    Py_ssize_t start = 0;
    Py_ssize_t end = PY_SSIZE_T_MAX;
    PyObject *result;
    int kind1, kind2;
    const void *buf1, *buf2;
    Py_ssize_t len1, len2, iresult;

    if (!parse_args_finds_unicode("count", args, &substring, &start, &end))
        return NULL;

    kind1 = PyUnicode_KIND(self);
    kind2 = PyUnicode_KIND(substring);
    if (kind1 < kind2)
        return PyLong_FromLong(0);

    len1 = PyUnicode_GET_LENGTH(self);
    len2 = PyUnicode_GET_LENGTH(substring);
    ADJUST_INDICES(start, end, len1);
    if (end - start < len2)
        return PyLong_FromLong(0);

    buf1 = PyUnicode_DATA(self);
    buf2 = PyUnicode_DATA(substring);
    if (kind2 != kind1) {
        buf2 = unicode_askind(kind2, buf2, len2, kind1);
        if (!buf2)
            return NULL;
    }
    switch (kind1) {
    case PyUnicode_1BYTE_KIND:
        iresult = ucs1lib_count(
            ((const Py_UCS1*)buf1) + start, end - start,
            buf2, len2, PY_SSIZE_T_MAX
            );
        break;
    case PyUnicode_2BYTE_KIND:
        iresult = ucs2lib_count(
            ((const Py_UCS2*)buf1) + start, end - start,
            buf2, len2, PY_SSIZE_T_MAX
            );
        break;
    case PyUnicode_4BYTE_KIND:
        iresult = ucs4lib_count(
            ((const Py_UCS4*)buf1) + start, end - start,
            buf2, len2, PY_SSIZE_T_MAX
            );
        break;
    default:
        Py_UNREACHABLE();
    }

    result = PyLong_FromSsize_t(iresult);

    assert((kind2 == kind1) == (buf2 == PyUnicode_DATA(substring)));
    if (kind2 != kind1)
        PyMem_Free((void *)buf2);

    return result;
}

/*[clinic input]
str.encode as unicode_encode

    encoding: str(c_default="NULL") = 'utf-8'
        The encoding in which to encode the string.
    errors: str(c_default="NULL") = 'strict'
        The error handling scheme to use for encoding errors.
        The default is 'strict' meaning that encoding errors raise a
        UnicodeEncodeError.  Other possible values are 'ignore', 'replace' and
        'xmlcharrefreplace' as well as any other name registered with
        codecs.register_error that can handle UnicodeEncodeErrors.

Encode the string using the codec registered for encoding.
[clinic start generated code]*/

static PyObject *
unicode_encode_impl(PyObject *self, const char *encoding, const char *errors)
/*[clinic end generated code: output=bf78b6e2a9470e3c input=f0a9eb293d08fe02]*/
{
    return PyUnicode_AsEncodedString(self, encoding, errors);
}

/*[clinic input]
str.expandtabs as unicode_expandtabs

    tabsize: int = 8

Return a copy where all tab characters are expanded using spaces.

If tabsize is not given, a tab size of 8 characters is assumed.
[clinic start generated code]*/

static PyObject *
unicode_expandtabs_impl(PyObject *self, int tabsize)
/*[clinic end generated code: output=3457c5dcee26928f input=8a01914034af4c85]*/
{
    Py_ssize_t i, j, line_pos, src_len, incr;
    Py_UCS4 ch;
    PyObject *u;
    const void *src_data;
    void *dest_data;
    int kind;
    int found;

    if (PyUnicode_READY(self) == -1)
        return NULL;

    /* First pass: determine size of output string */
    src_len = PyUnicode_GET_LENGTH(self);
    i = j = line_pos = 0;
    kind = PyUnicode_KIND(self);
    src_data = PyUnicode_DATA(self);
    found = 0;
    for (; i < src_len; i++) {
        ch = PyUnicode_READ(kind, src_data, i);
        if (ch == '\t') {
            found = 1;
            if (tabsize > 0) {
                incr = tabsize - (line_pos % tabsize); /* cannot overflow */
                if (j > PY_SSIZE_T_MAX - incr)
                    goto overflow;
                line_pos += incr;
                j += incr;
            }
        }
        else {
            if (j > PY_SSIZE_T_MAX - 1)
                goto overflow;
            line_pos++;
            j++;
            if (ch == '\n' || ch == '\r')
                line_pos = 0;
        }
    }
    if (!found)
        return unicode_result_unchanged(self);

    /* Second pass: create output string and fill it */
    u = PyUnicode_New(j, PyUnicode_MAX_CHAR_VALUE(self));
    if (!u)
        return NULL;
    dest_data = PyUnicode_DATA(u);

    i = j = line_pos = 0;

    for (; i < src_len; i++) {
        ch = PyUnicode_READ(kind, src_data, i);
        if (ch == '\t') {
            if (tabsize > 0) {
                incr = tabsize - (line_pos % tabsize);
                line_pos += incr;
                unicode_fill(kind, dest_data, ' ', j, incr);
                j += incr;
            }
        }
        else {
            line_pos++;
            PyUnicode_WRITE(kind, dest_data, j, ch);
            j++;
            if (ch == '\n' || ch == '\r')
                line_pos = 0;
        }
    }
    assert (j == PyUnicode_GET_LENGTH(u));
    return unicode_result(u);

  overflow:
    PyErr_SetString(PyExc_OverflowError, "new string is too long");
    return NULL;
}

PyDoc_STRVAR(find__doc__,
             "S.find(sub[, start[, end]]) -> int\n\
\n\
Return the lowest index in S where substring sub is found,\n\
such that sub is contained within S[start:end].  Optional\n\
arguments start and end are interpreted as in slice notation.\n\
\n\
Return -1 on failure.");

static PyObject *
unicode_find(PyObject *self, PyObject *args)
{
    /* initialize variables to prevent gcc warning */
    PyObject *substring = NULL;
    Py_ssize_t start = 0;
    Py_ssize_t end = 0;
    Py_ssize_t result;

    if (!parse_args_finds_unicode("find", args, &substring, &start, &end))
        return NULL;

    if (PyUnicode_READY(self) == -1)
        return NULL;

    result = any_find_slice(self, substring, start, end, 1);

    if (result == -2)
        return NULL;

    return PyLong_FromSsize_t(result);
}

static PyObject *
unicode_getitem(PyObject *self, Py_ssize_t index)
{
    const void *data;
    enum PyUnicode_Kind kind;
    Py_UCS4 ch;

    if (!PyUnicode_Check(self)) {
        PyErr_BadArgument();
        return NULL;
    }
    if (PyUnicode_READY(self) == -1) {
        return NULL;
    }
    if (index < 0 || index >= PyUnicode_GET_LENGTH(self)) {
        PyErr_SetString(PyExc_IndexError, "string index out of range");
        return NULL;
    }
    kind = PyUnicode_KIND(self);
    data = PyUnicode_DATA(self);
    ch = PyUnicode_READ(kind, data, index);
    return unicode_char(ch);
}

/* Believe it or not, this produces the same value for ASCII strings
   as bytes_hash(). */
static Py_hash_t
unicode_hash(PyObject *self)
{
    Py_uhash_t x;  /* Unsigned for defined overflow behavior. */

#ifdef Py_DEBUG
    assert(_Py_HashSecret_Initialized);
#endif
    if (_PyUnicode_HASH(self) != -1)
        return _PyUnicode_HASH(self);
    if (PyUnicode_READY(self) == -1)
        return -1;

    x = _Py_HashBytes(PyUnicode_DATA(self),
                      PyUnicode_GET_LENGTH(self) * PyUnicode_KIND(self));
    _PyUnicode_HASH(self) = x;
    return x;
}

PyDoc_STRVAR(index__doc__,
             "S.index(sub[, start[, end]]) -> int\n\
\n\
Return the lowest index in S where substring sub is found,\n\
such that sub is contained within S[start:end].  Optional\n\
arguments start and end are interpreted as in slice notation.\n\
\n\
Raises ValueError when the substring is not found.");

static PyObject *
unicode_index(PyObject *self, PyObject *args)
{
    /* initialize variables to prevent gcc warning */
    Py_ssize_t result;
    PyObject *substring = NULL;
    Py_ssize_t start = 0;
    Py_ssize_t end = 0;

    if (!parse_args_finds_unicode("index", args, &substring, &start, &end))
        return NULL;

    if (PyUnicode_READY(self) == -1)
        return NULL;

    result = any_find_slice(self, substring, start, end, 1);

    if (result == -2)
        return NULL;

    if (result < 0) {
        PyErr_SetString(PyExc_ValueError, "substring not found");
        return NULL;
    }

    return PyLong_FromSsize_t(result);
}

/*[clinic input]
str.isascii as unicode_isascii

Return True if all characters in the string are ASCII, False otherwise.

ASCII characters have code points in the range U+0000-U+007F.
Empty string is ASCII too.
[clinic start generated code]*/

static PyObject *
unicode_isascii_impl(PyObject *self)
/*[clinic end generated code: output=c5910d64b5a8003f input=5a43cbc6399621d5]*/
{
    if (PyUnicode_READY(self) == -1) {
        return NULL;
    }
    return PyBool_FromLong(PyUnicode_IS_ASCII(self));
}

/*[clinic input]
str.islower as unicode_islower

Return True if the string is a lowercase string, False otherwise.

A string is lowercase if all cased characters in the string are lowercase and
there is at least one cased character in the string.
[clinic start generated code]*/

static PyObject *
unicode_islower_impl(PyObject *self)
/*[clinic end generated code: output=dbd41995bd005b81 input=acec65ac6821ae47]*/
{
    Py_ssize_t i, length;
    int kind;
    const void *data;
    int cased;

    if (PyUnicode_READY(self) == -1)
        return NULL;
    length = PyUnicode_GET_LENGTH(self);
    kind = PyUnicode_KIND(self);
    data = PyUnicode_DATA(self);

    /* Shortcut for single character strings */
    if (length == 1)
        return PyBool_FromLong(
            Py_UNICODE_ISLOWER(PyUnicode_READ(kind, data, 0)));

    /* Special case for empty strings */
    if (length == 0)
        Py_RETURN_FALSE;

    cased = 0;
    for (i = 0; i < length; i++) {
        const Py_UCS4 ch = PyUnicode_READ(kind, data, i);

        if (Py_UNICODE_ISUPPER(ch) || Py_UNICODE_ISTITLE(ch))
            Py_RETURN_FALSE;
        else if (!cased && Py_UNICODE_ISLOWER(ch))
            cased = 1;
    }
    return PyBool_FromLong(cased);
}

/*[clinic input]
str.isupper as unicode_isupper

Return True if the string is an uppercase string, False otherwise.

A string is uppercase if all cased characters in the string are uppercase and
there is at least one cased character in the string.
[clinic start generated code]*/

static PyObject *
unicode_isupper_impl(PyObject *self)
/*[clinic end generated code: output=049209c8e7f15f59 input=e9b1feda5d17f2d3]*/
{
    Py_ssize_t i, length;
    int kind;
    const void *data;
    int cased;

    if (PyUnicode_READY(self) == -1)
        return NULL;
    length = PyUnicode_GET_LENGTH(self);
    kind = PyUnicode_KIND(self);
    data = PyUnicode_DATA(self);

    /* Shortcut for single character strings */
    if (length == 1)
        return PyBool_FromLong(
            Py_UNICODE_ISUPPER(PyUnicode_READ(kind, data, 0)) != 0);

    /* Special case for empty strings */
    if (length == 0)
        Py_RETURN_FALSE;

    cased = 0;
    for (i = 0; i < length; i++) {
        const Py_UCS4 ch = PyUnicode_READ(kind, data, i);

        if (Py_UNICODE_ISLOWER(ch) || Py_UNICODE_ISTITLE(ch))
            Py_RETURN_FALSE;
        else if (!cased && Py_UNICODE_ISUPPER(ch))
            cased = 1;
    }
    return PyBool_FromLong(cased);
}

/*[clinic input]
str.istitle as unicode_istitle

Return True if the string is a title-cased string, False otherwise.

In a title-cased string, upper- and title-case characters may only
follow uncased characters and lowercase characters only cased ones.
[clinic start generated code]*/

static PyObject *
unicode_istitle_impl(PyObject *self)
/*[clinic end generated code: output=e9bf6eb91f5d3f0e input=98d32bd2e1f06f8c]*/
{
    Py_ssize_t i, length;
    int kind;
    const void *data;
    int cased, previous_is_cased;

    if (PyUnicode_READY(self) == -1)
        return NULL;
    length = PyUnicode_GET_LENGTH(self);
    kind = PyUnicode_KIND(self);
    data = PyUnicode_DATA(self);

    /* Shortcut for single character strings */
    if (length == 1) {
        Py_UCS4 ch = PyUnicode_READ(kind, data, 0);
        return PyBool_FromLong((Py_UNICODE_ISTITLE(ch) != 0) ||
                               (Py_UNICODE_ISUPPER(ch) != 0));
    }

    /* Special case for empty strings */
    if (length == 0)
        Py_RETURN_FALSE;

    cased = 0;
    previous_is_cased = 0;
    for (i = 0; i < length; i++) {
        const Py_UCS4 ch = PyUnicode_READ(kind, data, i);

        if (Py_UNICODE_ISUPPER(ch) || Py_UNICODE_ISTITLE(ch)) {
            if (previous_is_cased)
                Py_RETURN_FALSE;
            previous_is_cased = 1;
            cased = 1;
        }
        else if (Py_UNICODE_ISLOWER(ch)) {
            if (!previous_is_cased)
                Py_RETURN_FALSE;
            previous_is_cased = 1;
            cased = 1;
        }
        else
            previous_is_cased = 0;
    }
    return PyBool_FromLong(cased);
}

/*[clinic input]
str.isspace as unicode_isspace

Return True if the string is a whitespace string, False otherwise.

A string is whitespace if all characters in the string are whitespace and there
is at least one character in the string.
[clinic start generated code]*/

static PyObject *
unicode_isspace_impl(PyObject *self)
/*[clinic end generated code: output=163a63bfa08ac2b9 input=fe462cb74f8437d8]*/
{
    Py_ssize_t i, length;
    int kind;
    const void *data;

    if (PyUnicode_READY(self) == -1)
        return NULL;
    length = PyUnicode_GET_LENGTH(self);
    kind = PyUnicode_KIND(self);
    data = PyUnicode_DATA(self);

    /* Shortcut for single character strings */
    if (length == 1)
        return PyBool_FromLong(
            Py_UNICODE_ISSPACE(PyUnicode_READ(kind, data, 0)));

    /* Special case for empty strings */
    if (length == 0)
        Py_RETURN_FALSE;

    for (i = 0; i < length; i++) {
        const Py_UCS4 ch = PyUnicode_READ(kind, data, i);
        if (!Py_UNICODE_ISSPACE(ch))
            Py_RETURN_FALSE;
    }
    Py_RETURN_TRUE;
}

/*[clinic input]
str.isalpha as unicode_isalpha

Return True if the string is an alphabetic string, False otherwise.

A string is alphabetic if all characters in the string are alphabetic and there
is at least one character in the string.
[clinic start generated code]*/

static PyObject *
unicode_isalpha_impl(PyObject *self)
/*[clinic end generated code: output=cc81b9ac3883ec4f input=d0fd18a96cbca5eb]*/
{
    Py_ssize_t i, length;
    int kind;
    const void *data;

    if (PyUnicode_READY(self) == -1)
        return NULL;
    length = PyUnicode_GET_LENGTH(self);
    kind = PyUnicode_KIND(self);
    data = PyUnicode_DATA(self);

    /* Shortcut for single character strings */
    if (length == 1)
        return PyBool_FromLong(
            Py_UNICODE_ISALPHA(PyUnicode_READ(kind, data, 0)));

    /* Special case for empty strings */
    if (length == 0)
        Py_RETURN_FALSE;

    for (i = 0; i < length; i++) {
        if (!Py_UNICODE_ISALPHA(PyUnicode_READ(kind, data, i)))
            Py_RETURN_FALSE;
    }
    Py_RETURN_TRUE;
}

/*[clinic input]
str.isalnum as unicode_isalnum

Return True if the string is an alpha-numeric string, False otherwise.

A string is alpha-numeric if all characters in the string are alpha-numeric and
there is at least one character in the string.
[clinic start generated code]*/

static PyObject *
unicode_isalnum_impl(PyObject *self)
/*[clinic end generated code: output=a5a23490ffc3660c input=5c6579bf2e04758c]*/
{
    int kind;
    const void *data;
    Py_ssize_t len, i;

    if (PyUnicode_READY(self) == -1)
        return NULL;

    kind = PyUnicode_KIND(self);
    data = PyUnicode_DATA(self);
    len = PyUnicode_GET_LENGTH(self);

    /* Shortcut for single character strings */
    if (len == 1) {
        const Py_UCS4 ch = PyUnicode_READ(kind, data, 0);
        return PyBool_FromLong(Py_UNICODE_ISALNUM(ch));
    }

    /* Special case for empty strings */
    if (len == 0)
        Py_RETURN_FALSE;

    for (i = 0; i < len; i++) {
        const Py_UCS4 ch = PyUnicode_READ(kind, data, i);
        if (!Py_UNICODE_ISALNUM(ch))
            Py_RETURN_FALSE;
    }
    Py_RETURN_TRUE;
}

/*[clinic input]
str.isdecimal as unicode_isdecimal

Return True if the string is a decimal string, False otherwise.

A string is a decimal string if all characters in the string are decimal and
there is at least one character in the string.
[clinic start generated code]*/

static PyObject *
unicode_isdecimal_impl(PyObject *self)
/*[clinic end generated code: output=fb2dcdb62d3fc548 input=336bc97ab4c8268f]*/
{
    Py_ssize_t i, length;
    int kind;
    const void *data;

    if (PyUnicode_READY(self) == -1)
        return NULL;
    length = PyUnicode_GET_LENGTH(self);
    kind = PyUnicode_KIND(self);
    data = PyUnicode_DATA(self);

    /* Shortcut for single character strings */
    if (length == 1)
        return PyBool_FromLong(
            Py_UNICODE_ISDECIMAL(PyUnicode_READ(kind, data, 0)));

    /* Special case for empty strings */
    if (length == 0)
        Py_RETURN_FALSE;

    for (i = 0; i < length; i++) {
        if (!Py_UNICODE_ISDECIMAL(PyUnicode_READ(kind, data, i)))
            Py_RETURN_FALSE;
    }
    Py_RETURN_TRUE;
}

/*[clinic input]
str.isdigit as unicode_isdigit

Return True if the string is a digit string, False otherwise.

A string is a digit string if all characters in the string are digits and there
is at least one character in the string.
[clinic start generated code]*/

static PyObject *
unicode_isdigit_impl(PyObject *self)
/*[clinic end generated code: output=10a6985311da6858 input=901116c31deeea4c]*/
{
    Py_ssize_t i, length;
    int kind;
    const void *data;

    if (PyUnicode_READY(self) == -1)
        return NULL;
    length = PyUnicode_GET_LENGTH(self);
    kind = PyUnicode_KIND(self);
    data = PyUnicode_DATA(self);

    /* Shortcut for single character strings */
    if (length == 1) {
        const Py_UCS4 ch = PyUnicode_READ(kind, data, 0);
        return PyBool_FromLong(Py_UNICODE_ISDIGIT(ch));
    }

    /* Special case for empty strings */
    if (length == 0)
        Py_RETURN_FALSE;

    for (i = 0; i < length; i++) {
        if (!Py_UNICODE_ISDIGIT(PyUnicode_READ(kind, data, i)))
            Py_RETURN_FALSE;
    }
    Py_RETURN_TRUE;
}

/*[clinic input]
str.isnumeric as unicode_isnumeric

Return True if the string is a numeric string, False otherwise.

A string is numeric if all characters in the string are numeric and there is at
least one character in the string.
[clinic start generated code]*/

static PyObject *
unicode_isnumeric_impl(PyObject *self)
/*[clinic end generated code: output=9172a32d9013051a input=722507db976f826c]*/
{
    Py_ssize_t i, length;
    int kind;
    const void *data;

    if (PyUnicode_READY(self) == -1)
        return NULL;
    length = PyUnicode_GET_LENGTH(self);
    kind = PyUnicode_KIND(self);
    data = PyUnicode_DATA(self);

    /* Shortcut for single character strings */
    if (length == 1)
        return PyBool_FromLong(
            Py_UNICODE_ISNUMERIC(PyUnicode_READ(kind, data, 0)));

    /* Special case for empty strings */
    if (length == 0)
        Py_RETURN_FALSE;

    for (i = 0; i < length; i++) {
        if (!Py_UNICODE_ISNUMERIC(PyUnicode_READ(kind, data, i)))
            Py_RETURN_FALSE;
    }
    Py_RETURN_TRUE;
}

Py_ssize_t
_PyUnicode_ScanIdentifier(PyObject *self)
{
    Py_ssize_t i;
    if (PyUnicode_READY(self) == -1)
        return -1;

    Py_ssize_t len = PyUnicode_GET_LENGTH(self);
    if (len == 0) {
        /* an empty string is not a valid identifier */
        return 0;
    }

    int kind = PyUnicode_KIND(self);
    const void *data = PyUnicode_DATA(self);
    Py_UCS4 ch = PyUnicode_READ(kind, data, 0);
    /* PEP 3131 says that the first character must be in
       XID_Start and subsequent characters in XID_Continue,
       and for the ASCII range, the 2.x rules apply (i.e
       start with letters and underscore, continue with
       letters, digits, underscore). However, given the current
       definition of XID_Start and XID_Continue, it is sufficient
       to check just for these, except that _ must be allowed
       as starting an identifier.  */
    if (!_PyUnicode_IsXidStart(ch) && ch != 0x5F /* LOW LINE */) {
        return 0;
    }

    for (i = 1; i < len; i++) {
        ch = PyUnicode_READ(kind, data, i);
        if (!_PyUnicode_IsXidContinue(ch)) {
            return i;
        }
    }
    return i;
}

int
PyUnicode_IsIdentifier(PyObject *self)
{
    if (PyUnicode_IS_READY(self)) {
        Py_ssize_t i = _PyUnicode_ScanIdentifier(self);
        Py_ssize_t len = PyUnicode_GET_LENGTH(self);
        /* an empty string is not a valid identifier */
        return len && i == len;
    }
    else {
_Py_COMP_DIAG_PUSH
_Py_COMP_DIAG_IGNORE_DEPR_DECLS
        Py_ssize_t i = 0, len = PyUnicode_GET_SIZE(self);
        if (len == 0) {
            /* an empty string is not a valid identifier */
            return 0;
        }

        const wchar_t *wstr = _PyUnicode_WSTR(self);
        Py_UCS4 ch = wstr[i++];
#if SIZEOF_WCHAR_T == 2
        if (Py_UNICODE_IS_HIGH_SURROGATE(ch)
            && i < len
            && Py_UNICODE_IS_LOW_SURROGATE(wstr[i]))
        {
            ch = Py_UNICODE_JOIN_SURROGATES(ch, wstr[i]);
            i++;
        }
#endif
        if (!_PyUnicode_IsXidStart(ch) && ch != 0x5F /* LOW LINE */) {
            return 0;
        }

        while (i < len) {
            ch = wstr[i++];
#if SIZEOF_WCHAR_T == 2
            if (Py_UNICODE_IS_HIGH_SURROGATE(ch)
                && i < len
                && Py_UNICODE_IS_LOW_SURROGATE(wstr[i]))
            {
                ch = Py_UNICODE_JOIN_SURROGATES(ch, wstr[i]);
                i++;
            }
#endif
            if (!_PyUnicode_IsXidContinue(ch)) {
                return 0;
            }
        }
        return 1;
_Py_COMP_DIAG_POP
    }
}

/*[clinic input]
str.isidentifier as unicode_isidentifier

Return True if the string is a valid Python identifier, False otherwise.

Call keyword.iskeyword(s) to test whether string s is a reserved identifier,
such as "def" or "class".
[clinic start generated code]*/

static PyObject *
unicode_isidentifier_impl(PyObject *self)
/*[clinic end generated code: output=fe585a9666572905 input=2d807a104f21c0c5]*/
{
    return PyBool_FromLong(PyUnicode_IsIdentifier(self));
}

/*[clinic input]
str.isprintable as unicode_isprintable

Return True if the string is printable, False otherwise.

A string is printable if all of its characters are considered printable in
repr() or if it is empty.
[clinic start generated code]*/

static PyObject *
unicode_isprintable_impl(PyObject *self)
/*[clinic end generated code: output=3ab9626cd32dd1a0 input=98a0e1c2c1813209]*/
{
    Py_ssize_t i, length;
    int kind;
    const void *data;

    if (PyUnicode_READY(self) == -1)
        return NULL;
    length = PyUnicode_GET_LENGTH(self);
    kind = PyUnicode_KIND(self);
    data = PyUnicode_DATA(self);

    /* Shortcut for single character strings */
    if (length == 1)
        return PyBool_FromLong(
            Py_UNICODE_ISPRINTABLE(PyUnicode_READ(kind, data, 0)));

    for (i = 0; i < length; i++) {
        if (!Py_UNICODE_ISPRINTABLE(PyUnicode_READ(kind, data, i))) {
            Py_RETURN_FALSE;
        }
    }
    Py_RETURN_TRUE;
}

/*[clinic input]
str.join as unicode_join

    iterable: object
    /

Concatenate any number of strings.

The string whose method is called is inserted in between each given string.
The result is returned as a new string.

Example: '.'.join(['ab', 'pq', 'rs']) -> 'ab.pq.rs'
[clinic start generated code]*/

static PyObject *
unicode_join(PyObject *self, PyObject *iterable)
/*[clinic end generated code: output=6857e7cecfe7bf98 input=2f70422bfb8fa189]*/
{
    return PyUnicode_Join(self, iterable);
}

static Py_ssize_t
unicode_length(PyObject *self)
{
    if (PyUnicode_READY(self) == -1)
        return -1;
    return PyUnicode_GET_LENGTH(self);
}

/*[clinic input]
str.ljust as unicode_ljust

    width: Py_ssize_t
    fillchar: Py_UCS4 = ' '
    /

Return a left-justified string of length width.

Padding is done using the specified fill character (default is a space).
[clinic start generated code]*/

static PyObject *
unicode_ljust_impl(PyObject *self, Py_ssize_t width, Py_UCS4 fillchar)
/*[clinic end generated code: output=1cce0e0e0a0b84b3 input=3ab599e335e60a32]*/
{
    if (PyUnicode_READY(self) == -1)
        return NULL;

    if (PyUnicode_GET_LENGTH(self) >= width)
        return unicode_result_unchanged(self);

    return pad(self, 0, width - PyUnicode_GET_LENGTH(self), fillchar);
}

/*[clinic input]
str.lower as unicode_lower

Return a copy of the string converted to lowercase.
[clinic start generated code]*/

static PyObject *
unicode_lower_impl(PyObject *self)
/*[clinic end generated code: output=84ef9ed42efad663 input=60a2984b8beff23a]*/
{
    if (PyUnicode_READY(self) == -1)
        return NULL;
    if (PyUnicode_IS_ASCII(self))
        return ascii_upper_or_lower(self, 1);
    return case_operation(self, do_lower);
}

#define LEFTSTRIP 0
#define RIGHTSTRIP 1
#define BOTHSTRIP 2

/* Arrays indexed by above */
static const char *stripfuncnames[] = {"lstrip", "rstrip", "strip"};

#define STRIPNAME(i) (stripfuncnames[i])

/* externally visible for str.strip(unicode) */
PyObject *
_PyUnicode_XStrip(PyObject *self, int striptype, PyObject *sepobj)
{
    const void *data;
    int kind;
    Py_ssize_t i, j, len;
    BLOOM_MASK sepmask;
    Py_ssize_t seplen;

    if (PyUnicode_READY(self) == -1 || PyUnicode_READY(sepobj) == -1)
        return NULL;

    kind = PyUnicode_KIND(self);
    data = PyUnicode_DATA(self);
    len = PyUnicode_GET_LENGTH(self);
    seplen = PyUnicode_GET_LENGTH(sepobj);
    sepmask = make_bloom_mask(PyUnicode_KIND(sepobj),
                              PyUnicode_DATA(sepobj),
                              seplen);

    i = 0;
    if (striptype != RIGHTSTRIP) {
        while (i < len) {
            Py_UCS4 ch = PyUnicode_READ(kind, data, i);
            if (!BLOOM(sepmask, ch))
                break;
            if (PyUnicode_FindChar(sepobj, ch, 0, seplen, 1) < 0)
                break;
            i++;
        }
    }

    j = len;
    if (striptype != LEFTSTRIP) {
        j--;
        while (j >= i) {
            Py_UCS4 ch = PyUnicode_READ(kind, data, j);
            if (!BLOOM(sepmask, ch))
                break;
            if (PyUnicode_FindChar(sepobj, ch, 0, seplen, 1) < 0)
                break;
            j--;
        }

        j++;
    }

    return PyUnicode_Substring(self, i, j);
}

PyObject*
PyUnicode_Substring(PyObject *self, Py_ssize_t start, Py_ssize_t end)
{
    const unsigned char *data;
    int kind;
    Py_ssize_t length;

    if (PyUnicode_READY(self) == -1)
        return NULL;

    length = PyUnicode_GET_LENGTH(self);
    end = Py_MIN(end, length);

    if (start == 0 && end == length)
        return unicode_result_unchanged(self);

    if (start < 0 || end < 0) {
        PyErr_SetString(PyExc_IndexError, "string index out of range");
        return NULL;
    }
    if (start >= length || end < start)
        _Py_RETURN_UNICODE_EMPTY();

    length = end - start;
    if (PyUnicode_IS_ASCII(self)) {
        data = PyUnicode_1BYTE_DATA(self);
        return _PyUnicode_FromASCII((const char*)(data + start), length);
    }
    else {
        kind = PyUnicode_KIND(self);
        data = PyUnicode_1BYTE_DATA(self);
        return PyUnicode_FromKindAndData(kind,
                                         data + kind * start,
                                         length);
    }
}

static PyObject *
do_strip(PyObject *self, int striptype)
{
    Py_ssize_t len, i, j;

    if (PyUnicode_READY(self) == -1)
        return NULL;

    len = PyUnicode_GET_LENGTH(self);

    if (PyUnicode_IS_ASCII(self)) {
        const Py_UCS1 *data = PyUnicode_1BYTE_DATA(self);

        i = 0;
        if (striptype != RIGHTSTRIP) {
            while (i < len) {
                Py_UCS1 ch = data[i];
                if (!_Py_ascii_whitespace[ch])
                    break;
                i++;
            }
        }

        j = len;
        if (striptype != LEFTSTRIP) {
            j--;
            while (j >= i) {
                Py_UCS1 ch = data[j];
                if (!_Py_ascii_whitespace[ch])
                    break;
                j--;
            }
            j++;
        }
    }
    else {
        int kind = PyUnicode_KIND(self);
        const void *data = PyUnicode_DATA(self);

        i = 0;
        if (striptype != RIGHTSTRIP) {
            while (i < len) {
                Py_UCS4 ch = PyUnicode_READ(kind, data, i);
                if (!Py_UNICODE_ISSPACE(ch))
                    break;
                i++;
            }
        }

        j = len;
        if (striptype != LEFTSTRIP) {
            j--;
            while (j >= i) {
                Py_UCS4 ch = PyUnicode_READ(kind, data, j);
                if (!Py_UNICODE_ISSPACE(ch))
                    break;
                j--;
            }
            j++;
        }
    }

    return PyUnicode_Substring(self, i, j);
}


static PyObject *
do_argstrip(PyObject *self, int striptype, PyObject *sep)
{
    if (sep != Py_None) {
        if (PyUnicode_Check(sep))
            return _PyUnicode_XStrip(self, striptype, sep);
        else {
            PyErr_Format(PyExc_TypeError,
                         "%s arg must be None or str",
                         STRIPNAME(striptype));
            return NULL;
        }
    }

    return do_strip(self, striptype);
}


/*[clinic input]
str.strip as unicode_strip

    chars: object = None
    /

Return a copy of the string with leading and trailing whitespace removed.

If chars is given and not None, remove characters in chars instead.
[clinic start generated code]*/

static PyObject *
unicode_strip_impl(PyObject *self, PyObject *chars)
/*[clinic end generated code: output=ca19018454345d57 input=385289c6f423b954]*/
{
    return do_argstrip(self, BOTHSTRIP, chars);
}


/*[clinic input]
str.lstrip as unicode_lstrip

    chars: object = None
    /

Return a copy of the string with leading whitespace removed.

If chars is given and not None, remove characters in chars instead.
[clinic start generated code]*/

static PyObject *
unicode_lstrip_impl(PyObject *self, PyObject *chars)
/*[clinic end generated code: output=3b43683251f79ca7 input=529f9f3834448671]*/
{
    return do_argstrip(self, LEFTSTRIP, chars);
}


/*[clinic input]
str.rstrip as unicode_rstrip

    chars: object = None
    /

Return a copy of the string with trailing whitespace removed.

If chars is given and not None, remove characters in chars instead.
[clinic start generated code]*/

static PyObject *
unicode_rstrip_impl(PyObject *self, PyObject *chars)
/*[clinic end generated code: output=4a59230017cc3b7a input=62566c627916557f]*/
{
    return do_argstrip(self, RIGHTSTRIP, chars);
}


static PyObject*
unicode_repeat(PyObject *str, Py_ssize_t len)
{
    PyObject *u;
    Py_ssize_t nchars, n;

    if (len < 1)
        _Py_RETURN_UNICODE_EMPTY();

    /* no repeat, return original string */
    if (len == 1)
        return unicode_result_unchanged(str);

    if (PyUnicode_READY(str) == -1)
        return NULL;

    if (PyUnicode_GET_LENGTH(str) > PY_SSIZE_T_MAX / len) {
        PyErr_SetString(PyExc_OverflowError,
                        "repeated string is too long");
        return NULL;
    }
    nchars = len * PyUnicode_GET_LENGTH(str);

    u = PyUnicode_New(nchars, PyUnicode_MAX_CHAR_VALUE(str));
    if (!u)
        return NULL;
    assert(PyUnicode_KIND(u) == PyUnicode_KIND(str));

    if (PyUnicode_GET_LENGTH(str) == 1) {
        int kind = PyUnicode_KIND(str);
        Py_UCS4 fill_char = PyUnicode_READ(kind, PyUnicode_DATA(str), 0);
        if (kind == PyUnicode_1BYTE_KIND) {
            void *to = PyUnicode_DATA(u);
            memset(to, (unsigned char)fill_char, len);
        }
        else if (kind == PyUnicode_2BYTE_KIND) {
            Py_UCS2 *ucs2 = PyUnicode_2BYTE_DATA(u);
            for (n = 0; n < len; ++n)
                ucs2[n] = fill_char;
        } else {
            Py_UCS4 *ucs4 = PyUnicode_4BYTE_DATA(u);
            assert(kind == PyUnicode_4BYTE_KIND);
            for (n = 0; n < len; ++n)
                ucs4[n] = fill_char;
        }
    }
    else {
        Py_ssize_t char_size = PyUnicode_KIND(str);
        char *to = (char *) PyUnicode_DATA(u);
        _PyBytes_Repeat(to, nchars * char_size, PyUnicode_DATA(str),
            PyUnicode_GET_LENGTH(str) * char_size);
    }

    assert(_PyUnicode_CheckConsistency(u, 1));
    return u;
}

PyObject *
PyUnicode_Replace(PyObject *str,
                  PyObject *substr,
                  PyObject *replstr,
                  Py_ssize_t maxcount)
{
    if (ensure_unicode(str) < 0 || ensure_unicode(substr) < 0 ||
            ensure_unicode(replstr) < 0)
        return NULL;
    return replace(str, substr, replstr, maxcount);
}

/*[clinic input]
str.replace as unicode_replace

    old: unicode
    new: unicode
    count: Py_ssize_t = -1
        Maximum number of occurrences to replace.
        -1 (the default value) means replace all occurrences.
    /

Return a copy with all occurrences of substring old replaced by new.

If the optional argument count is given, only the first count occurrences are
replaced.
[clinic start generated code]*/

static PyObject *
unicode_replace_impl(PyObject *self, PyObject *old, PyObject *new,
                     Py_ssize_t count)
/*[clinic end generated code: output=b63f1a8b5eebf448 input=147d12206276ebeb]*/
{
    if (PyUnicode_READY(self) == -1)
        return NULL;
    return replace(self, old, new, count);
}

/*[clinic input]
str.removeprefix as unicode_removeprefix

    prefix: unicode
    /

Return a str with the given prefix string removed if present.

If the string starts with the prefix string, return string[len(prefix):].
Otherwise, return a copy of the original string.
[clinic start generated code]*/

static PyObject *
unicode_removeprefix_impl(PyObject *self, PyObject *prefix)
/*[clinic end generated code: output=f1e5945e9763bcb9 input=27ec40b99a37eb88]*/
{
    int match = tailmatch(self, prefix, 0, PY_SSIZE_T_MAX, -1);
    if (match == -1) {
        return NULL;
    }
    if (match) {
        return PyUnicode_Substring(self, PyUnicode_GET_LENGTH(prefix),
                                   PyUnicode_GET_LENGTH(self));
    }
    return unicode_result_unchanged(self);
}

/*[clinic input]
str.removesuffix as unicode_removesuffix

    suffix: unicode
    /

Return a str with the given suffix string removed if present.

If the string ends with the suffix string and that suffix is not empty,
return string[:-len(suffix)]. Otherwise, return a copy of the original
string.
[clinic start generated code]*/

static PyObject *
unicode_removesuffix_impl(PyObject *self, PyObject *suffix)
/*[clinic end generated code: output=d36629e227636822 input=12cc32561e769be4]*/
{
    int match = tailmatch(self, suffix, 0, PY_SSIZE_T_MAX, +1);
    if (match == -1) {
        return NULL;
    }
    if (match) {
        return PyUnicode_Substring(self, 0, PyUnicode_GET_LENGTH(self)
                                            - PyUnicode_GET_LENGTH(suffix));
    }
    return unicode_result_unchanged(self);
}

static PyObject *
unicode_repr(PyObject *unicode)
{
    PyObject *repr;
    Py_ssize_t isize;
    Py_ssize_t osize, squote, dquote, i, o;
    Py_UCS4 max, quote;
    int ikind, okind, unchanged;
    const void *idata;
    void *odata;

    if (PyUnicode_READY(unicode) == -1)
        return NULL;

    isize = PyUnicode_GET_LENGTH(unicode);
    idata = PyUnicode_DATA(unicode);

    /* Compute length of output, quote characters, and
       maximum character */
    osize = 0;
    max = 127;
    squote = dquote = 0;
    ikind = PyUnicode_KIND(unicode);
    for (i = 0; i < isize; i++) {
        Py_UCS4 ch = PyUnicode_READ(ikind, idata, i);
        Py_ssize_t incr = 1;
        switch (ch) {
        case '\'': squote++; break;
        case '"':  dquote++; break;
        case '\\': case '\t': case '\r': case '\n':
            incr = 2;
            break;
        default:
            /* Fast-path ASCII */
            if (ch < ' ' || ch == 0x7f)
                incr = 4; /* \xHH */
            else if (ch < 0x7f)
                ;
            else if (Py_UNICODE_ISPRINTABLE(ch))
                max = ch > max ? ch : max;
            else if (ch < 0x100)
                incr = 4; /* \xHH */
            else if (ch < 0x10000)
                incr = 6; /* \uHHHH */
            else
                incr = 10; /* \uHHHHHHHH */
        }
        if (osize > PY_SSIZE_T_MAX - incr) {
            PyErr_SetString(PyExc_OverflowError,
                            "string is too long to generate repr");
            return NULL;
        }
        osize += incr;
    }

    quote = '\'';
    unchanged = (osize == isize);
    if (squote) {
        unchanged = 0;
        if (dquote)
            /* Both squote and dquote present. Use squote,
               and escape them */
            osize += squote;
        else
            quote = '"';
    }
    osize += 2;   /* quotes */

    repr = PyUnicode_New(osize, max);
    if (repr == NULL)
        return NULL;
    okind = PyUnicode_KIND(repr);
    odata = PyUnicode_DATA(repr);

    PyUnicode_WRITE(okind, odata, 0, quote);
    PyUnicode_WRITE(okind, odata, osize-1, quote);
    if (unchanged) {
        _PyUnicode_FastCopyCharacters(repr, 1,
                                      unicode, 0,
                                      isize);
    }
    else {
        for (i = 0, o = 1; i < isize; i++) {
            Py_UCS4 ch = PyUnicode_READ(ikind, idata, i);

            /* Escape quotes and backslashes */
            if ((ch == quote) || (ch == '\\')) {
                PyUnicode_WRITE(okind, odata, o++, '\\');
                PyUnicode_WRITE(okind, odata, o++, ch);
                continue;
            }

            /* Map special whitespace to '\t', \n', '\r' */
            if (ch == '\t') {
                PyUnicode_WRITE(okind, odata, o++, '\\');
                PyUnicode_WRITE(okind, odata, o++, 't');
            }
            else if (ch == '\n') {
                PyUnicode_WRITE(okind, odata, o++, '\\');
                PyUnicode_WRITE(okind, odata, o++, 'n');
            }
            else if (ch == '\r') {
                PyUnicode_WRITE(okind, odata, o++, '\\');
                PyUnicode_WRITE(okind, odata, o++, 'r');
            }

            /* Map non-printable US ASCII to '\xhh' */
            else if (ch < ' ' || ch == 0x7F) {
                PyUnicode_WRITE(okind, odata, o++, '\\');
                PyUnicode_WRITE(okind, odata, o++, 'x');
                PyUnicode_WRITE(okind, odata, o++, Py_hexdigits[(ch >> 4) & 0x000F]);
                PyUnicode_WRITE(okind, odata, o++, Py_hexdigits[ch & 0x000F]);
            }

            /* Copy ASCII characters as-is */
            else if (ch < 0x7F) {
                PyUnicode_WRITE(okind, odata, o++, ch);
            }

            /* Non-ASCII characters */
            else {
                /* Map Unicode whitespace and control characters
                   (categories Z* and C* except ASCII space)
                */
                if (!Py_UNICODE_ISPRINTABLE(ch)) {
                    PyUnicode_WRITE(okind, odata, o++, '\\');
                    /* Map 8-bit characters to '\xhh' */
                    if (ch <= 0xff) {
                        PyUnicode_WRITE(okind, odata, o++, 'x');
                        PyUnicode_WRITE(okind, odata, o++, Py_hexdigits[(ch >> 4) & 0x000F]);
                        PyUnicode_WRITE(okind, odata, o++, Py_hexdigits[ch & 0x000F]);
                    }
                    /* Map 16-bit characters to '\uxxxx' */
                    else if (ch <= 0xffff) {
                        PyUnicode_WRITE(okind, odata, o++, 'u');
                        PyUnicode_WRITE(okind, odata, o++, Py_hexdigits[(ch >> 12) & 0xF]);
                        PyUnicode_WRITE(okind, odata, o++, Py_hexdigits[(ch >> 8) & 0xF]);
                        PyUnicode_WRITE(okind, odata, o++, Py_hexdigits[(ch >> 4) & 0xF]);
                        PyUnicode_WRITE(okind, odata, o++, Py_hexdigits[ch & 0xF]);
                    }
                    /* Map 21-bit characters to '\U00xxxxxx' */
                    else {
                        PyUnicode_WRITE(okind, odata, o++, 'U');
                        PyUnicode_WRITE(okind, odata, o++, Py_hexdigits[(ch >> 28) & 0xF]);
                        PyUnicode_WRITE(okind, odata, o++, Py_hexdigits[(ch >> 24) & 0xF]);
                        PyUnicode_WRITE(okind, odata, o++, Py_hexdigits[(ch >> 20) & 0xF]);
                        PyUnicode_WRITE(okind, odata, o++, Py_hexdigits[(ch >> 16) & 0xF]);
                        PyUnicode_WRITE(okind, odata, o++, Py_hexdigits[(ch >> 12) & 0xF]);
                        PyUnicode_WRITE(okind, odata, o++, Py_hexdigits[(ch >> 8) & 0xF]);
                        PyUnicode_WRITE(okind, odata, o++, Py_hexdigits[(ch >> 4) & 0xF]);
                        PyUnicode_WRITE(okind, odata, o++, Py_hexdigits[ch & 0xF]);
                    }
                }
                /* Copy characters as-is */
                else {
                    PyUnicode_WRITE(okind, odata, o++, ch);
                }
            }
        }
    }
    /* Closing quote already added at the beginning */
    assert(_PyUnicode_CheckConsistency(repr, 1));
    return repr;
}

PyDoc_STRVAR(rfind__doc__,
             "S.rfind(sub[, start[, end]]) -> int\n\
\n\
Return the highest index in S where substring sub is found,\n\
such that sub is contained within S[start:end].  Optional\n\
arguments start and end are interpreted as in slice notation.\n\
\n\
Return -1 on failure.");

static PyObject *
unicode_rfind(PyObject *self, PyObject *args)
{
    /* initialize variables to prevent gcc warning */
    PyObject *substring = NULL;
    Py_ssize_t start = 0;
    Py_ssize_t end = 0;
    Py_ssize_t result;

    if (!parse_args_finds_unicode("rfind", args, &substring, &start, &end))
        return NULL;

    if (PyUnicode_READY(self) == -1)
        return NULL;

    result = any_find_slice(self, substring, start, end, -1);

    if (result == -2)
        return NULL;

    return PyLong_FromSsize_t(result);
}

PyDoc_STRVAR(rindex__doc__,
             "S.rindex(sub[, start[, end]]) -> int\n\
\n\
Return the highest index in S where substring sub is found,\n\
such that sub is contained within S[start:end].  Optional\n\
arguments start and end are interpreted as in slice notation.\n\
\n\
Raises ValueError when the substring is not found.");

static PyObject *
unicode_rindex(PyObject *self, PyObject *args)
{
    /* initialize variables to prevent gcc warning */
    PyObject *substring = NULL;
    Py_ssize_t start = 0;
    Py_ssize_t end = 0;
    Py_ssize_t result;

    if (!parse_args_finds_unicode("rindex", args, &substring, &start, &end))
        return NULL;

    if (PyUnicode_READY(self) == -1)
        return NULL;

    result = any_find_slice(self, substring, start, end, -1);

    if (result == -2)
        return NULL;

    if (result < 0) {
        PyErr_SetString(PyExc_ValueError, "substring not found");
        return NULL;
    }

    return PyLong_FromSsize_t(result);
}

/*[clinic input]
str.rjust as unicode_rjust

    width: Py_ssize_t
    fillchar: Py_UCS4 = ' '
    /

Return a right-justified string of length width.

Padding is done using the specified fill character (default is a space).
[clinic start generated code]*/

static PyObject *
unicode_rjust_impl(PyObject *self, Py_ssize_t width, Py_UCS4 fillchar)
/*[clinic end generated code: output=804a1a57fbe8d5cf input=d05f550b5beb1f72]*/
{
    if (PyUnicode_READY(self) == -1)
        return NULL;

    if (PyUnicode_GET_LENGTH(self) >= width)
        return unicode_result_unchanged(self);

    return pad(self, width - PyUnicode_GET_LENGTH(self), 0, fillchar);
}

PyObject *
PyUnicode_Split(PyObject *s, PyObject *sep, Py_ssize_t maxsplit)
{
    if (ensure_unicode(s) < 0 || (sep != NULL && ensure_unicode(sep) < 0))
        return NULL;

    return split(s, sep, maxsplit);
}

/*[clinic input]
str.split as unicode_split

    sep: object = None
        The separator used to split the string.

        When set to None (the default value), will split on any whitespace
        character (including \\n \\r \\t \\f and spaces) and will discard
        empty strings from the result.
    maxsplit: Py_ssize_t = -1
        Maximum number of splits (starting from the left).
        -1 (the default value) means no limit.

Return a list of the substrings in the string, using sep as the separator string.

Note, str.split() is mainly useful for data that has been intentionally
delimited.  With natural text that includes punctuation, consider using
the regular expression module.

[clinic start generated code]*/

static PyObject *
unicode_split_impl(PyObject *self, PyObject *sep, Py_ssize_t maxsplit)
/*[clinic end generated code: output=3a65b1db356948dc input=906d953b44efc43b]*/
{
    if (sep == Py_None)
        return split(self, NULL, maxsplit);
    if (PyUnicode_Check(sep))
        return split(self, sep, maxsplit);

    PyErr_Format(PyExc_TypeError,
                 "must be str or None, not %.100s",
                 Py_TYPE(sep)->tp_name);
    return NULL;
}

PyObject *
PyUnicode_Partition(PyObject *str_obj, PyObject *sep_obj)
{
    PyObject* out;
    int kind1, kind2;
    const void *buf1, *buf2;
    Py_ssize_t len1, len2;

    if (ensure_unicode(str_obj) < 0 || ensure_unicode(sep_obj) < 0)
        return NULL;

    kind1 = PyUnicode_KIND(str_obj);
    kind2 = PyUnicode_KIND(sep_obj);
    len1 = PyUnicode_GET_LENGTH(str_obj);
    len2 = PyUnicode_GET_LENGTH(sep_obj);
    if (kind1 < kind2 || len1 < len2) {
        PyObject *empty = &_Py_STR(empty);
        return PyTuple_Pack(3, str_obj, empty, empty);
    }
    buf1 = PyUnicode_DATA(str_obj);
    buf2 = PyUnicode_DATA(sep_obj);
    if (kind2 != kind1) {
        buf2 = unicode_askind(kind2, buf2, len2, kind1);
        if (!buf2)
            return NULL;
    }

    switch (kind1) {
    case PyUnicode_1BYTE_KIND:
        if (PyUnicode_IS_ASCII(str_obj) && PyUnicode_IS_ASCII(sep_obj))
            out = asciilib_partition(str_obj, buf1, len1, sep_obj, buf2, len2);
        else
            out = ucs1lib_partition(str_obj, buf1, len1, sep_obj, buf2, len2);
        break;
    case PyUnicode_2BYTE_KIND:
        out = ucs2lib_partition(str_obj, buf1, len1, sep_obj, buf2, len2);
        break;
    case PyUnicode_4BYTE_KIND:
        out = ucs4lib_partition(str_obj, buf1, len1, sep_obj, buf2, len2);
        break;
    default:
        Py_UNREACHABLE();
    }

    assert((kind2 == kind1) == (buf2 == PyUnicode_DATA(sep_obj)));
    if (kind2 != kind1)
        PyMem_Free((void *)buf2);

    return out;
}


PyObject *
PyUnicode_RPartition(PyObject *str_obj, PyObject *sep_obj)
{
    PyObject* out;
    int kind1, kind2;
    const void *buf1, *buf2;
    Py_ssize_t len1, len2;

    if (ensure_unicode(str_obj) < 0 || ensure_unicode(sep_obj) < 0)
        return NULL;

    kind1 = PyUnicode_KIND(str_obj);
    kind2 = PyUnicode_KIND(sep_obj);
    len1 = PyUnicode_GET_LENGTH(str_obj);
    len2 = PyUnicode_GET_LENGTH(sep_obj);
    if (kind1 < kind2 || len1 < len2) {
        PyObject *empty = &_Py_STR(empty);
        return PyTuple_Pack(3, empty, empty, str_obj);
    }
    buf1 = PyUnicode_DATA(str_obj);
    buf2 = PyUnicode_DATA(sep_obj);
    if (kind2 != kind1) {
        buf2 = unicode_askind(kind2, buf2, len2, kind1);
        if (!buf2)
            return NULL;
    }

    switch (kind1) {
    case PyUnicode_1BYTE_KIND:
        if (PyUnicode_IS_ASCII(str_obj) && PyUnicode_IS_ASCII(sep_obj))
            out = asciilib_rpartition(str_obj, buf1, len1, sep_obj, buf2, len2);
        else
            out = ucs1lib_rpartition(str_obj, buf1, len1, sep_obj, buf2, len2);
        break;
    case PyUnicode_2BYTE_KIND:
        out = ucs2lib_rpartition(str_obj, buf1, len1, sep_obj, buf2, len2);
        break;
    case PyUnicode_4BYTE_KIND:
        out = ucs4lib_rpartition(str_obj, buf1, len1, sep_obj, buf2, len2);
        break;
    default:
        Py_UNREACHABLE();
    }

    assert((kind2 == kind1) == (buf2 == PyUnicode_DATA(sep_obj)));
    if (kind2 != kind1)
        PyMem_Free((void *)buf2);

    return out;
}

/*[clinic input]
str.partition as unicode_partition

    sep: object
    /

Partition the string into three parts using the given separator.

This will search for the separator in the string.  If the separator is found,
returns a 3-tuple containing the part before the separator, the separator
itself, and the part after it.

If the separator is not found, returns a 3-tuple containing the original string
and two empty strings.
[clinic start generated code]*/

static PyObject *
unicode_partition(PyObject *self, PyObject *sep)
/*[clinic end generated code: output=e4ced7bd253ca3c4 input=f29b8d06c63e50be]*/
{
    return PyUnicode_Partition(self, sep);
}

/*[clinic input]
str.rpartition as unicode_rpartition = str.partition

Partition the string into three parts using the given separator.

This will search for the separator in the string, starting at the end. If
the separator is found, returns a 3-tuple containing the part before the
separator, the separator itself, and the part after it.

If the separator is not found, returns a 3-tuple containing two empty strings
and the original string.
[clinic start generated code]*/

static PyObject *
unicode_rpartition(PyObject *self, PyObject *sep)
/*[clinic end generated code: output=1aa13cf1156572aa input=c4b7db3ef5cf336a]*/
{
    return PyUnicode_RPartition(self, sep);
}

PyObject *
PyUnicode_RSplit(PyObject *s, PyObject *sep, Py_ssize_t maxsplit)
{
    if (ensure_unicode(s) < 0 || (sep != NULL && ensure_unicode(sep) < 0))
        return NULL;

    return rsplit(s, sep, maxsplit);
}

/*[clinic input]
str.rsplit as unicode_rsplit = str.split

Return a list of the substrings in the string, using sep as the separator string.

Splitting starts at the end of the string and works to the front.
[clinic start generated code]*/

static PyObject *
unicode_rsplit_impl(PyObject *self, PyObject *sep, Py_ssize_t maxsplit)
/*[clinic end generated code: output=c2b815c63bcabffc input=ea78406060fce33c]*/
{
    if (sep == Py_None)
        return rsplit(self, NULL, maxsplit);
    if (PyUnicode_Check(sep))
        return rsplit(self, sep, maxsplit);

    PyErr_Format(PyExc_TypeError,
                 "must be str or None, not %.100s",
                 Py_TYPE(sep)->tp_name);
    return NULL;
}

/*[clinic input]
str.splitlines as unicode_splitlines

    keepends: bool(accept={int}) = False

Return a list of the lines in the string, breaking at line boundaries.

Line breaks are not included in the resulting list unless keepends is given and
true.
[clinic start generated code]*/

static PyObject *
unicode_splitlines_impl(PyObject *self, int keepends)
/*[clinic end generated code: output=f664dcdad153ec40 input=b508e180459bdd8b]*/
{
    return PyUnicode_Splitlines(self, keepends);
}

static
PyObject *unicode_str(PyObject *self)
{
    return unicode_result_unchanged(self);
}

/*[clinic input]
str.swapcase as unicode_swapcase

Convert uppercase characters to lowercase and lowercase characters to uppercase.
[clinic start generated code]*/

static PyObject *
unicode_swapcase_impl(PyObject *self)
/*[clinic end generated code: output=5d28966bf6d7b2af input=3f3ef96d5798a7bb]*/
{
    if (PyUnicode_READY(self) == -1)
        return NULL;
    return case_operation(self, do_swapcase);
}

/*[clinic input]

@staticmethod
str.maketrans as unicode_maketrans

  x: object

  y: unicode=NULL

  z: unicode=NULL

  /

Return a translation table usable for str.translate().

If there is only one argument, it must be a dictionary mapping Unicode
ordinals (integers) or characters to Unicode ordinals, strings or None.
Character keys will be then converted to ordinals.
If there are two arguments, they must be strings of equal length, and
in the resulting dictionary, each character in x will be mapped to the
character at the same position in y. If there is a third argument, it
must be a string, whose characters will be mapped to None in the result.
[clinic start generated code]*/

static PyObject *
unicode_maketrans_impl(PyObject *x, PyObject *y, PyObject *z)
/*[clinic end generated code: output=a925c89452bd5881 input=7bfbf529a293c6c5]*/
{
    PyObject *new = NULL, *key, *value;
    Py_ssize_t i = 0;
    int res;

    new = PyDict_New();
    if (!new)
        return NULL;
    if (y != NULL) {
        int x_kind, y_kind, z_kind;
        const void *x_data, *y_data, *z_data;

        /* x must be a string too, of equal length */
        if (!PyUnicode_Check(x)) {
            PyErr_SetString(PyExc_TypeError, "first maketrans argument must "
                            "be a string if there is a second argument");
            goto err;
        }
        if (PyUnicode_GET_LENGTH(x) != PyUnicode_GET_LENGTH(y)) {
            PyErr_SetString(PyExc_ValueError, "the first two maketrans "
                            "arguments must have equal length");
            goto err;
        }
        /* create entries for translating chars in x to those in y */
        x_kind = PyUnicode_KIND(x);
        y_kind = PyUnicode_KIND(y);
        x_data = PyUnicode_DATA(x);
        y_data = PyUnicode_DATA(y);
        for (i = 0; i < PyUnicode_GET_LENGTH(x); i++) {
            key = PyLong_FromLong(PyUnicode_READ(x_kind, x_data, i));
            if (!key)
                goto err;
            value = PyLong_FromLong(PyUnicode_READ(y_kind, y_data, i));
            if (!value) {
                Py_DECREF(key);
                goto err;
            }
            res = PyDict_SetItem(new, key, value);
            Py_DECREF(key);
            Py_DECREF(value);
            if (res < 0)
                goto err;
        }
        /* create entries for deleting chars in z */
        if (z != NULL) {
            z_kind = PyUnicode_KIND(z);
            z_data = PyUnicode_DATA(z);
            for (i = 0; i < PyUnicode_GET_LENGTH(z); i++) {
                key = PyLong_FromLong(PyUnicode_READ(z_kind, z_data, i));
                if (!key)
                    goto err;
                res = PyDict_SetItem(new, key, Py_None);
                Py_DECREF(key);
                if (res < 0)
                    goto err;
            }
        }
    } else {
        int kind;
        const void *data;

        /* x must be a dict */
        if (!PyDict_CheckExact(x)) {
            PyErr_SetString(PyExc_TypeError, "if you give only one argument "
                            "to maketrans it must be a dict");
            goto err;
        }
        /* copy entries into the new dict, converting string keys to int keys */
        while (PyDict_Next(x, &i, &key, &value)) {
            if (PyUnicode_Check(key)) {
                /* convert string keys to integer keys */
                PyObject *newkey;
                if (PyUnicode_GET_LENGTH(key) != 1) {
                    PyErr_SetString(PyExc_ValueError, "string keys in translate "
                                    "table must be of length 1");
                    goto err;
                }
                kind = PyUnicode_KIND(key);
                data = PyUnicode_DATA(key);
                newkey = PyLong_FromLong(PyUnicode_READ(kind, data, 0));
                if (!newkey)
                    goto err;
                res = PyDict_SetItem(new, newkey, value);
                Py_DECREF(newkey);
                if (res < 0)
                    goto err;
            } else if (PyLong_Check(key)) {
                /* just keep integer keys */
                if (PyDict_SetItem(new, key, value) < 0)
                    goto err;
            } else {
                PyErr_SetString(PyExc_TypeError, "keys in translate table must "
                                "be strings or integers");
                goto err;
            }
        }
    }
    return new;
  err:
    Py_DECREF(new);
    return NULL;
}

/*[clinic input]
str.translate as unicode_translate

    table: object
        Translation table, which must be a mapping of Unicode ordinals to
        Unicode ordinals, strings, or None.
    /

Replace each character in the string using the given translation table.

The table must implement lookup/indexing via __getitem__, for instance a
dictionary or list.  If this operation raises LookupError, the character is
left untouched.  Characters mapped to None are deleted.
[clinic start generated code]*/

static PyObject *
unicode_translate(PyObject *self, PyObject *table)
/*[clinic end generated code: output=3cb448ff2fd96bf3 input=6d38343db63d8eb0]*/
{
    return _PyUnicode_TranslateCharmap(self, table, "ignore");
}

/*[clinic input]
str.upper as unicode_upper

Return a copy of the string converted to uppercase.
[clinic start generated code]*/

static PyObject *
unicode_upper_impl(PyObject *self)
/*[clinic end generated code: output=1b7ddd16bbcdc092 input=db3d55682dfe2e6c]*/
{
    if (PyUnicode_READY(self) == -1)
        return NULL;
    if (PyUnicode_IS_ASCII(self))
        return ascii_upper_or_lower(self, 0);
    return case_operation(self, do_upper);
}

/*[clinic input]
str.zfill as unicode_zfill

    width: Py_ssize_t
    /

Pad a numeric string with zeros on the left, to fill a field of the given width.

The string is never truncated.
[clinic start generated code]*/

static PyObject *
unicode_zfill_impl(PyObject *self, Py_ssize_t width)
/*[clinic end generated code: output=e13fb6bdf8e3b9df input=c6b2f772c6f27799]*/
{
    Py_ssize_t fill;
    PyObject *u;
    int kind;
    const void *data;
    Py_UCS4 chr;

    if (PyUnicode_READY(self) == -1)
        return NULL;

    if (PyUnicode_GET_LENGTH(self) >= width)
        return unicode_result_unchanged(self);

    fill = width - PyUnicode_GET_LENGTH(self);

    u = pad(self, fill, 0, '0');

    if (u == NULL)
        return NULL;

    kind = PyUnicode_KIND(u);
    data = PyUnicode_DATA(u);
    chr = PyUnicode_READ(kind, data, fill);

    if (chr == '+' || chr == '-') {
        /* move sign to beginning of string */
        PyUnicode_WRITE(kind, data, 0, chr);
        PyUnicode_WRITE(kind, data, fill, '0');
    }

    assert(_PyUnicode_CheckConsistency(u, 1));
    return u;
}

PyDoc_STRVAR(startswith__doc__,
             "S.startswith(prefix[, start[, end]]) -> bool\n\
\n\
Return True if S starts with the specified prefix, False otherwise.\n\
With optional start, test S beginning at that position.\n\
With optional end, stop comparing S at that position.\n\
prefix can also be a tuple of strings to try.");

static PyObject *
unicode_startswith(PyObject *self,
                   PyObject *args)
{
    PyObject *subobj;
    PyObject *substring;
    Py_ssize_t start = 0;
    Py_ssize_t end = PY_SSIZE_T_MAX;
    int result;

    if (!stringlib_parse_args_finds("startswith", args, &subobj, &start, &end))
        return NULL;
    if (PyTuple_Check(subobj)) {
        Py_ssize_t i;
        for (i = 0; i < PyTuple_GET_SIZE(subobj); i++) {
            substring = PyTuple_GET_ITEM(subobj, i);
            if (!PyUnicode_Check(substring)) {
                PyErr_Format(PyExc_TypeError,
                             "tuple for startswith must only contain str, "
                             "not %.100s",
                             Py_TYPE(substring)->tp_name);
                return NULL;
            }
            result = tailmatch(self, substring, start, end, -1);
            if (result == -1)
                return NULL;
            if (result) {
                Py_RETURN_TRUE;
            }
        }
        /* nothing matched */
        Py_RETURN_FALSE;
    }
    if (!PyUnicode_Check(subobj)) {
        PyErr_Format(PyExc_TypeError,
                     "startswith first arg must be str or "
                     "a tuple of str, not %.100s", Py_TYPE(subobj)->tp_name);
        return NULL;
    }
    result = tailmatch(self, subobj, start, end, -1);
    if (result == -1)
        return NULL;
    return PyBool_FromLong(result);
}


PyDoc_STRVAR(endswith__doc__,
             "S.endswith(suffix[, start[, end]]) -> bool\n\
\n\
Return True if S ends with the specified suffix, False otherwise.\n\
With optional start, test S beginning at that position.\n\
With optional end, stop comparing S at that position.\n\
suffix can also be a tuple of strings to try.");

static PyObject *
unicode_endswith(PyObject *self,
                 PyObject *args)
{
    PyObject *subobj;
    PyObject *substring;
    Py_ssize_t start = 0;
    Py_ssize_t end = PY_SSIZE_T_MAX;
    int result;

    if (!stringlib_parse_args_finds("endswith", args, &subobj, &start, &end))
        return NULL;
    if (PyTuple_Check(subobj)) {
        Py_ssize_t i;
        for (i = 0; i < PyTuple_GET_SIZE(subobj); i++) {
            substring = PyTuple_GET_ITEM(subobj, i);
            if (!PyUnicode_Check(substring)) {
                PyErr_Format(PyExc_TypeError,
                             "tuple for endswith must only contain str, "
                             "not %.100s",
                             Py_TYPE(substring)->tp_name);
                return NULL;
            }
            result = tailmatch(self, substring, start, end, +1);
            if (result == -1)
                return NULL;
            if (result) {
                Py_RETURN_TRUE;
            }
        }
        Py_RETURN_FALSE;
    }
    if (!PyUnicode_Check(subobj)) {
        PyErr_Format(PyExc_TypeError,
                     "endswith first arg must be str or "
                     "a tuple of str, not %.100s", Py_TYPE(subobj)->tp_name);
        return NULL;
    }
    result = tailmatch(self, subobj, start, end, +1);
    if (result == -1)
        return NULL;
    return PyBool_FromLong(result);
}

static inline void
_PyUnicodeWriter_Update(_PyUnicodeWriter *writer)
{
    writer->maxchar = PyUnicode_MAX_CHAR_VALUE(writer->buffer);
    writer->data = PyUnicode_DATA(writer->buffer);

    if (!writer->readonly) {
        writer->kind = PyUnicode_KIND(writer->buffer);
        writer->size = PyUnicode_GET_LENGTH(writer->buffer);
    }
    else {
        /* use a value smaller than PyUnicode_1BYTE_KIND() so
           _PyUnicodeWriter_PrepareKind() will copy the buffer. */
        writer->kind = PyUnicode_WCHAR_KIND;
        assert(writer->kind <= PyUnicode_1BYTE_KIND);

        /* Copy-on-write mode: set buffer size to 0 so
         * _PyUnicodeWriter_Prepare() will copy (and enlarge) the buffer on
         * next write. */
        writer->size = 0;
    }
}

void
_PyUnicodeWriter_Init(_PyUnicodeWriter *writer)
{
    memset(writer, 0, sizeof(*writer));

    /* ASCII is the bare minimum */
    writer->min_char = 127;

    /* use a value smaller than PyUnicode_1BYTE_KIND() so
       _PyUnicodeWriter_PrepareKind() will copy the buffer. */
    writer->kind = PyUnicode_WCHAR_KIND;
    assert(writer->kind <= PyUnicode_1BYTE_KIND);
}

// Initialize _PyUnicodeWriter with initial buffer
static inline void
_PyUnicodeWriter_InitWithBuffer(_PyUnicodeWriter *writer, PyObject *buffer)
{
    memset(writer, 0, sizeof(*writer));
    writer->buffer = buffer;
    _PyUnicodeWriter_Update(writer);
    writer->min_length = writer->size;
}

int
_PyUnicodeWriter_PrepareInternal(_PyUnicodeWriter *writer,
                                 Py_ssize_t length, Py_UCS4 maxchar)
{
    Py_ssize_t newlen;
    PyObject *newbuffer;

    assert(maxchar <= MAX_UNICODE);

    /* ensure that the _PyUnicodeWriter_Prepare macro was used */
    assert((maxchar > writer->maxchar && length >= 0)
           || length > 0);

    if (length > PY_SSIZE_T_MAX - writer->pos) {
        PyErr_NoMemory();
        return -1;
    }
    newlen = writer->pos + length;

    maxchar = Py_MAX(maxchar, writer->min_char);

    if (writer->buffer == NULL) {
        assert(!writer->readonly);
        if (writer->overallocate
            && newlen <= (PY_SSIZE_T_MAX - newlen / OVERALLOCATE_FACTOR)) {
            /* overallocate to limit the number of realloc() */
            newlen += newlen / OVERALLOCATE_FACTOR;
        }
        if (newlen < writer->min_length)
            newlen = writer->min_length;

        writer->buffer = PyUnicode_New(newlen, maxchar);
        if (writer->buffer == NULL)
            return -1;
    }
    else if (newlen > writer->size) {
        if (writer->overallocate
            && newlen <= (PY_SSIZE_T_MAX - newlen / OVERALLOCATE_FACTOR)) {
            /* overallocate to limit the number of realloc() */
            newlen += newlen / OVERALLOCATE_FACTOR;
        }
        if (newlen < writer->min_length)
            newlen = writer->min_length;

        if (maxchar > writer->maxchar || writer->readonly) {
            /* resize + widen */
            maxchar = Py_MAX(maxchar, writer->maxchar);
            newbuffer = PyUnicode_New(newlen, maxchar);
            if (newbuffer == NULL)
                return -1;
            _PyUnicode_FastCopyCharacters(newbuffer, 0,
                                          writer->buffer, 0, writer->pos);
            Py_DECREF(writer->buffer);
            writer->readonly = 0;
        }
        else {
            newbuffer = resize_compact(writer->buffer, newlen);
            if (newbuffer == NULL)
                return -1;
        }
        writer->buffer = newbuffer;
    }
    else if (maxchar > writer->maxchar) {
        assert(!writer->readonly);
        newbuffer = PyUnicode_New(writer->size, maxchar);
        if (newbuffer == NULL)
            return -1;
        _PyUnicode_FastCopyCharacters(newbuffer, 0,
                                      writer->buffer, 0, writer->pos);
        Py_SETREF(writer->buffer, newbuffer);
    }
    _PyUnicodeWriter_Update(writer);
    return 0;

#undef OVERALLOCATE_FACTOR
}

int
_PyUnicodeWriter_PrepareKindInternal(_PyUnicodeWriter *writer,
                                     enum PyUnicode_Kind kind)
{
    Py_UCS4 maxchar;

    /* ensure that the _PyUnicodeWriter_PrepareKind macro was used */
    assert(writer->kind < kind);

    switch (kind)
    {
    case PyUnicode_1BYTE_KIND: maxchar = 0xff; break;
    case PyUnicode_2BYTE_KIND: maxchar = 0xffff; break;
    case PyUnicode_4BYTE_KIND: maxchar = MAX_UNICODE; break;
    default:
        Py_UNREACHABLE();
    }

    return _PyUnicodeWriter_PrepareInternal(writer, 0, maxchar);
}

static inline int
_PyUnicodeWriter_WriteCharInline(_PyUnicodeWriter *writer, Py_UCS4 ch)
{
    assert(ch <= MAX_UNICODE);
    if (_PyUnicodeWriter_Prepare(writer, 1, ch) < 0)
        return -1;
    PyUnicode_WRITE(writer->kind, writer->data, writer->pos, ch);
    writer->pos++;
    return 0;
}

int
_PyUnicodeWriter_WriteChar(_PyUnicodeWriter *writer, Py_UCS4 ch)
{
    return _PyUnicodeWriter_WriteCharInline(writer, ch);
}

int
_PyUnicodeWriter_WriteStr(_PyUnicodeWriter *writer, PyObject *str)
{
    Py_UCS4 maxchar;
    Py_ssize_t len;

    if (PyUnicode_READY(str) == -1)
        return -1;
    len = PyUnicode_GET_LENGTH(str);
    if (len == 0)
        return 0;
    maxchar = PyUnicode_MAX_CHAR_VALUE(str);
    if (maxchar > writer->maxchar || len > writer->size - writer->pos) {
        if (writer->buffer == NULL && !writer->overallocate) {
            assert(_PyUnicode_CheckConsistency(str, 1));
            writer->readonly = 1;
            Py_INCREF(str);
            writer->buffer = str;
            _PyUnicodeWriter_Update(writer);
            writer->pos += len;
            return 0;
        }
        if (_PyUnicodeWriter_PrepareInternal(writer, len, maxchar) == -1)
            return -1;
    }
    _PyUnicode_FastCopyCharacters(writer->buffer, writer->pos,
                                  str, 0, len);
    writer->pos += len;
    return 0;
}

int
_PyUnicodeWriter_WriteSubstring(_PyUnicodeWriter *writer, PyObject *str,
                                Py_ssize_t start, Py_ssize_t end)
{
    Py_UCS4 maxchar;
    Py_ssize_t len;

    if (PyUnicode_READY(str) == -1)
        return -1;

    assert(0 <= start);
    assert(end <= PyUnicode_GET_LENGTH(str));
    assert(start <= end);

    if (end == 0)
        return 0;

    if (start == 0 && end == PyUnicode_GET_LENGTH(str))
        return _PyUnicodeWriter_WriteStr(writer, str);

    if (PyUnicode_MAX_CHAR_VALUE(str) > writer->maxchar)
        maxchar = _PyUnicode_FindMaxChar(str, start, end);
    else
        maxchar = writer->maxchar;
    len = end - start;

    if (_PyUnicodeWriter_Prepare(writer, len, maxchar) < 0)
        return -1;

    _PyUnicode_FastCopyCharacters(writer->buffer, writer->pos,
                                  str, start, len);
    writer->pos += len;
    return 0;
}

int
_PyUnicodeWriter_WriteASCIIString(_PyUnicodeWriter *writer,
                                  const char *ascii, Py_ssize_t len)
{
    if (len == -1)
        len = strlen(ascii);

    assert(ucs1lib_find_max_char((const Py_UCS1*)ascii, (const Py_UCS1*)ascii + len) < 128);

    if (writer->buffer == NULL && !writer->overallocate) {
        PyObject *str;

        str = _PyUnicode_FromASCII(ascii, len);
        if (str == NULL)
            return -1;

        writer->readonly = 1;
        writer->buffer = str;
        _PyUnicodeWriter_Update(writer);
        writer->pos += len;
        return 0;
    }

    if (_PyUnicodeWriter_Prepare(writer, len, 127) == -1)
        return -1;

    switch (writer->kind)
    {
    case PyUnicode_1BYTE_KIND:
    {
        const Py_UCS1 *str = (const Py_UCS1 *)ascii;
        Py_UCS1 *data = writer->data;

        memcpy(data + writer->pos, str, len);
        break;
    }
    case PyUnicode_2BYTE_KIND:
    {
        _PyUnicode_CONVERT_BYTES(
            Py_UCS1, Py_UCS2,
            ascii, ascii + len,
            (Py_UCS2 *)writer->data + writer->pos);
        break;
    }
    case PyUnicode_4BYTE_KIND:
    {
        _PyUnicode_CONVERT_BYTES(
            Py_UCS1, Py_UCS4,
            ascii, ascii + len,
            (Py_UCS4 *)writer->data + writer->pos);
        break;
    }
    default:
        Py_UNREACHABLE();
    }

    writer->pos += len;
    return 0;
}

int
_PyUnicodeWriter_WriteLatin1String(_PyUnicodeWriter *writer,
                                   const char *str, Py_ssize_t len)
{
    Py_UCS4 maxchar;

    maxchar = ucs1lib_find_max_char((const Py_UCS1*)str, (const Py_UCS1*)str + len);
    if (_PyUnicodeWriter_Prepare(writer, len, maxchar) == -1)
        return -1;
    unicode_write_cstr(writer->buffer, writer->pos, str, len);
    writer->pos += len;
    return 0;
}

PyObject *
_PyUnicodeWriter_Finish(_PyUnicodeWriter *writer)
{
    PyObject *str;

    if (writer->pos == 0) {
        Py_CLEAR(writer->buffer);
        _Py_RETURN_UNICODE_EMPTY();
    }

    str = writer->buffer;
    writer->buffer = NULL;

    if (writer->readonly) {
        assert(PyUnicode_GET_LENGTH(str) == writer->pos);
        return str;
    }

    if (PyUnicode_GET_LENGTH(str) != writer->pos) {
        PyObject *str2;
        str2 = resize_compact(str, writer->pos);
        if (str2 == NULL) {
            Py_DECREF(str);
            return NULL;
        }
        str = str2;
    }

    assert(_PyUnicode_CheckConsistency(str, 1));
    return unicode_result_ready(str);
}

void
_PyUnicodeWriter_Dealloc(_PyUnicodeWriter *writer)
{
    Py_CLEAR(writer->buffer);
}

#include "stringlib/unicode_format.h"

PyDoc_STRVAR(format__doc__,
             "S.format(*args, **kwargs) -> str\n\
\n\
Return a formatted version of S, using substitutions from args and kwargs.\n\
The substitutions are identified by braces ('{' and '}').");

PyDoc_STRVAR(format_map__doc__,
             "S.format_map(mapping) -> str\n\
\n\
Return a formatted version of S, using substitutions from mapping.\n\
The substitutions are identified by braces ('{' and '}').");

/*[clinic input]
str.__format__ as unicode___format__

    format_spec: unicode
    /

Return a formatted version of the string as described by format_spec.
[clinic start generated code]*/

static PyObject *
unicode___format___impl(PyObject *self, PyObject *format_spec)
/*[clinic end generated code: output=45fceaca6d2ba4c8 input=5e135645d167a214]*/
{
    _PyUnicodeWriter writer;
    int ret;

    if (PyUnicode_READY(self) == -1)
        return NULL;
    _PyUnicodeWriter_Init(&writer);
    ret = _PyUnicode_FormatAdvancedWriter(&writer,
                                          self, format_spec, 0,
                                          PyUnicode_GET_LENGTH(format_spec));
    if (ret == -1) {
        _PyUnicodeWriter_Dealloc(&writer);
        return NULL;
    }
    return _PyUnicodeWriter_Finish(&writer);
}

/*[clinic input]
str.__sizeof__ as unicode_sizeof

Return the size of the string in memory, in bytes.
[clinic start generated code]*/

static PyObject *
unicode_sizeof_impl(PyObject *self)
/*[clinic end generated code: output=6dbc2f5a408b6d4f input=6dd011c108e33fb0]*/
{
    Py_ssize_t size;

    /* If it's a compact object, account for base structure +
       character data. */
    if (PyUnicode_IS_COMPACT_ASCII(self))
        size = sizeof(PyASCIIObject) + PyUnicode_GET_LENGTH(self) + 1;
    else if (PyUnicode_IS_COMPACT(self))
        size = sizeof(PyCompactUnicodeObject) +
            (PyUnicode_GET_LENGTH(self) + 1) * PyUnicode_KIND(self);
    else {
        /* If it is a two-block object, account for base object, and
           for character block if present. */
        size = sizeof(PyUnicodeObject);
        if (_PyUnicode_DATA_ANY(self))
            size += (PyUnicode_GET_LENGTH(self) + 1) *
                PyUnicode_KIND(self);
    }
    /* If the wstr pointer is present, account for it unless it is shared
       with the data pointer. Check if the data is not shared. */
    if (_PyUnicode_HAS_WSTR_MEMORY(self))
        size += (PyUnicode_WSTR_LENGTH(self) + 1) * sizeof(wchar_t);
    if (_PyUnicode_HAS_UTF8_MEMORY(self))
        size += PyUnicode_UTF8_LENGTH(self) + 1;

    return PyLong_FromSsize_t(size);
}

static PyObject *
unicode_getnewargs(PyObject *v, PyObject *Py_UNUSED(ignored))
{
    PyObject *copy = _PyUnicode_Copy(v);
    if (!copy)
        return NULL;
    return Py_BuildValue("(N)", copy);
}

static PyMethodDef unicode_methods[] = {
    UNICODE_ENCODE_METHODDEF
    UNICODE_REPLACE_METHODDEF
    UNICODE_SPLIT_METHODDEF
    UNICODE_RSPLIT_METHODDEF
    UNICODE_JOIN_METHODDEF
    UNICODE_CAPITALIZE_METHODDEF
    UNICODE_CASEFOLD_METHODDEF
    UNICODE_TITLE_METHODDEF
    UNICODE_CENTER_METHODDEF
    {"count", (PyCFunction) unicode_count, METH_VARARGS, count__doc__},
    UNICODE_EXPANDTABS_METHODDEF
    {"find", (PyCFunction) unicode_find, METH_VARARGS, find__doc__},
    UNICODE_PARTITION_METHODDEF
    {"index", (PyCFunction) unicode_index, METH_VARARGS, index__doc__},
    UNICODE_LJUST_METHODDEF
    UNICODE_LOWER_METHODDEF
    UNICODE_LSTRIP_METHODDEF
    {"rfind", (PyCFunction) unicode_rfind, METH_VARARGS, rfind__doc__},
    {"rindex", (PyCFunction) unicode_rindex, METH_VARARGS, rindex__doc__},
    UNICODE_RJUST_METHODDEF
    UNICODE_RSTRIP_METHODDEF
    UNICODE_RPARTITION_METHODDEF
    UNICODE_SPLITLINES_METHODDEF
    UNICODE_STRIP_METHODDEF
    UNICODE_SWAPCASE_METHODDEF
    UNICODE_TRANSLATE_METHODDEF
    UNICODE_UPPER_METHODDEF
    {"startswith", (PyCFunction) unicode_startswith, METH_VARARGS, startswith__doc__},
    {"endswith", (PyCFunction) unicode_endswith, METH_VARARGS, endswith__doc__},
    UNICODE_REMOVEPREFIX_METHODDEF
    UNICODE_REMOVESUFFIX_METHODDEF
    UNICODE_ISASCII_METHODDEF
    UNICODE_ISLOWER_METHODDEF
    UNICODE_ISUPPER_METHODDEF
    UNICODE_ISTITLE_METHODDEF
    UNICODE_ISSPACE_METHODDEF
    UNICODE_ISDECIMAL_METHODDEF
    UNICODE_ISDIGIT_METHODDEF
    UNICODE_ISNUMERIC_METHODDEF
    UNICODE_ISALPHA_METHODDEF
    UNICODE_ISALNUM_METHODDEF
    UNICODE_ISIDENTIFIER_METHODDEF
    UNICODE_ISPRINTABLE_METHODDEF
    UNICODE_ZFILL_METHODDEF
    {"format", (PyCFunction)(void(*)(void)) do_string_format, METH_VARARGS | METH_KEYWORDS, format__doc__},
    {"format_map", (PyCFunction) do_string_format_map, METH_O, format_map__doc__},
    UNICODE___FORMAT___METHODDEF
    UNICODE_MAKETRANS_METHODDEF
    UNICODE_SIZEOF_METHODDEF
    {"__getnewargs__",  unicode_getnewargs, METH_NOARGS},
    {NULL, NULL}
};

static PyObject *
unicode_mod(PyObject *v, PyObject *w)
{
    if (!PyUnicode_Check(v))
        Py_RETURN_NOTIMPLEMENTED;
    return PyUnicode_Format(v, w);
}

static PyNumberMethods unicode_as_number = {
    0,              /*nb_add*/
    0,              /*nb_subtract*/
    0,              /*nb_multiply*/
    unicode_mod,            /*nb_remainder*/
};

static PySequenceMethods unicode_as_sequence = {
    (lenfunc) unicode_length,       /* sq_length */
    PyUnicode_Concat,           /* sq_concat */
    (ssizeargfunc) unicode_repeat,  /* sq_repeat */
    (ssizeargfunc) unicode_getitem,     /* sq_item */
    0,                  /* sq_slice */
    0,                  /* sq_ass_item */
    0,                  /* sq_ass_slice */
    PyUnicode_Contains,         /* sq_contains */
};

static PyObject*
unicode_subscript(PyObject* self, PyObject* item)
{
    if (PyUnicode_READY(self) == -1)
        return NULL;

    if (_PyIndex_Check(item)) {
        Py_ssize_t i = PyNumber_AsSsize_t(item, PyExc_IndexError);
        if (i == -1 && PyErr_Occurred())
            return NULL;
        if (i < 0)
            i += PyUnicode_GET_LENGTH(self);
        return unicode_getitem(self, i);
    } else if (PySlice_Check(item)) {
        Py_ssize_t start, stop, step, slicelength, i;
        size_t cur;
        PyObject *result;
        const void *src_data;
        void *dest_data;
        int src_kind, dest_kind;
        Py_UCS4 ch, max_char, kind_limit;

        if (PySlice_Unpack(item, &start, &stop, &step) < 0) {
            return NULL;
        }
        slicelength = PySlice_AdjustIndices(PyUnicode_GET_LENGTH(self),
                                            &start, &stop, step);

        if (slicelength <= 0) {
            _Py_RETURN_UNICODE_EMPTY();
        } else if (start == 0 && step == 1 &&
                   slicelength == PyUnicode_GET_LENGTH(self)) {
            return unicode_result_unchanged(self);
        } else if (step == 1) {
            return PyUnicode_Substring(self,
                                       start, start + slicelength);
        }
        /* General case */
        src_kind = PyUnicode_KIND(self);
        src_data = PyUnicode_DATA(self);
        if (!PyUnicode_IS_ASCII(self)) {
            kind_limit = kind_maxchar_limit(src_kind);
            max_char = 0;
            for (cur = start, i = 0; i < slicelength; cur += step, i++) {
                ch = PyUnicode_READ(src_kind, src_data, cur);
                if (ch > max_char) {
                    max_char = ch;
                    if (max_char >= kind_limit)
                        break;
                }
            }
        }
        else
            max_char = 127;
        result = PyUnicode_New(slicelength, max_char);
        if (result == NULL)
            return NULL;
        dest_kind = PyUnicode_KIND(result);
        dest_data = PyUnicode_DATA(result);

        for (cur = start, i = 0; i < slicelength; cur += step, i++) {
            Py_UCS4 ch = PyUnicode_READ(src_kind, src_data, cur);
            PyUnicode_WRITE(dest_kind, dest_data, i, ch);
        }
        assert(_PyUnicode_CheckConsistency(result, 1));
        return result;
    } else {
        PyErr_Format(PyExc_TypeError, "string indices must be integers, not '%.200s'",
                     Py_TYPE(item)->tp_name);
        return NULL;
    }
}

static PyMappingMethods unicode_as_mapping = {
    (lenfunc)unicode_length,        /* mp_length */
    (binaryfunc)unicode_subscript,  /* mp_subscript */
    (objobjargproc)0,           /* mp_ass_subscript */
};


/* Helpers for PyUnicode_Format() */

struct unicode_formatter_t {
    PyObject *args;
    int args_owned;
    Py_ssize_t arglen, argidx;
    PyObject *dict;

    enum PyUnicode_Kind fmtkind;
    Py_ssize_t fmtcnt, fmtpos;
    const void *fmtdata;
    PyObject *fmtstr;

    _PyUnicodeWriter writer;
};

struct unicode_format_arg_t {
    Py_UCS4 ch;
    int flags;
    Py_ssize_t width;
    int prec;
    int sign;
};

static PyObject *
unicode_format_getnextarg(struct unicode_formatter_t *ctx)
{
    Py_ssize_t argidx = ctx->argidx;

    if (argidx < ctx->arglen) {
        ctx->argidx++;
        if (ctx->arglen < 0)
            return ctx->args;
        else
            return PyTuple_GetItem(ctx->args, argidx);
    }
    PyErr_SetString(PyExc_TypeError,
                    "not enough arguments for format string");
    return NULL;
}

/* Returns a new reference to a PyUnicode object, or NULL on failure. */

/* Format a float into the writer if the writer is not NULL, or into *p_output
   otherwise.

   Return 0 on success, raise an exception and return -1 on error. */
static int
formatfloat(PyObject *v, struct unicode_format_arg_t *arg,
            PyObject **p_output,
            _PyUnicodeWriter *writer)
{
    char *p;
    double x;
    Py_ssize_t len;
    int prec;
    int dtoa_flags = 0;

    x = PyFloat_AsDouble(v);
    if (x == -1.0 && PyErr_Occurred())
        return -1;

    prec = arg->prec;
    if (prec < 0)
        prec = 6;

    if (arg->flags & F_ALT)
        dtoa_flags |= Py_DTSF_ALT;
    if (arg->flags & F_NO_NEG_0)
        dtoa_flags |= Py_DTSF_NO_NEG_0;
    p = PyOS_double_to_string(x, arg->ch, prec, dtoa_flags, NULL);
    if (p == NULL)
        return -1;
    len = strlen(p);
    if (writer) {
        if (_PyUnicodeWriter_WriteASCIIString(writer, p, len) < 0) {
            PyMem_Free(p);
            return -1;
        }
    }
    else
        *p_output = _PyUnicode_FromASCII(p, len);
    PyMem_Free(p);
    return 0;
}

/* formatlong() emulates the format codes d, u, o, x and X, and
 * the F_ALT flag, for Python's long (unbounded) ints.  It's not used for
 * Python's regular ints.
 * Return value:  a new PyUnicodeObject*, or NULL if error.
 *     The output string is of the form
 *         "-"? ("0x" | "0X")? digit+
 *     "0x"/"0X" are present only for x and X conversions, with F_ALT
 *         set in flags.  The case of hex digits will be correct,
 *     There will be at least prec digits, zero-filled on the left if
 *         necessary to get that many.
 * val          object to be converted
 * flags        bitmask of format flags; only F_ALT is looked at
 * prec         minimum number of digits; 0-fill on left if needed
 * type         a character in [duoxX]; u acts the same as d
 *
 * CAUTION:  o, x and X conversions on regular ints can never
 * produce a '-' sign, but can for Python's unbounded ints.
 */
PyObject *
_PyUnicode_FormatLong(PyObject *val, int alt, int prec, int type)
{
    PyObject *result = NULL;
    char *buf;
    Py_ssize_t i;
    int sign;           /* 1 if '-', else 0 */
    int len;            /* number of characters */
    Py_ssize_t llen;
    int numdigits;      /* len == numnondigits + numdigits */
    int numnondigits = 0;

    /* Avoid exceeding SSIZE_T_MAX */
    if (prec > INT_MAX-3) {
        PyErr_SetString(PyExc_OverflowError,
                        "precision too large");
        return NULL;
    }

    assert(PyLong_Check(val));

    switch (type) {
    default:
        Py_UNREACHABLE();
    case 'd':
    case 'i':
    case 'u':
        /* int and int subclasses should print numerically when a numeric */
        /* format code is used (see issue18780) */
        result = PyNumber_ToBase(val, 10);
        break;
    case 'o':
        numnondigits = 2;
        result = PyNumber_ToBase(val, 8);
        break;
    case 'x':
    case 'X':
        numnondigits = 2;
        result = PyNumber_ToBase(val, 16);
        break;
    }
    if (!result)
        return NULL;

    assert(unicode_modifiable(result));
    assert(PyUnicode_IS_READY(result));
    assert(PyUnicode_IS_ASCII(result));

    /* To modify the string in-place, there can only be one reference. */
    if (Py_REFCNT(result) != 1) {
        Py_DECREF(result);
        PyErr_BadInternalCall();
        return NULL;
    }
    buf = PyUnicode_DATA(result);
    llen = PyUnicode_GET_LENGTH(result);
    if (llen > INT_MAX) {
        Py_DECREF(result);
        PyErr_SetString(PyExc_ValueError,
                        "string too large in _PyUnicode_FormatLong");
        return NULL;
    }
    len = (int)llen;
    sign = buf[0] == '-';
    numnondigits += sign;
    numdigits = len - numnondigits;
    assert(numdigits > 0);

    /* Get rid of base marker unless F_ALT */
    if (((alt) == 0 &&
        (type == 'o' || type == 'x' || type == 'X'))) {
        assert(buf[sign] == '0');
        assert(buf[sign+1] == 'x' || buf[sign+1] == 'X' ||
               buf[sign+1] == 'o');
        numnondigits -= 2;
        buf += 2;
        len -= 2;
        if (sign)
            buf[0] = '-';
        assert(len == numnondigits + numdigits);
        assert(numdigits > 0);
    }

    /* Fill with leading zeroes to meet minimum width. */
    if (prec > numdigits) {
        PyObject *r1 = PyBytes_FromStringAndSize(NULL,
                                numnondigits + prec);
        char *b1;
        if (!r1) {
            Py_DECREF(result);
            return NULL;
        }
        b1 = PyBytes_AS_STRING(r1);
        for (i = 0; i < numnondigits; ++i)
            *b1++ = *buf++;
        for (i = 0; i < prec - numdigits; i++)
            *b1++ = '0';
        for (i = 0; i < numdigits; i++)
            *b1++ = *buf++;
        *b1 = '\0';
        Py_DECREF(result);
        result = r1;
        buf = PyBytes_AS_STRING(result);
        len = numnondigits + prec;
    }

    /* Fix up case for hex conversions. */
    if (type == 'X') {
        /* Need to convert all lower case letters to upper case.
           and need to convert 0x to 0X (and -0x to -0X). */
        for (i = 0; i < len; i++)
            if (buf[i] >= 'a' && buf[i] <= 'x')
                buf[i] -= 'a'-'A';
    }
    if (!PyUnicode_Check(result)
        || buf != PyUnicode_DATA(result)) {
        PyObject *unicode;
        unicode = _PyUnicode_FromASCII(buf, len);
        Py_DECREF(result);
        result = unicode;
    }
    else if (len != PyUnicode_GET_LENGTH(result)) {
        if (PyUnicode_Resize(&result, len) < 0)
            Py_CLEAR(result);
    }
    return result;
}

/* Format an integer or a float as an integer.
 * Return 1 if the number has been formatted into the writer,
 *        0 if the number has been formatted into *p_output
 *       -1 and raise an exception on error */
static int
mainformatlong(PyObject *v,
               struct unicode_format_arg_t *arg,
               PyObject **p_output,
               _PyUnicodeWriter *writer)
{
    PyObject *iobj, *res;
    char type = (char)arg->ch;

    if (!PyNumber_Check(v))
        goto wrongtype;

    /* make sure number is a type of integer for o, x, and X */
    if (!PyLong_Check(v)) {
        if (type == 'o' || type == 'x' || type == 'X') {
            iobj = _PyNumber_Index(v);
        }
        else {
            iobj = PyNumber_Long(v);
        }
        if (iobj == NULL ) {
            if (PyErr_ExceptionMatches(PyExc_TypeError))
                goto wrongtype;
            return -1;
        }
        assert(PyLong_Check(iobj));
    }
    else {
        iobj = v;
        Py_INCREF(iobj);
    }

    if (PyLong_CheckExact(v)
        && arg->width == -1 && arg->prec == -1
        && !(arg->flags & (F_SIGN | F_BLANK))
        && type != 'X')
    {
        /* Fast path */
        int alternate = arg->flags & F_ALT;
        int base;

        switch(type)
        {
            default:
                Py_UNREACHABLE();
            case 'd':
            case 'i':
            case 'u':
                base = 10;
                break;
            case 'o':
                base = 8;
                break;
            case 'x':
            case 'X':
                base = 16;
                break;
        }

        if (_PyLong_FormatWriter(writer, v, base, alternate) == -1) {
            Py_DECREF(iobj);
            return -1;
        }
        Py_DECREF(iobj);
        return 1;
    }

    res = _PyUnicode_FormatLong(iobj, arg->flags & F_ALT, arg->prec, type);
    Py_DECREF(iobj);
    if (res == NULL)
        return -1;
    *p_output = res;
    return 0;

wrongtype:
    switch(type)
    {
        case 'o':
        case 'x':
        case 'X':
            PyErr_Format(PyExc_TypeError,
                    "%%%c format: an integer is required, "
                    "not %.200s",
                    type, Py_TYPE(v)->tp_name);
            break;
        default:
            PyErr_Format(PyExc_TypeError,
                    "%%%c format: a real number is required, "
                    "not %.200s",
                    type, Py_TYPE(v)->tp_name);
            break;
    }
    return -1;
}

static Py_UCS4
formatchar(PyObject *v)
{
    /* presume that the buffer is at least 3 characters long */
    if (PyUnicode_Check(v)) {
        if (PyUnicode_GET_LENGTH(v) == 1) {
            return PyUnicode_READ_CHAR(v, 0);
        }
        goto onError;
    }
    else {
        int overflow;
        long x = PyLong_AsLongAndOverflow(v, &overflow);
        if (x == -1 && PyErr_Occurred()) {
            if (PyErr_ExceptionMatches(PyExc_TypeError)) {
                goto onError;
            }
            return (Py_UCS4) -1;
        }

        if (x < 0 || x > MAX_UNICODE) {
            /* this includes an overflow in converting to C long */
            PyErr_SetString(PyExc_OverflowError,
                            "%c arg not in range(0x110000)");
            return (Py_UCS4) -1;
        }

        return (Py_UCS4) x;
    }

  onError:
    PyErr_SetString(PyExc_TypeError,
                    "%c requires int or char");
    return (Py_UCS4) -1;
}

/* Parse options of an argument: flags, width, precision.
   Handle also "%(name)" syntax.

   Return 0 if the argument has been formatted into arg->str.
   Return 1 if the argument has been written into ctx->writer,
   Raise an exception and return -1 on error. */
static int
unicode_format_arg_parse(struct unicode_formatter_t *ctx,
                         struct unicode_format_arg_t *arg)
{
#define FORMAT_READ(ctx) \
        PyUnicode_READ((ctx)->fmtkind, (ctx)->fmtdata, (ctx)->fmtpos)

    PyObject *v;

    if (arg->ch == '(') {
        /* Get argument value from a dictionary. Example: "%(name)s". */
        Py_ssize_t keystart;
        Py_ssize_t keylen;
        PyObject *key;
        int pcount = 1;

        if (ctx->dict == NULL) {
            PyErr_SetString(PyExc_TypeError,
                            "format requires a mapping");
            return -1;
        }
        ++ctx->fmtpos;
        --ctx->fmtcnt;
        keystart = ctx->fmtpos;
        /* Skip over balanced parentheses */
        while (pcount > 0 && --ctx->fmtcnt >= 0) {
            arg->ch = FORMAT_READ(ctx);
            if (arg->ch == ')')
                --pcount;
            else if (arg->ch == '(')
                ++pcount;
            ctx->fmtpos++;
        }
        keylen = ctx->fmtpos - keystart - 1;
        if (ctx->fmtcnt < 0 || pcount > 0) {
            PyErr_SetString(PyExc_ValueError,
                            "incomplete format key");
            return -1;
        }
        key = PyUnicode_Substring(ctx->fmtstr,
                                  keystart, keystart + keylen);
        if (key == NULL)
            return -1;
        if (ctx->args_owned) {
            ctx->args_owned = 0;
            Py_DECREF(ctx->args);
        }
        ctx->args = PyObject_GetItem(ctx->dict, key);
        Py_DECREF(key);
        if (ctx->args == NULL)
            return -1;
        ctx->args_owned = 1;
        ctx->arglen = -1;
        ctx->argidx = -2;
    }

    /* Parse flags. Example: "%+i" => flags=F_SIGN. */
    while (--ctx->fmtcnt >= 0) {
        arg->ch = FORMAT_READ(ctx);
        ctx->fmtpos++;
        switch (arg->ch) {
        case '-': arg->flags |= F_LJUST; continue;
        case '+': arg->flags |= F_SIGN; continue;
        case ' ': arg->flags |= F_BLANK; continue;
        case '#': arg->flags |= F_ALT; continue;
        case '0': arg->flags |= F_ZERO; continue;
        }
        break;
    }

    /* Parse width. Example: "%10s" => width=10 */
    if (arg->ch == '*') {
        v = unicode_format_getnextarg(ctx);
        if (v == NULL)
            return -1;
        if (!PyLong_Check(v)) {
            PyErr_SetString(PyExc_TypeError,
                            "* wants int");
            return -1;
        }
        arg->width = PyLong_AsSsize_t(v);
        if (arg->width == -1 && PyErr_Occurred())
            return -1;
        if (arg->width < 0) {
            arg->flags |= F_LJUST;
            arg->width = -arg->width;
        }
        if (--ctx->fmtcnt >= 0) {
            arg->ch = FORMAT_READ(ctx);
            ctx->fmtpos++;
        }
    }
    else if (arg->ch >= '0' && arg->ch <= '9') {
        arg->width = arg->ch - '0';
        while (--ctx->fmtcnt >= 0) {
            arg->ch = FORMAT_READ(ctx);
            ctx->fmtpos++;
            if (arg->ch < '0' || arg->ch > '9')
                break;
            /* Since arg->ch is unsigned, the RHS would end up as unsigned,
               mixing signed and unsigned comparison. Since arg->ch is between
               '0' and '9', casting to int is safe. */
            if (arg->width > (PY_SSIZE_T_MAX - ((int)arg->ch - '0')) / 10) {
                PyErr_SetString(PyExc_ValueError,
                                "width too big");
                return -1;
            }
            arg->width = arg->width*10 + (arg->ch - '0');
        }
    }

    /* Parse precision. Example: "%.3f" => prec=3 */
    if (arg->ch == '.') {
        arg->prec = 0;
        if (--ctx->fmtcnt >= 0) {
            arg->ch = FORMAT_READ(ctx);
            ctx->fmtpos++;
        }
        if (arg->ch == '*') {
            v = unicode_format_getnextarg(ctx);
            if (v == NULL)
                return -1;
            if (!PyLong_Check(v)) {
                PyErr_SetString(PyExc_TypeError,
                                "* wants int");
                return -1;
            }
            arg->prec = _PyLong_AsInt(v);
            if (arg->prec == -1 && PyErr_Occurred())
                return -1;
            if (arg->prec < 0)
                arg->prec = 0;
            if (--ctx->fmtcnt >= 0) {
                arg->ch = FORMAT_READ(ctx);
                ctx->fmtpos++;
            }
        }
        else if (arg->ch >= '0' && arg->ch <= '9') {
            arg->prec = arg->ch - '0';
            while (--ctx->fmtcnt >= 0) {
                arg->ch = FORMAT_READ(ctx);
                ctx->fmtpos++;
                if (arg->ch < '0' || arg->ch > '9')
                    break;
                if (arg->prec > (INT_MAX - ((int)arg->ch - '0')) / 10) {
                    PyErr_SetString(PyExc_ValueError,
                                    "precision too big");
                    return -1;
                }
                arg->prec = arg->prec*10 + (arg->ch - '0');
            }
        }
    }

    /* Ignore "h", "l" and "L" format prefix (ex: "%hi" or "%ls") */
    if (ctx->fmtcnt >= 0) {
        if (arg->ch == 'h' || arg->ch == 'l' || arg->ch == 'L') {
            if (--ctx->fmtcnt >= 0) {
                arg->ch = FORMAT_READ(ctx);
                ctx->fmtpos++;
            }
        }
    }
    if (ctx->fmtcnt < 0) {
        PyErr_SetString(PyExc_ValueError,
                        "incomplete format");
        return -1;
    }
    return 0;

#undef FORMAT_READ
}

/* Format one argument. Supported conversion specifiers:

   - "s", "r", "a": any type
   - "i", "d", "u": int or float
   - "o", "x", "X": int
   - "e", "E", "f", "F", "g", "G": float
   - "c": int or str (1 character)

   When possible, the output is written directly into the Unicode writer
   (ctx->writer). A string is created when padding is required.

   Return 0 if the argument has been formatted into *p_str,
          1 if the argument has been written into ctx->writer,
         -1 on error. */
static int
unicode_format_arg_format(struct unicode_formatter_t *ctx,
                          struct unicode_format_arg_t *arg,
                          PyObject **p_str)
{
    PyObject *v;
    _PyUnicodeWriter *writer = &ctx->writer;

    if (ctx->fmtcnt == 0)
        ctx->writer.overallocate = 0;

    v = unicode_format_getnextarg(ctx);
    if (v == NULL)
        return -1;


    switch (arg->ch) {
    case 's':
    case 'r':
    case 'a':
        if (PyLong_CheckExact(v) && arg->width == -1 && arg->prec == -1) {
            /* Fast path */
            if (_PyLong_FormatWriter(writer, v, 10, arg->flags & F_ALT) == -1)
                return -1;
            return 1;
        }

        if (PyUnicode_CheckExact(v) && arg->ch == 's') {
            *p_str = v;
            Py_INCREF(*p_str);
        }
        else {
            if (arg->ch == 's')
                *p_str = PyObject_Str(v);
            else if (arg->ch == 'r')
                *p_str = PyObject_Repr(v);
            else
                *p_str = PyObject_ASCII(v);
        }
        break;

    case 'i':
    case 'd':
    case 'u':
    case 'o':
    case 'x':
    case 'X':
    {
        int ret = mainformatlong(v, arg, p_str, writer);
        if (ret != 0)
            return ret;
        arg->sign = 1;
        break;
    }

    case 'e':
    case 'E':
    case 'f':
    case 'F':
    case 'g':
    case 'G':
        if (arg->width == -1 && arg->prec == -1
            && !(arg->flags & (F_SIGN | F_BLANK)))
        {
            /* Fast path */
            if (formatfloat(v, arg, NULL, writer) == -1)
                return -1;
            return 1;
        }

        arg->sign = 1;
        if (formatfloat(v, arg, p_str, NULL) == -1)
            return -1;
        break;

    case 'c':
    {
        Py_UCS4 ch = formatchar(v);
        if (ch == (Py_UCS4) -1)
            return -1;
        if (arg->width == -1 && arg->prec == -1) {
            /* Fast path */
            if (_PyUnicodeWriter_WriteCharInline(writer, ch) < 0)
                return -1;
            return 1;
        }
        *p_str = PyUnicode_FromOrdinal(ch);
        break;
    }

    default:
        PyErr_Format(PyExc_ValueError,
                     "unsupported format character '%c' (0x%x) "
                     "at index %zd",
                     (31<=arg->ch && arg->ch<=126) ? (char)arg->ch : '?',
                     (int)arg->ch,
                     ctx->fmtpos - 1);
        return -1;
    }
    if (*p_str == NULL)
        return -1;
    assert (PyUnicode_Check(*p_str));
    return 0;
}

static int
unicode_format_arg_output(struct unicode_formatter_t *ctx,
                          struct unicode_format_arg_t *arg,
                          PyObject *str)
{
    Py_ssize_t len;
    enum PyUnicode_Kind kind;
    const void *pbuf;
    Py_ssize_t pindex;
    Py_UCS4 signchar;
    Py_ssize_t buflen;
    Py_UCS4 maxchar;
    Py_ssize_t sublen;
    _PyUnicodeWriter *writer = &ctx->writer;
    Py_UCS4 fill;

    fill = ' ';
    if (arg->sign && arg->flags & F_ZERO)
        fill = '0';

    if (PyUnicode_READY(str) == -1)
        return -1;

    len = PyUnicode_GET_LENGTH(str);
    if ((arg->width == -1 || arg->width <= len)
        && (arg->prec == -1 || arg->prec >= len)
        && !(arg->flags & (F_SIGN | F_BLANK)))
    {
        /* Fast path */
        if (_PyUnicodeWriter_WriteStr(writer, str) == -1)
            return -1;
        return 0;
    }

    /* Truncate the string for "s", "r" and "a" formats
       if the precision is set */
    if (arg->ch == 's' || arg->ch == 'r' || arg->ch == 'a') {
        if (arg->prec >= 0 && len > arg->prec)
            len = arg->prec;
    }

    /* Adjust sign and width */
    kind = PyUnicode_KIND(str);
    pbuf = PyUnicode_DATA(str);
    pindex = 0;
    signchar = '\0';
    if (arg->sign) {
        Py_UCS4 ch = PyUnicode_READ(kind, pbuf, pindex);
        if (ch == '-' || ch == '+') {
            signchar = ch;
            len--;
            pindex++;
        }
        else if (arg->flags & F_SIGN)
            signchar = '+';
        else if (arg->flags & F_BLANK)
            signchar = ' ';
        else
            arg->sign = 0;
    }
    if (arg->width < len)
        arg->width = len;

    /* Prepare the writer */
    maxchar = writer->maxchar;
    if (!(arg->flags & F_LJUST)) {
        if (arg->sign) {
            if ((arg->width-1) > len)
                maxchar = Py_MAX(maxchar, fill);
        }
        else {
            if (arg->width > len)
                maxchar = Py_MAX(maxchar, fill);
        }
    }
    if (PyUnicode_MAX_CHAR_VALUE(str) > maxchar) {
        Py_UCS4 strmaxchar = _PyUnicode_FindMaxChar(str, 0, pindex+len);
        maxchar = Py_MAX(maxchar, strmaxchar);
    }

    buflen = arg->width;
    if (arg->sign && len == arg->width)
        buflen++;
    if (_PyUnicodeWriter_Prepare(writer, buflen, maxchar) == -1)
        return -1;

    /* Write the sign if needed */
    if (arg->sign) {
        if (fill != ' ') {
            PyUnicode_WRITE(writer->kind, writer->data, writer->pos, signchar);
            writer->pos += 1;
        }
        if (arg->width > len)
            arg->width--;
    }

    /* Write the numeric prefix for "x", "X" and "o" formats
       if the alternate form is used.
       For example, write "0x" for the "%#x" format. */
    if ((arg->flags & F_ALT) && (arg->ch == 'x' || arg->ch == 'X' || arg->ch == 'o')) {
        assert(PyUnicode_READ(kind, pbuf, pindex) == '0');
        assert(PyUnicode_READ(kind, pbuf, pindex + 1) == arg->ch);
        if (fill != ' ') {
            PyUnicode_WRITE(writer->kind, writer->data, writer->pos, '0');
            PyUnicode_WRITE(writer->kind, writer->data, writer->pos+1, arg->ch);
            writer->pos += 2;
            pindex += 2;
        }
        arg->width -= 2;
        if (arg->width < 0)
            arg->width = 0;
        len -= 2;
    }

    /* Pad left with the fill character if needed */
    if (arg->width > len && !(arg->flags & F_LJUST)) {
        sublen = arg->width - len;
        unicode_fill(writer->kind, writer->data, fill, writer->pos, sublen);
        writer->pos += sublen;
        arg->width = len;
    }

    /* If padding with spaces: write sign if needed and/or numeric prefix if
       the alternate form is used */
    if (fill == ' ') {
        if (arg->sign) {
            PyUnicode_WRITE(writer->kind, writer->data, writer->pos, signchar);
            writer->pos += 1;
        }
        if ((arg->flags & F_ALT) && (arg->ch == 'x' || arg->ch == 'X' || arg->ch == 'o')) {
            assert(PyUnicode_READ(kind, pbuf, pindex) == '0');
            assert(PyUnicode_READ(kind, pbuf, pindex+1) == arg->ch);
            PyUnicode_WRITE(writer->kind, writer->data, writer->pos, '0');
            PyUnicode_WRITE(writer->kind, writer->data, writer->pos+1, arg->ch);
            writer->pos += 2;
            pindex += 2;
        }
    }

    /* Write characters */
    if (len) {
        _PyUnicode_FastCopyCharacters(writer->buffer, writer->pos,
                                      str, pindex, len);
        writer->pos += len;
    }

    /* Pad right with the fill character if needed */
    if (arg->width > len) {
        sublen = arg->width - len;
        unicode_fill(writer->kind, writer->data, ' ', writer->pos, sublen);
        writer->pos += sublen;
    }
    return 0;
}

/* Helper of PyUnicode_Format(): format one arg.
   Return 0 on success, raise an exception and return -1 on error. */
static int
unicode_format_arg(struct unicode_formatter_t *ctx)
{
    struct unicode_format_arg_t arg;
    PyObject *str;
    int ret;

    arg.ch = PyUnicode_READ(ctx->fmtkind, ctx->fmtdata, ctx->fmtpos);
    if (arg.ch == '%') {
        ctx->fmtpos++;
        ctx->fmtcnt--;
        if (_PyUnicodeWriter_WriteCharInline(&ctx->writer, '%') < 0)
            return -1;
        return 0;
    }
    arg.flags = 0;
    arg.width = -1;
    arg.prec = -1;
    arg.sign = 0;
    str = NULL;

    ret = unicode_format_arg_parse(ctx, &arg);
    if (ret == -1)
        return -1;

    ret = unicode_format_arg_format(ctx, &arg, &str);
    if (ret == -1)
        return -1;

    if (ret != 1) {
        ret = unicode_format_arg_output(ctx, &arg, str);
        Py_DECREF(str);
        if (ret == -1)
            return -1;
    }

    if (ctx->dict && (ctx->argidx < ctx->arglen)) {
        PyErr_SetString(PyExc_TypeError,
                        "not all arguments converted during string formatting");
        return -1;
    }
    return 0;
}

PyObject *
PyUnicode_Format(PyObject *format, PyObject *args)
{
    struct unicode_formatter_t ctx;

    if (format == NULL || args == NULL) {
        PyErr_BadInternalCall();
        return NULL;
    }

    if (ensure_unicode(format) < 0)
        return NULL;

    ctx.fmtstr = format;
    ctx.fmtdata = PyUnicode_DATA(ctx.fmtstr);
    ctx.fmtkind = PyUnicode_KIND(ctx.fmtstr);
    ctx.fmtcnt = PyUnicode_GET_LENGTH(ctx.fmtstr);
    ctx.fmtpos = 0;

    _PyUnicodeWriter_Init(&ctx.writer);
    ctx.writer.min_length = ctx.fmtcnt + 100;
    ctx.writer.overallocate = 1;

    if (PyTuple_Check(args)) {
        ctx.arglen = PyTuple_Size(args);
        ctx.argidx = 0;
    }
    else {
        ctx.arglen = -1;
        ctx.argidx = -2;
    }
    ctx.args_owned = 0;
    if (PyMapping_Check(args) && !PyTuple_Check(args) && !PyUnicode_Check(args))
        ctx.dict = args;
    else
        ctx.dict = NULL;
    ctx.args = args;

    while (--ctx.fmtcnt >= 0) {
        if (PyUnicode_READ(ctx.fmtkind, ctx.fmtdata, ctx.fmtpos) != '%') {
            Py_ssize_t nonfmtpos;

            nonfmtpos = ctx.fmtpos++;
            while (ctx.fmtcnt >= 0 &&
                   PyUnicode_READ(ctx.fmtkind, ctx.fmtdata, ctx.fmtpos) != '%') {
                ctx.fmtpos++;
                ctx.fmtcnt--;
            }
            if (ctx.fmtcnt < 0) {
                ctx.fmtpos--;
                ctx.writer.overallocate = 0;
            }

            if (_PyUnicodeWriter_WriteSubstring(&ctx.writer, ctx.fmtstr,
                                                nonfmtpos, ctx.fmtpos) < 0)
                goto onError;
        }
        else {
            ctx.fmtpos++;
            if (unicode_format_arg(&ctx) == -1)
                goto onError;
        }
    }

    if (ctx.argidx < ctx.arglen && !ctx.dict) {
        PyErr_SetString(PyExc_TypeError,
                        "not all arguments converted during string formatting");
        goto onError;
    }

    if (ctx.args_owned) {
        Py_DECREF(ctx.args);
    }
    return _PyUnicodeWriter_Finish(&ctx.writer);

  onError:
    _PyUnicodeWriter_Dealloc(&ctx.writer);
    if (ctx.args_owned) {
        Py_DECREF(ctx.args);
    }
    return NULL;
}

static PyObject *
unicode_subtype_new(PyTypeObject *type, PyObject *unicode);

/*[clinic input]
@classmethod
str.__new__ as unicode_new

    object as x: object = NULL
    encoding: str = NULL
    errors: str = NULL

[clinic start generated code]*/

static PyObject *
unicode_new_impl(PyTypeObject *type, PyObject *x, const char *encoding,
                 const char *errors)
/*[clinic end generated code: output=fc72d4878b0b57e9 input=e81255e5676d174e]*/
{
    PyObject *unicode;
    if (x == NULL) {
        unicode = &_Py_STR(empty);
    }
    else if (encoding == NULL && errors == NULL) {
        unicode = PyObject_Str(x);
    }
    else {
        unicode = PyUnicode_FromEncodedObject(x, encoding, errors);
    }

    if (unicode != NULL && type != &PyUnicode_Type) {
        Py_SETREF(unicode, unicode_subtype_new(type, unicode));
    }
    return unicode;
}

static PyObject *
unicode_subtype_new(PyTypeObject *type, PyObject *unicode)
{
    PyObject *self;
    Py_ssize_t length, char_size;
    int share_wstr, share_utf8;
    unsigned int kind;
    void *data;

    assert(PyType_IsSubtype(type, &PyUnicode_Type));
    assert(_PyUnicode_CHECK(unicode));
    if (PyUnicode_READY(unicode) == -1) {
        return NULL;
    }

    self = type->tp_alloc(type, 0);
    if (self == NULL) {
        return NULL;
    }
    kind = PyUnicode_KIND(unicode);
    length = PyUnicode_GET_LENGTH(unicode);

    _PyUnicode_LENGTH(self) = length;
#ifdef Py_DEBUG
    _PyUnicode_HASH(self) = -1;
#else
    _PyUnicode_HASH(self) = _PyUnicode_HASH(unicode);
#endif
    _PyUnicode_STATE(self).interned = 0;
    _PyUnicode_STATE(self).kind = kind;
    _PyUnicode_STATE(self).compact = 0;
    _PyUnicode_STATE(self).ascii = _PyUnicode_STATE(unicode).ascii;
    _PyUnicode_STATE(self).ready = 1;
    _PyUnicode_WSTR(self) = NULL;
    _PyUnicode_UTF8_LENGTH(self) = 0;
    _PyUnicode_UTF8(self) = NULL;
    _PyUnicode_WSTR_LENGTH(self) = 0;
    _PyUnicode_DATA_ANY(self) = NULL;

    share_utf8 = 0;
    share_wstr = 0;
    if (kind == PyUnicode_1BYTE_KIND) {
        char_size = 1;
        if (PyUnicode_MAX_CHAR_VALUE(unicode) < 128)
            share_utf8 = 1;
    }
    else if (kind == PyUnicode_2BYTE_KIND) {
        char_size = 2;
        if (sizeof(wchar_t) == 2)
            share_wstr = 1;
    }
    else {
        assert(kind == PyUnicode_4BYTE_KIND);
        char_size = 4;
        if (sizeof(wchar_t) == 4)
            share_wstr = 1;
    }

    /* Ensure we won't overflow the length. */
    if (length > (PY_SSIZE_T_MAX / char_size - 1)) {
        PyErr_NoMemory();
        goto onError;
    }
    data = PyObject_Malloc((length + 1) * char_size);
    if (data == NULL) {
        PyErr_NoMemory();
        goto onError;
    }

    _PyUnicode_DATA_ANY(self) = data;
    if (share_utf8) {
        _PyUnicode_UTF8_LENGTH(self) = length;
        _PyUnicode_UTF8(self) = data;
    }
    if (share_wstr) {
        _PyUnicode_WSTR_LENGTH(self) = length;
        _PyUnicode_WSTR(self) = (wchar_t *)data;
    }

    memcpy(data, PyUnicode_DATA(unicode),
              kind * (length + 1));
    assert(_PyUnicode_CheckConsistency(self, 1));
#ifdef Py_DEBUG
    _PyUnicode_HASH(self) = _PyUnicode_HASH(unicode);
#endif
    return self;

onError:
    Py_DECREF(self);
    return NULL;
}

void
_PyUnicode_ExactDealloc(PyObject *op)
{
    assert(PyUnicode_CheckExact(op));
    unicode_dealloc(op);
}

PyDoc_STRVAR(unicode_doc,
"str(object='') -> str\n\
str(bytes_or_buffer[, encoding[, errors]]) -> str\n\
\n\
Create a new string object from the given object. If encoding or\n\
errors is specified, then the object must expose a data buffer\n\
that will be decoded using the given encoding and error handler.\n\
Otherwise, returns the result of object.__str__() (if defined)\n\
or repr(object).\n\
encoding defaults to sys.getdefaultencoding().\n\
errors defaults to 'strict'.");

static PyObject *unicode_iter(PyObject *seq);

PyTypeObject PyUnicode_Type = {
    PyVarObject_HEAD_INIT(&PyType_Type, 0)
    "str",                        /* tp_name */
    sizeof(PyUnicodeObject),      /* tp_basicsize */
    0,                            /* tp_itemsize */
    /* Slots */
    (destructor)unicode_dealloc,  /* tp_dealloc */
    0,                            /* tp_vectorcall_offset */
    0,                            /* tp_getattr */
    0,                            /* tp_setattr */
    0,                            /* tp_as_async */
    unicode_repr,                 /* tp_repr */
    &unicode_as_number,           /* tp_as_number */
    &unicode_as_sequence,         /* tp_as_sequence */
    &unicode_as_mapping,          /* tp_as_mapping */
    (hashfunc) unicode_hash,      /* tp_hash*/
    0,                            /* tp_call*/
    (reprfunc) unicode_str,       /* tp_str */
    PyObject_GenericGetAttr,      /* tp_getattro */
    0,                            /* tp_setattro */
    0,                            /* tp_as_buffer */
    Py_TPFLAGS_DEFAULT | Py_TPFLAGS_BASETYPE |
        Py_TPFLAGS_UNICODE_SUBCLASS |
        _Py_TPFLAGS_MATCH_SELF, /* tp_flags */
    unicode_doc,                  /* tp_doc */
    0,                            /* tp_traverse */
    0,                            /* tp_clear */
    PyUnicode_RichCompare,        /* tp_richcompare */
    0,                            /* tp_weaklistoffset */
    unicode_iter,                 /* tp_iter */
    0,                            /* tp_iternext */
    unicode_methods,              /* tp_methods */
    0,                            /* tp_members */
    0,                            /* tp_getset */
    0,                            /* tp_base */
    0,                            /* tp_dict */
    0,                            /* tp_descr_get */
    0,                            /* tp_descr_set */
    0,                            /* tp_dictoffset */
    0,                            /* tp_init */
    0,                            /* tp_alloc */
    unicode_new,                  /* tp_new */
    PyObject_Del,                 /* tp_free */
};

/* Initialize the Unicode implementation */

void
_PyUnicode_InitState(PyInterpreterState *interp)
{
    if (!_Py_IsMainInterpreter(interp)) {
        return;
    }

    /* initialize the linebreak bloom filter */
    const Py_UCS2 linebreak[] = {
        0x000A, /* LINE FEED */
        0x000D, /* CARRIAGE RETURN */
        0x001C, /* FILE SEPARATOR */
        0x001D, /* GROUP SEPARATOR */
        0x001E, /* RECORD SEPARATOR */
        0x0085, /* NEXT LINE */
        0x2028, /* LINE SEPARATOR */
        0x2029, /* PARAGRAPH SEPARATOR */
    };
    bloom_linebreak = make_bloom_mask(
        PyUnicode_2BYTE_KIND, linebreak,
        Py_ARRAY_LENGTH(linebreak));
}


PyStatus
_PyUnicode_InitGlobalObjects(PyInterpreterState *interp)
{
    if (!_Py_IsMainInterpreter(interp)) {
        return _PyStatus_OK();
    }

#ifdef Py_DEBUG
    assert(_PyUnicode_CheckConsistency(&_Py_STR(empty), 1));

    for (int i = 0; i < 256; i++) {
        assert(_PyUnicode_CheckConsistency(LATIN1(i), 1));
    }
#endif

    return _PyStatus_OK();
}


PyStatus
_PyUnicode_InitTypes(PyInterpreterState *interp)
{
    if (!_Py_IsMainInterpreter(interp)) {
        return _PyStatus_OK();
    }

    if (PyType_Ready(&EncodingMapType) < 0) {
        goto error;
    }
    if (PyType_Ready(&PyFieldNameIter_Type) < 0) {
        goto error;
    }
    if (PyType_Ready(&PyFormatterIter_Type) < 0) {
        goto error;
    }
    return _PyStatus_OK();

error:
    return _PyStatus_ERR("Can't initialize unicode types");
}


void
PyUnicode_InternInPlace(PyObject **p)
{
    PyObject *s = *p;
#ifdef Py_DEBUG
    assert(s != NULL);
    assert(_PyUnicode_CHECK(s));
#else
    if (s == NULL || !PyUnicode_Check(s)) {
        return;
    }
#endif

    /* If it's a subclass, we don't really know what putting
       it in the interned dict might do. */
    if (!PyUnicode_CheckExact(s)) {
        return;
    }

    if (PyUnicode_CHECK_INTERNED(s)) {
        return;
    }

#ifdef INTERNED_STRINGS
    if (PyUnicode_READY(s) == -1) {
        PyErr_Clear();
        return;
    }

    if (interned == NULL) {
        interned = PyDict_New();
        if (interned == NULL) {
            PyErr_Clear(); /* Don't leave an exception */
            return;
        }
    }

    PyObject *t = PyDict_SetDefault(interned, s, s);
    if (t == NULL) {
        PyErr_Clear();
        return;
    }

    if (t != s) {
        Py_SETREF(*p, t);
        return;
    }

    if (_Py_IsImmortal(s)) {
        _PyUnicode_STATE(*p).interned = SSTATE_INTERNED_IMMORTAL_STATIC;
       return;
    }
     _Py_SetImmortal(s);
     _PyUnicode_STATE(*p).interned = SSTATE_INTERNED_IMMORTAL;
#else
    // PyDict expects that interned strings have their hash
    // (PyASCIIObject.hash) already computed.
    (void)unicode_hash(s);
#endif
}

void
PyUnicode_InternImmortal(PyObject **p)
{
    if (PyErr_WarnEx(PyExc_DeprecationWarning,
            "PyUnicode_InternImmortal() is deprecated; "
            "use PyUnicode_InternInPlace() instead", 1) < 0)
    {
        // The function has no return value, the exception cannot
        // be reported to the caller, so just log it.
        PyErr_WriteUnraisable(NULL);
    }

    PyUnicode_InternInPlace(p);
}

PyObject *
PyUnicode_InternFromString(const char *cp)
{
    PyObject *s = PyUnicode_FromString(cp);
    if (s == NULL)
        return NULL;
    PyUnicode_InternInPlace(&s);
    return s;
}


void
_PyUnicode_ClearInterned(PyInterpreterState *interp)
{
    if (!_Py_IsMainInterpreter(interp)) {
        // interned dict is shared by all interpreters
        return;
    }

    if (interned == NULL) {
        return;
    }
    assert(PyDict_CheckExact(interned));

    // TODO: Currently, the runtime is not able to guarantee that it can exit
    //       without allocations that carry over to a future initialization of
    //       Python within the same process.
    //           i.e: ./python -X showrefcount -c 'import itertools'
    //                [298 refs, 298 blocks]
    //       Therefore, this should remain disabled until there is a strict
    //       guarantee that no memory will be leftover after `Py_Finalize`
#ifdef Py_DEBUG
    /* For all non-singleton interned strings, restore the two valid references
       to that instance from within the intern string dictionary and let the
       normal reference counting process clean up these instances. */
    Py_ssize_t pos = 0;
    PyObject *s, *ignored_value;
    while (PyDict_Next(interned, &pos, &s, &ignored_value)) {
        assert(PyUnicode_IS_READY(s));
        switch (PyUnicode_CHECK_INTERNED(s)) {
        case SSTATE_INTERNED_IMMORTAL:
            // printf("String: %s, ptr: %p\n", PyUnicode_AsUTF8(PyObject_Repr(s)), (void *) s);
            // Skip the Immortal Instance check and directly set the refcnt.
            s->ob_refcnt = 2;
#ifdef Py_REF_DEBUG
            // Update the total ref counts to account for the original
            // reference to this string that no longer exists.
            _Py_RefTotal--;
#endif
            break;
        case SSTATE_INTERNED_IMMORTAL_STATIC:
            break;
        case SSTATE_INTERNED_MORTAL:
            /* fall through */
        case SSTATE_NOT_INTERNED:
            /* fall through */
        default:
            Py_UNREACHABLE();
        }
        _PyUnicode_STATE(s).interned = SSTATE_NOT_INTERNED;
    }

    /* Get indentifiers ready to be deleted in _PyUnicode_Fini */
    struct _Py_unicode_state *state = &interp->unicode;
    struct _Py_unicode_ids *ids = &state->ids;
    for (Py_ssize_t i=0; i < ids->size; i++) {
        Py_XINCREF(ids->array[i]);
    }
#endif

    PyDict_Clear(interned);
    Py_CLEAR(interned);
}


/********************* Unicode Iterator **************************/

typedef struct {
    PyObject_HEAD
    Py_ssize_t it_index;
    PyObject *it_seq;    /* Set to NULL when iterator is exhausted */
} unicodeiterobject;

static void
unicodeiter_dealloc(unicodeiterobject *it)
{
    _PyObject_GC_UNTRACK(it);
    Py_XDECREF(it->it_seq);
    PyObject_GC_Del(it);
}

static int
unicodeiter_traverse(unicodeiterobject *it, visitproc visit, void *arg)
{
    Py_VISIT(it->it_seq);
    return 0;
}

static PyObject *
unicodeiter_next(unicodeiterobject *it)
{
    PyObject *seq;

    assert(it != NULL);
    seq = it->it_seq;
    if (seq == NULL)
        return NULL;
    assert(_PyUnicode_CHECK(seq));

    if (it->it_index < PyUnicode_GET_LENGTH(seq)) {
        int kind = PyUnicode_KIND(seq);
        const void *data = PyUnicode_DATA(seq);
        Py_UCS4 chr = PyUnicode_READ(kind, data, it->it_index);
        it->it_index++;
        return unicode_char(chr);
    }

    it->it_seq = NULL;
    Py_DECREF(seq);
    return NULL;
}

static PyObject *
unicode_ascii_iter_next(unicodeiterobject *it)
{
    assert(it != NULL);
    PyObject *seq = it->it_seq;
    if (seq == NULL) {
        return NULL;
    }
    assert(_PyUnicode_CHECK(seq));
    assert(PyUnicode_IS_COMPACT_ASCII(seq));
    if (it->it_index < PyUnicode_GET_LENGTH(seq)) {
        const void *data = ((void*)(_PyASCIIObject_CAST(seq) + 1));
        Py_UCS1 chr = (Py_UCS1)PyUnicode_READ(PyUnicode_1BYTE_KIND,
                                              data, it->it_index);
        it->it_index++;
        PyObject *item = (PyObject*)&_Py_SINGLETON(strings).ascii[chr];
        return Py_NewRef(item);
    }
    it->it_seq = NULL;
    Py_DECREF(seq);
    return NULL;
}

static PyObject *
unicodeiter_len(unicodeiterobject *it, PyObject *Py_UNUSED(ignored))
{
    Py_ssize_t len = 0;
    if (it->it_seq)
        len = PyUnicode_GET_LENGTH(it->it_seq) - it->it_index;
    return PyLong_FromSsize_t(len);
}

PyDoc_STRVAR(length_hint_doc, "Private method returning an estimate of len(list(it)).");

static PyObject *
unicodeiter_reduce(unicodeiterobject *it, PyObject *Py_UNUSED(ignored))
{
    if (it->it_seq != NULL) {
        return Py_BuildValue("N(O)n", _PyEval_GetBuiltin(&_Py_ID(iter)),
                             it->it_seq, it->it_index);
    } else {
        PyObject *u = (PyObject *)_PyUnicode_New(0);
        if (u == NULL)
            return NULL;
        return Py_BuildValue("N(N)", _PyEval_GetBuiltin(&_Py_ID(iter)), u);
    }
}

PyDoc_STRVAR(reduce_doc, "Return state information for pickling.");

static PyObject *
unicodeiter_setstate(unicodeiterobject *it, PyObject *state)
{
    Py_ssize_t index = PyLong_AsSsize_t(state);
    if (index == -1 && PyErr_Occurred())
        return NULL;
    if (it->it_seq != NULL) {
        if (index < 0)
            index = 0;
        else if (index > PyUnicode_GET_LENGTH(it->it_seq))
            index = PyUnicode_GET_LENGTH(it->it_seq); /* iterator truncated */
        it->it_index = index;
    }
    Py_RETURN_NONE;
}

PyDoc_STRVAR(setstate_doc, "Set state information for unpickling.");

static PyMethodDef unicodeiter_methods[] = {
    {"__length_hint__", (PyCFunction)unicodeiter_len, METH_NOARGS,
     length_hint_doc},
    {"__reduce__",      (PyCFunction)unicodeiter_reduce, METH_NOARGS,
     reduce_doc},
    {"__setstate__",    (PyCFunction)unicodeiter_setstate, METH_O,
     setstate_doc},
    {NULL,      NULL}       /* sentinel */
};

PyTypeObject PyUnicodeIter_Type = {
    PyVarObject_HEAD_INIT(&PyType_Type, 0)
    "str_iterator",         /* tp_name */
    sizeof(unicodeiterobject),      /* tp_basicsize */
    0,                  /* tp_itemsize */
    /* methods */
    (destructor)unicodeiter_dealloc,    /* tp_dealloc */
    0,                  /* tp_vectorcall_offset */
    0,                  /* tp_getattr */
    0,                  /* tp_setattr */
    0,                  /* tp_as_async */
    0,                  /* tp_repr */
    0,                  /* tp_as_number */
    0,                  /* tp_as_sequence */
    0,                  /* tp_as_mapping */
    0,                  /* tp_hash */
    0,                  /* tp_call */
    0,                  /* tp_str */
    PyObject_GenericGetAttr,        /* tp_getattro */
    0,                  /* tp_setattro */
    0,                  /* tp_as_buffer */
    Py_TPFLAGS_DEFAULT | Py_TPFLAGS_HAVE_GC,/* tp_flags */
    0,                  /* tp_doc */
    (traverseproc)unicodeiter_traverse, /* tp_traverse */
    0,                  /* tp_clear */
    0,                  /* tp_richcompare */
    0,                  /* tp_weaklistoffset */
    PyObject_SelfIter,          /* tp_iter */
    (iternextfunc)unicodeiter_next,     /* tp_iternext */
    unicodeiter_methods,            /* tp_methods */
    0,
};

PyTypeObject _PyUnicodeASCIIIter_Type = {
    PyVarObject_HEAD_INIT(&PyType_Type, 0)
    .tp_name = "str_ascii_iterator",
    .tp_basicsize = sizeof(unicodeiterobject),
    .tp_dealloc = (destructor)unicodeiter_dealloc,
    .tp_getattro = PyObject_GenericGetAttr,
    .tp_flags = Py_TPFLAGS_DEFAULT | Py_TPFLAGS_HAVE_GC,
    .tp_traverse = (traverseproc)unicodeiter_traverse,
    .tp_iter = PyObject_SelfIter,
    .tp_iternext = (iternextfunc)unicode_ascii_iter_next,
    .tp_methods = unicodeiter_methods,
};

static PyObject *
unicode_iter(PyObject *seq)
{
    unicodeiterobject *it;

    if (!PyUnicode_Check(seq)) {
        PyErr_BadInternalCall();
        return NULL;
    }
    if (PyUnicode_READY(seq) == -1)
        return NULL;
    if (PyUnicode_IS_COMPACT_ASCII(seq)) {
        it = PyObject_GC_New(unicodeiterobject, &_PyUnicodeASCIIIter_Type);
    }
    else {
        it = PyObject_GC_New(unicodeiterobject, &PyUnicodeIter_Type);
    }
    if (it == NULL)
        return NULL;
    it->it_index = 0;
    Py_INCREF(seq);
    it->it_seq = seq;
    _PyObject_GC_TRACK(it);
    return (PyObject *)it;
}

static int
encode_wstr_utf8(wchar_t *wstr, char **str, const char *name)
{
    int res;
    res = _Py_EncodeUTF8Ex(wstr, str, NULL, NULL, 1, _Py_ERROR_STRICT);
    if (res == -2) {
        PyErr_Format(PyExc_RuntimeWarning, "cannot decode %s", name);
        return -1;
    }
    if (res < 0) {
        PyErr_NoMemory();
        return -1;
    }
    return 0;
}


static int
config_get_codec_name(wchar_t **config_encoding)
{
    char *encoding;
    if (encode_wstr_utf8(*config_encoding, &encoding, "stdio_encoding") < 0) {
        return -1;
    }

    PyObject *name_obj = NULL;
    PyObject *codec = _PyCodec_Lookup(encoding);
    PyMem_RawFree(encoding);

    if (!codec)
        goto error;

    name_obj = PyObject_GetAttrString(codec, "name");
    Py_CLEAR(codec);
    if (!name_obj) {
        goto error;
    }

    wchar_t *wname = PyUnicode_AsWideCharString(name_obj, NULL);
    Py_DECREF(name_obj);
    if (wname == NULL) {
        goto error;
    }

    wchar_t *raw_wname = _PyMem_RawWcsdup(wname);
    if (raw_wname == NULL) {
        PyMem_Free(wname);
        PyErr_NoMemory();
        goto error;
    }

    PyMem_RawFree(*config_encoding);
    *config_encoding = raw_wname;

    PyMem_Free(wname);
    return 0;

error:
    Py_XDECREF(codec);
    Py_XDECREF(name_obj);
    return -1;
}


static PyStatus
init_stdio_encoding(PyInterpreterState *interp)
{
    /* Update the stdio encoding to the normalized Python codec name. */
    PyConfig *config = (PyConfig*)_PyInterpreterState_GetConfig(interp);
    if (config_get_codec_name(&config->stdio_encoding) < 0) {
        return _PyStatus_ERR("failed to get the Python codec name "
                             "of the stdio encoding");
    }
    return _PyStatus_OK();
}


static int
init_fs_codec(PyInterpreterState *interp)
{
    const PyConfig *config = _PyInterpreterState_GetConfig(interp);

    _Py_error_handler error_handler;
    error_handler = get_error_handler_wide(config->filesystem_errors);
    if (error_handler == _Py_ERROR_UNKNOWN) {
        PyErr_SetString(PyExc_RuntimeError, "unknown filesystem error handler");
        return -1;
    }

    char *encoding, *errors;
    if (encode_wstr_utf8(config->filesystem_encoding,
                         &encoding,
                         "filesystem_encoding") < 0) {
        return -1;
    }

    if (encode_wstr_utf8(config->filesystem_errors,
                         &errors,
                         "filesystem_errors") < 0) {
        PyMem_RawFree(encoding);
        return -1;
    }

    struct _Py_unicode_fs_codec *fs_codec = &interp->unicode.fs_codec;
    PyMem_RawFree(fs_codec->encoding);
    fs_codec->encoding = encoding;
    /* encoding has been normalized by init_fs_encoding() */
    fs_codec->utf8 = (strcmp(encoding, "utf-8") == 0);
    PyMem_RawFree(fs_codec->errors);
    fs_codec->errors = errors;
    fs_codec->error_handler = error_handler;

#ifdef _Py_FORCE_UTF8_FS_ENCODING
    assert(fs_codec->utf8 == 1);
#endif

    /* At this point, PyUnicode_EncodeFSDefault() and
       PyUnicode_DecodeFSDefault() can now use the Python codec rather than
       the C implementation of the filesystem encoding. */

    /* Set Py_FileSystemDefaultEncoding and Py_FileSystemDefaultEncodeErrors
       global configuration variables. */
    if (_Py_SetFileSystemEncoding(fs_codec->encoding,
                                  fs_codec->errors) < 0) {
        PyErr_NoMemory();
        return -1;
    }
    return 0;
}


static PyStatus
init_fs_encoding(PyThreadState *tstate)
{
    PyInterpreterState *interp = tstate->interp;

    /* Update the filesystem encoding to the normalized Python codec name.
       For example, replace "ANSI_X3.4-1968" (locale encoding) with "ascii"
       (Python codec name). */
    PyConfig *config = (PyConfig*)_PyInterpreterState_GetConfig(interp);
    if (config_get_codec_name(&config->filesystem_encoding) < 0) {
        _Py_DumpPathConfig(tstate);
        return _PyStatus_ERR("failed to get the Python codec "
                             "of the filesystem encoding");
    }

    if (init_fs_codec(interp) < 0) {
        return _PyStatus_ERR("cannot initialize filesystem codec");
    }
    return _PyStatus_OK();
}


PyStatus
_PyUnicode_InitEncodings(PyThreadState *tstate)
{
    PyStatus status = init_fs_encoding(tstate);
    if (_PyStatus_EXCEPTION(status)) {
        return status;
    }

    return init_stdio_encoding(tstate->interp);
}


static void
_PyUnicode_FiniEncodings(struct _Py_unicode_fs_codec *fs_codec)
{
    PyMem_RawFree(fs_codec->encoding);
    fs_codec->encoding = NULL;
    fs_codec->utf8 = 0;
    PyMem_RawFree(fs_codec->errors);
    fs_codec->errors = NULL;
    fs_codec->error_handler = _Py_ERROR_UNKNOWN;
}


#ifdef MS_WINDOWS
int
_PyUnicode_EnableLegacyWindowsFSEncoding(void)
{
    PyInterpreterState *interp = _PyInterpreterState_GET();
    PyConfig *config = (PyConfig *)_PyInterpreterState_GetConfig(interp);

    /* Set the filesystem encoding to mbcs/replace (PEP 529) */
    wchar_t *encoding = _PyMem_RawWcsdup(L"mbcs");
    wchar_t *errors = _PyMem_RawWcsdup(L"replace");
    if (encoding == NULL || errors == NULL) {
        PyMem_RawFree(encoding);
        PyMem_RawFree(errors);
        PyErr_NoMemory();
        return -1;
    }

    PyMem_RawFree(config->filesystem_encoding);
    config->filesystem_encoding = encoding;
    PyMem_RawFree(config->filesystem_errors);
    config->filesystem_errors = errors;

    return init_fs_codec(interp);
}
#endif


#ifdef Py_DEBUG
static inline int
unicode_is_finalizing(void)
{
    return (interned == NULL);
}
#endif


void
_PyUnicode_FiniTypes(PyInterpreterState *interp)
{
    if (!_Py_IsMainInterpreter(interp)) {
        return;
    }

    _PyStaticType_Dealloc(&EncodingMapType);
    _PyStaticType_Dealloc(&PyFieldNameIter_Type);
    _PyStaticType_Dealloc(&PyFormatterIter_Type);
}


static void unicode_static_dealloc(PyObject *op)
{
    PyASCIIObject *ascii = _PyASCIIObject_CAST(op);

    assert(ascii->state.compact);

    if (ascii->state.ascii) {
        if (ascii->wstr) {
            PyObject_Free(ascii->wstr);
            ascii->wstr = NULL;
        }
    }
    else {
        PyCompactUnicodeObject* compact = (PyCompactUnicodeObject*)op;
        void* data = (void*)(compact + 1);
        if (ascii->wstr && ascii->wstr != data) {
            PyObject_Free(ascii->wstr);
            ascii->wstr = NULL;
            compact->wstr_length = 0;
        }
        if (compact->utf8) {
            PyObject_Free(compact->utf8);
            compact->utf8 = NULL;
            compact->utf8_length = 0;
        }
    }
}


void
_PyUnicode_Fini(PyInterpreterState *interp)
{
    struct _Py_unicode_state *state = &interp->unicode;

    if (_Py_IsMainInterpreter(interp)) {
        // _PyUnicode_ClearInterned() must be called before _PyUnicode_Fini()
        assert(interned == NULL);
        // bpo-47182: force a unicodedata CAPI capsule re-import on
        // subsequent initialization of main interpreter.
        ucnhash_capi = NULL;
    }

    _PyUnicode_FiniEncodings(&state->fs_codec);

    unicode_clear_identifiers(state);

    // Clear the single character singletons
    for (int i = 0; i < 128; i++) {
        unicode_static_dealloc((PyObject*)&_Py_SINGLETON(strings).ascii[i]);
    }
    for (int i = 0; i < 128; i++) {
        unicode_static_dealloc((PyObject*)&_Py_SINGLETON(strings).latin1[i]);
    }
}


void
_PyStaticUnicode_Dealloc(PyObject *op)
{
    unicode_static_dealloc(op);
}


/* A _string module, to export formatter_parser and formatter_field_name_split
   to the string.Formatter class implemented in Python. */

static PyMethodDef _string_methods[] = {
    {"formatter_field_name_split", (PyCFunction) formatter_field_name_split,
     METH_O, PyDoc_STR("split the argument as a field name")},
    {"formatter_parser", (PyCFunction) formatter_parser,
     METH_O, PyDoc_STR("parse the argument as a format string")},
    {NULL, NULL}
};

static struct PyModuleDef _string_module = {
    PyModuleDef_HEAD_INIT,
    .m_name = "_string",
    .m_doc = PyDoc_STR("string helper module"),
    .m_size = 0,
    .m_methods = _string_methods,
};

PyMODINIT_FUNC
PyInit__string(void)
{
    return PyModuleDef_Init(&_string_module);
}


#ifdef __cplusplus
}
#endif<|MERGE_RESOLUTION|>--- conflicted
+++ resolved
@@ -254,25 +254,6 @@
 #endif
 
 
-<<<<<<< HEAD
-=======
-// Return a borrowed reference to the empty string singleton.
-static inline PyObject* unicode_get_empty(void)
-{
-    _Py_DECLARE_STR(empty, "");
-    return &_Py_STR(empty);
-}
-
-
-// Return a strong reference to the empty string singleton.
-static inline PyObject* unicode_new_empty(void)
-{
-    PyObject *empty = unicode_get_empty();
-    Py_INCREF(empty);
-    return empty;
-}
-
->>>>>>> da6c7858
 #define _Py_RETURN_UNICODE_EMPTY()   \
     do {                             \
         return &_Py_STR(empty);  \
