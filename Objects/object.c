
/* Generic object operations; and implementation of None */

#include "Python.h"
#include "pycore_call.h"          // _PyObject_CallNoArgs()
#include "pycore_ceval.h"         // _Py_EnterRecursiveCallTstate()
#include "pycore_context.h"       // _PyContextTokenMissing_Type
#include "pycore_dict.h"          // _PyObject_MakeDictFromInstanceAttributes()
#include "pycore_floatobject.h"   // _PyFloat_DebugMallocStats()
#include "pycore_initconfig.h"    // _PyStatus_EXCEPTION()
#include "pycore_namespace.h"     // _PyNamespace_Type
#include "pycore_object.h"        // _PyType_CheckConsistency(), _Py_FatalRefcountError()
#include "pycore_pyerrors.h"      // _PyErr_Occurred()
#include "pycore_pymem.h"         // _PyMem_IsPtrFreed()
#include "pycore_pystate.h"       // _PyThreadState_GET()
#include "pycore_symtable.h"      // PySTEntry_Type
#include "pycore_unionobject.h"   // _PyUnion_Type
#include "pycore_interpreteridobject.h"  // _PyInterpreterID_Type

#ifdef Py_LIMITED_API
   // Prevent recursive call _Py_IncRef() <=> Py_INCREF()
#  error "Py_LIMITED_API macro must not be defined"
#endif

#ifdef __cplusplus
extern "C" {
#endif

/* Defined in tracemalloc.c */
extern void _PyMem_DumpTraceback(int fd, const void *ptr);


int
_PyObject_CheckConsistency(PyObject *op, int check_content)
{
#define CHECK(expr) \
    do { if (!(expr)) { _PyObject_ASSERT_FAILED_MSG(op, Py_STRINGIFY(expr)); } } while (0)

    CHECK(!_PyObject_IsFreed(op));
    CHECK(Py_REFCNT(op) >= 1);

    _PyType_CheckConsistency(Py_TYPE(op));

    if (PyUnicode_Check(op)) {
        _PyUnicode_CheckConsistency(op, check_content);
    }
    else if (PyDict_Check(op)) {
        _PyDict_CheckConsistency(op, check_content);
    }
    return 1;

#undef CHECK
}


#ifdef Py_REF_DEBUG
/* We keep the legacy symbol around for backward compatibility. */
Py_ssize_t _Py_RefTotal;

static inline Py_ssize_t
get_legacy_reftotal(void)
{
    return _Py_RefTotal;
}
#endif

#ifdef Py_REF_DEBUG

#  define REFTOTAL(interp) \
    interp->object_state.reftotal

static inline void
reftotal_increment(PyInterpreterState *interp)
{
    REFTOTAL(interp)++;
}

static inline void
reftotal_decrement(PyInterpreterState *interp)
{
    REFTOTAL(interp)--;
}

static inline void
reftotal_add(PyInterpreterState *interp, Py_ssize_t n)
{
    REFTOTAL(interp) += n;
}

static inline Py_ssize_t get_global_reftotal(_PyRuntimeState *);

/* We preserve the number of refs leaked during runtime finalization,
   so they can be reported if the runtime is initialized again. */
// XXX We don't lose any information by dropping this,
// so we should consider doing so.
static Py_ssize_t last_final_reftotal = 0;

void
_Py_FinalizeRefTotal(_PyRuntimeState *runtime)
{
    last_final_reftotal = get_global_reftotal(runtime);
    runtime->object_state.interpreter_leaks = 0;
}

void
_PyInterpreterState_FinalizeRefTotal(PyInterpreterState *interp)
{
    interp->runtime->object_state.interpreter_leaks += REFTOTAL(interp);
    REFTOTAL(interp) = 0;
}

static inline Py_ssize_t
get_reftotal(PyInterpreterState *interp)
{
    /* For a single interpreter, we ignore the legacy _Py_RefTotal,
       since we can't determine which interpreter updated it. */
    return REFTOTAL(interp);
}

static inline Py_ssize_t
get_global_reftotal(_PyRuntimeState *runtime)
{
    Py_ssize_t total = 0;

    /* Add up the total from each interpreter. */
    HEAD_LOCK(&_PyRuntime);
    PyInterpreterState *interp = PyInterpreterState_Head();
    for (; interp != NULL; interp = PyInterpreterState_Next(interp)) {
        total += REFTOTAL(interp);
    }
    HEAD_UNLOCK(&_PyRuntime);

    /* Add in the updated value from the legacy _Py_RefTotal. */
    total += get_legacy_reftotal();
    total += last_final_reftotal;
    total += runtime->object_state.interpreter_leaks;

    return total;
}

#undef REFTOTAL

void
_PyDebug_PrintTotalRefs(void) {
    _PyRuntimeState *runtime = &_PyRuntime;
    fprintf(stderr,
            "[%zd refs, %zd blocks]\n",
<<<<<<< HEAD
            _Py_GetRefTotal(), _Py_GetGlobalAllocatedBlocks());
=======
            get_global_reftotal(runtime), _Py_GetAllocatedBlocks());
    /* It may be helpful to also print the "legacy" reftotal separately.
       Likewise for the total for each interpreter. */
>>>>>>> e647dbad
}
#endif /* Py_REF_DEBUG */

/* Object allocation routines used by NEWOBJ and NEWVAROBJ macros.
   These are used by the individual routines for object creation.
   Do not call them otherwise, they do not initialize the object! */

#ifdef Py_TRACE_REFS
/* Head of circular doubly-linked list of all objects.  These are linked
 * together via the _ob_prev and _ob_next members of a PyObject, which
 * exist only in a Py_TRACE_REFS build.
 */
static PyObject refchain = {&refchain, &refchain};

/* Insert op at the front of the list of all objects.  If force is true,
 * op is added even if _ob_prev and _ob_next are non-NULL already.  If
 * force is false amd _ob_prev or _ob_next are non-NULL, do nothing.
 * force should be true if and only if op points to freshly allocated,
 * uninitialized memory, or you've unlinked op from the list and are
 * relinking it into the front.
 * Note that objects are normally added to the list via _Py_NewReference,
 * which is called by PyObject_Init.  Not all objects are initialized that
 * way, though; exceptions include statically allocated type objects, and
 * statically allocated singletons (like Py_True and Py_None).
 */
void
_Py_AddToAllObjects(PyObject *op, int force)
{
#ifdef  Py_DEBUG
    if (!force) {
        /* If it's initialized memory, op must be in or out of
         * the list unambiguously.
         */
        _PyObject_ASSERT(op, (op->_ob_prev == NULL) == (op->_ob_next == NULL));
    }
#endif
    if (force || op->_ob_prev == NULL) {
        op->_ob_next = refchain._ob_next;
        op->_ob_prev = &refchain;
        refchain._ob_next->_ob_prev = op;
        refchain._ob_next = op;
    }
}
#endif  /* Py_TRACE_REFS */

#ifdef Py_REF_DEBUG
/* Log a fatal error; doesn't return. */
void
_Py_NegativeRefcount(const char *filename, int lineno, PyObject *op)
{
    _PyObject_AssertFailed(op, NULL, "object has negative ref count",
                           filename, lineno, __func__);
}

/* This is used strictly by Py_INCREF(). */
void
_Py_IncRefTotal_DO_NOT_USE_THIS(void)
{
    reftotal_increment(_PyInterpreterState_GET());
}

/* This is used strictly by Py_DECREF(). */
void
_Py_DecRefTotal_DO_NOT_USE_THIS(void)
{
    reftotal_decrement(_PyInterpreterState_GET());
}

void
_Py_IncRefTotal(PyInterpreterState *interp)
{
    reftotal_increment(interp);
}

void
_Py_DecRefTotal(PyInterpreterState *interp)
{
    reftotal_decrement(interp);
}

void
_Py_AddRefTotal(PyInterpreterState *interp, Py_ssize_t n)
{
    reftotal_add(interp, n);
}

/* This includes the legacy total
   and any carried over from the last runtime init/fini cycle. */
Py_ssize_t
_Py_GetGlobalRefTotal(void)
{
    return get_global_reftotal(&_PyRuntime);
}

Py_ssize_t
_Py_GetLegacyRefTotal(void)
{
    return get_legacy_reftotal();
}

Py_ssize_t
_PyInterpreterState_GetRefTotal(PyInterpreterState *interp)
{
    return get_reftotal(interp);
}

#endif /* Py_REF_DEBUG */

void
Py_IncRef(PyObject *o)
{
    Py_XINCREF(o);
}

void
Py_DecRef(PyObject *o)
{
    Py_XDECREF(o);
}

void
_Py_IncRef(PyObject *o)
{
    Py_INCREF(o);
}

void
_Py_DecRef(PyObject *o)
{
    Py_DECREF(o);
}


/**************************************/

PyObject *
PyObject_Init(PyObject *op, PyTypeObject *tp)
{
    if (op == NULL) {
        return PyErr_NoMemory();
    }

    _PyObject_Init(op, tp);
    return op;
}

PyVarObject *
PyObject_InitVar(PyVarObject *op, PyTypeObject *tp, Py_ssize_t size)
{
    if (op == NULL) {
        return (PyVarObject *) PyErr_NoMemory();
    }

    _PyObject_InitVar(op, tp, size);
    return op;
}

PyObject *
_PyObject_New(PyTypeObject *tp)
{
    PyObject *op = (PyObject *) PyObject_Malloc(_PyObject_SIZE(tp));
    if (op == NULL) {
        return PyErr_NoMemory();
    }
    _PyObject_Init(op, tp);
    return op;
}

PyVarObject *
_PyObject_NewVar(PyTypeObject *tp, Py_ssize_t nitems)
{
    PyVarObject *op;
    const size_t size = _PyObject_VAR_SIZE(tp, nitems);
    op = (PyVarObject *) PyObject_Malloc(size);
    if (op == NULL) {
        return (PyVarObject *)PyErr_NoMemory();
    }
    _PyObject_InitVar(op, tp, nitems);
    return op;
}

void
PyObject_CallFinalizer(PyObject *self)
{
    PyTypeObject *tp = Py_TYPE(self);

    if (tp->tp_finalize == NULL)
        return;
    /* tp_finalize should only be called once. */
    if (_PyType_IS_GC(tp) && _PyGC_FINALIZED(self))
        return;

    tp->tp_finalize(self);
    if (_PyType_IS_GC(tp)) {
        _PyGC_SET_FINALIZED(self);
    }
}

int
PyObject_CallFinalizerFromDealloc(PyObject *self)
{
    if (Py_REFCNT(self) != 0) {
        _PyObject_ASSERT_FAILED_MSG(self,
                                    "PyObject_CallFinalizerFromDealloc called "
                                    "on object with a non-zero refcount");
    }

    /* Temporarily resurrect the object. */
    Py_SET_REFCNT(self, 1);

    PyObject_CallFinalizer(self);

    _PyObject_ASSERT_WITH_MSG(self,
                              Py_REFCNT(self) > 0,
                              "refcount is too small");

    /* Undo the temporary resurrection; can't use DECREF here, it would
     * cause a recursive call. */
    Py_SET_REFCNT(self, Py_REFCNT(self) - 1);
    if (Py_REFCNT(self) == 0) {
        return 0;         /* this is the normal path out */
    }

    /* tp_finalize resurrected it!  Make it look like the original Py_DECREF
     * never happened. */
    Py_ssize_t refcnt = Py_REFCNT(self);
    _Py_NewReferenceNoTotal(self);
    Py_SET_REFCNT(self, refcnt);

    _PyObject_ASSERT(self,
                     (!_PyType_IS_GC(Py_TYPE(self))
                      || _PyObject_GC_IS_TRACKED(self)));
    return -1;
}

int
PyObject_Print(PyObject *op, FILE *fp, int flags)
{
    int ret = 0;
    if (PyErr_CheckSignals())
        return -1;
#ifdef USE_STACKCHECK
    if (PyOS_CheckStack()) {
        PyErr_SetString(PyExc_MemoryError, "stack overflow");
        return -1;
    }
#endif
    clearerr(fp); /* Clear any previous error condition */
    if (op == NULL) {
        Py_BEGIN_ALLOW_THREADS
        fprintf(fp, "<nil>");
        Py_END_ALLOW_THREADS
    }
    else {
        if (Py_REFCNT(op) <= 0) {
            Py_BEGIN_ALLOW_THREADS
            fprintf(fp, "<refcnt %zd at %p>", Py_REFCNT(op), (void *)op);
            Py_END_ALLOW_THREADS
        }
        else {
            PyObject *s;
            if (flags & Py_PRINT_RAW)
                s = PyObject_Str(op);
            else
                s = PyObject_Repr(op);
            if (s == NULL) {
                ret = -1;
            }
            else {
                assert(PyUnicode_Check(s));
                const char *t;
                Py_ssize_t len;
                t = PyUnicode_AsUTF8AndSize(s, &len);
                if (t == NULL) {
                    ret = -1;
                }
                else {
                    fwrite(t, 1, len, fp);
                }
                Py_DECREF(s);
            }
        }
    }
    if (ret == 0) {
        if (ferror(fp)) {
            PyErr_SetFromErrno(PyExc_OSError);
            clearerr(fp);
            ret = -1;
        }
    }
    return ret;
}

/* For debugging convenience.  Set a breakpoint here and call it from your DLL */
void
_Py_BreakPoint(void)
{
}


/* Heuristic checking if the object memory is uninitialized or deallocated.
   Rely on the debug hooks on Python memory allocators:
   see _PyMem_IsPtrFreed().

   The function can be used to prevent segmentation fault on dereferencing
   pointers like 0xDDDDDDDDDDDDDDDD. */
int
_PyObject_IsFreed(PyObject *op)
{
    if (_PyMem_IsPtrFreed(op) || _PyMem_IsPtrFreed(Py_TYPE(op))) {
        return 1;
    }
    /* ignore op->ob_ref: its value can have be modified
       by Py_INCREF() and Py_DECREF(). */
#ifdef Py_TRACE_REFS
    if (op->_ob_next != NULL && _PyMem_IsPtrFreed(op->_ob_next)) {
        return 1;
    }
    if (op->_ob_prev != NULL && _PyMem_IsPtrFreed(op->_ob_prev)) {
         return 1;
     }
#endif
    return 0;
}


/* For debugging convenience.  See Misc/gdbinit for some useful gdb hooks */
void
_PyObject_Dump(PyObject* op)
{
    if (_PyObject_IsFreed(op)) {
        /* It seems like the object memory has been freed:
           don't access it to prevent a segmentation fault. */
        fprintf(stderr, "<object at %p is freed>\n", op);
        fflush(stderr);
        return;
    }

    /* first, write fields which are the least likely to crash */
    fprintf(stderr, "object address  : %p\n", (void *)op);
    fprintf(stderr, "object refcount : %zd\n", Py_REFCNT(op));
    fflush(stderr);

    PyTypeObject *type = Py_TYPE(op);
    fprintf(stderr, "object type     : %p\n", type);
    fprintf(stderr, "object type name: %s\n",
            type==NULL ? "NULL" : type->tp_name);

    /* the most dangerous part */
    fprintf(stderr, "object repr     : ");
    fflush(stderr);

    PyGILState_STATE gil = PyGILState_Ensure();
    PyObject *exc = PyErr_GetRaisedException();

    (void)PyObject_Print(op, stderr, 0);
    fflush(stderr);

    PyErr_SetRaisedException(exc);
    PyGILState_Release(gil);

    fprintf(stderr, "\n");
    fflush(stderr);
}

PyObject *
PyObject_Repr(PyObject *v)
{
    PyObject *res;
    if (PyErr_CheckSignals())
        return NULL;
#ifdef USE_STACKCHECK
    if (PyOS_CheckStack()) {
        PyErr_SetString(PyExc_MemoryError, "stack overflow");
        return NULL;
    }
#endif
    if (v == NULL)
        return PyUnicode_FromString("<NULL>");
    if (Py_TYPE(v)->tp_repr == NULL)
        return PyUnicode_FromFormat("<%s object at %p>",
                                    Py_TYPE(v)->tp_name, v);

    PyThreadState *tstate = _PyThreadState_GET();
#ifdef Py_DEBUG
    /* PyObject_Repr() must not be called with an exception set,
       because it can clear it (directly or indirectly) and so the
       caller loses its exception */
    assert(!_PyErr_Occurred(tstate));
#endif

    /* It is possible for a type to have a tp_repr representation that loops
       infinitely. */
    if (_Py_EnterRecursiveCallTstate(tstate,
                                     " while getting the repr of an object")) {
        return NULL;
    }
    res = (*Py_TYPE(v)->tp_repr)(v);
    _Py_LeaveRecursiveCallTstate(tstate);

    if (res == NULL) {
        return NULL;
    }
    if (!PyUnicode_Check(res)) {
        _PyErr_Format(tstate, PyExc_TypeError,
                      "__repr__ returned non-string (type %.200s)",
                      Py_TYPE(res)->tp_name);
        Py_DECREF(res);
        return NULL;
    }
#ifndef Py_DEBUG
    if (PyUnicode_READY(res) < 0) {
        return NULL;
    }
#endif
    return res;
}

PyObject *
PyObject_Str(PyObject *v)
{
    PyObject *res;
    if (PyErr_CheckSignals())
        return NULL;
#ifdef USE_STACKCHECK
    if (PyOS_CheckStack()) {
        PyErr_SetString(PyExc_MemoryError, "stack overflow");
        return NULL;
    }
#endif
    if (v == NULL)
        return PyUnicode_FromString("<NULL>");
    if (PyUnicode_CheckExact(v)) {
#ifndef Py_DEBUG
        if (PyUnicode_READY(v) < 0)
            return NULL;
#endif
        return Py_NewRef(v);
    }
    if (Py_TYPE(v)->tp_str == NULL)
        return PyObject_Repr(v);

    PyThreadState *tstate = _PyThreadState_GET();
#ifdef Py_DEBUG
    /* PyObject_Str() must not be called with an exception set,
       because it can clear it (directly or indirectly) and so the
       caller loses its exception */
    assert(!_PyErr_Occurred(tstate));
#endif

    /* It is possible for a type to have a tp_str representation that loops
       infinitely. */
    if (_Py_EnterRecursiveCallTstate(tstate, " while getting the str of an object")) {
        return NULL;
    }
    res = (*Py_TYPE(v)->tp_str)(v);
    _Py_LeaveRecursiveCallTstate(tstate);

    if (res == NULL) {
        return NULL;
    }
    if (!PyUnicode_Check(res)) {
        _PyErr_Format(tstate, PyExc_TypeError,
                      "__str__ returned non-string (type %.200s)",
                      Py_TYPE(res)->tp_name);
        Py_DECREF(res);
        return NULL;
    }
#ifndef Py_DEBUG
    if (PyUnicode_READY(res) < 0) {
        return NULL;
    }
#endif
    assert(_PyUnicode_CheckConsistency(res, 1));
    return res;
}

PyObject *
PyObject_ASCII(PyObject *v)
{
    PyObject *repr, *ascii, *res;

    repr = PyObject_Repr(v);
    if (repr == NULL)
        return NULL;

    if (PyUnicode_IS_ASCII(repr))
        return repr;

    /* repr is guaranteed to be a PyUnicode object by PyObject_Repr */
    ascii = _PyUnicode_AsASCIIString(repr, "backslashreplace");
    Py_DECREF(repr);
    if (ascii == NULL)
        return NULL;

    res = PyUnicode_DecodeASCII(
        PyBytes_AS_STRING(ascii),
        PyBytes_GET_SIZE(ascii),
        NULL);

    Py_DECREF(ascii);
    return res;
}

PyObject *
PyObject_Bytes(PyObject *v)
{
    PyObject *result, *func;

    if (v == NULL)
        return PyBytes_FromString("<NULL>");

    if (PyBytes_CheckExact(v)) {
        return Py_NewRef(v);
    }

    func = _PyObject_LookupSpecial(v, &_Py_ID(__bytes__));
    if (func != NULL) {
        result = _PyObject_CallNoArgs(func);
        Py_DECREF(func);
        if (result == NULL)
            return NULL;
        if (!PyBytes_Check(result)) {
            PyErr_Format(PyExc_TypeError,
                         "__bytes__ returned non-bytes (type %.200s)",
                         Py_TYPE(result)->tp_name);
            Py_DECREF(result);
            return NULL;
        }
        return result;
    }
    else if (PyErr_Occurred())
        return NULL;
    return PyBytes_FromObject(v);
}


/*
def _PyObject_FunctionStr(x):
    try:
        qualname = x.__qualname__
    except AttributeError:
        return str(x)
    try:
        mod = x.__module__
        if mod is not None and mod != 'builtins':
            return f"{x.__module__}.{qualname}()"
    except AttributeError:
        pass
    return qualname
*/
PyObject *
_PyObject_FunctionStr(PyObject *x)
{
    assert(!PyErr_Occurred());
    PyObject *qualname;
    int ret = _PyObject_LookupAttr(x, &_Py_ID(__qualname__), &qualname);
    if (qualname == NULL) {
        if (ret < 0) {
            return NULL;
        }
        return PyObject_Str(x);
    }
    PyObject *module;
    PyObject *result = NULL;
    ret = _PyObject_LookupAttr(x, &_Py_ID(__module__), &module);
    if (module != NULL && module != Py_None) {
        ret = PyObject_RichCompareBool(module, &_Py_ID(builtins), Py_NE);
        if (ret < 0) {
            // error
            goto done;
        }
        if (ret > 0) {
            result = PyUnicode_FromFormat("%S.%S()", module, qualname);
            goto done;
        }
    }
    else if (ret < 0) {
        goto done;
    }
    result = PyUnicode_FromFormat("%S()", qualname);
done:
    Py_DECREF(qualname);
    Py_XDECREF(module);
    return result;
}

/* For Python 3.0.1 and later, the old three-way comparison has been
   completely removed in favour of rich comparisons.  PyObject_Compare() and
   PyObject_Cmp() are gone, and the builtin cmp function no longer exists.
   The old tp_compare slot has been renamed to tp_as_async, and should no
   longer be used.  Use tp_richcompare instead.

   See (*) below for practical amendments.

   tp_richcompare gets called with a first argument of the appropriate type
   and a second object of an arbitrary type.  We never do any kind of
   coercion.

   The tp_richcompare slot should return an object, as follows:

    NULL if an exception occurred
    NotImplemented if the requested comparison is not implemented
    any other false value if the requested comparison is false
    any other true value if the requested comparison is true

  The PyObject_RichCompare[Bool]() wrappers raise TypeError when they get
  NotImplemented.

  (*) Practical amendments:

  - If rich comparison returns NotImplemented, == and != are decided by
    comparing the object pointer (i.e. falling back to the base object
    implementation).

*/

/* Map rich comparison operators to their swapped version, e.g. LT <--> GT */
int _Py_SwappedOp[] = {Py_GT, Py_GE, Py_EQ, Py_NE, Py_LT, Py_LE};

static const char * const opstrings[] = {"<", "<=", "==", "!=", ">", ">="};

/* Perform a rich comparison, raising TypeError when the requested comparison
   operator is not supported. */
static PyObject *
do_richcompare(PyThreadState *tstate, PyObject *v, PyObject *w, int op)
{
    richcmpfunc f;
    PyObject *res;
    int checked_reverse_op = 0;

    if (!Py_IS_TYPE(v, Py_TYPE(w)) &&
        PyType_IsSubtype(Py_TYPE(w), Py_TYPE(v)) &&
        (f = Py_TYPE(w)->tp_richcompare) != NULL) {
        checked_reverse_op = 1;
        res = (*f)(w, v, _Py_SwappedOp[op]);
        if (res != Py_NotImplemented)
            return res;
        Py_DECREF(res);
    }
    if ((f = Py_TYPE(v)->tp_richcompare) != NULL) {
        res = (*f)(v, w, op);
        if (res != Py_NotImplemented)
            return res;
        Py_DECREF(res);
    }
    if (!checked_reverse_op && (f = Py_TYPE(w)->tp_richcompare) != NULL) {
        res = (*f)(w, v, _Py_SwappedOp[op]);
        if (res != Py_NotImplemented)
            return res;
        Py_DECREF(res);
    }
    /* If neither object implements it, provide a sensible default
       for == and !=, but raise an exception for ordering. */
    switch (op) {
    case Py_EQ:
        res = (v == w) ? Py_True : Py_False;
        break;
    case Py_NE:
        res = (v != w) ? Py_True : Py_False;
        break;
    default:
        _PyErr_Format(tstate, PyExc_TypeError,
                      "'%s' not supported between instances of '%.100s' and '%.100s'",
                      opstrings[op],
                      Py_TYPE(v)->tp_name,
                      Py_TYPE(w)->tp_name);
        return NULL;
    }
    return Py_NewRef(res);
}

/* Perform a rich comparison with object result.  This wraps do_richcompare()
   with a check for NULL arguments and a recursion check. */

PyObject *
PyObject_RichCompare(PyObject *v, PyObject *w, int op)
{
    PyThreadState *tstate = _PyThreadState_GET();

    assert(Py_LT <= op && op <= Py_GE);
    if (v == NULL || w == NULL) {
        if (!_PyErr_Occurred(tstate)) {
            PyErr_BadInternalCall();
        }
        return NULL;
    }
    if (_Py_EnterRecursiveCallTstate(tstate, " in comparison")) {
        return NULL;
    }
    PyObject *res = do_richcompare(tstate, v, w, op);
    _Py_LeaveRecursiveCallTstate(tstate);
    return res;
}

/* Perform a rich comparison with integer result.  This wraps
   PyObject_RichCompare(), returning -1 for error, 0 for false, 1 for true. */
int
PyObject_RichCompareBool(PyObject *v, PyObject *w, int op)
{
    PyObject *res;
    int ok;

    /* Quick result when objects are the same.
       Guarantees that identity implies equality. */
    if (v == w) {
        if (op == Py_EQ)
            return 1;
        else if (op == Py_NE)
            return 0;
    }

    res = PyObject_RichCompare(v, w, op);
    if (res == NULL)
        return -1;
    if (PyBool_Check(res))
        ok = (res == Py_True);
    else
        ok = PyObject_IsTrue(res);
    Py_DECREF(res);
    return ok;
}

Py_hash_t
PyObject_HashNotImplemented(PyObject *v)
{
    PyErr_Format(PyExc_TypeError, "unhashable type: '%.200s'",
                 Py_TYPE(v)->tp_name);
    return -1;
}

Py_hash_t
PyObject_Hash(PyObject *v)
{
    PyTypeObject *tp = Py_TYPE(v);
    if (tp->tp_hash != NULL)
        return (*tp->tp_hash)(v);
    /* To keep to the general practice that inheriting
     * solely from object in C code should work without
     * an explicit call to PyType_Ready, we implicitly call
     * PyType_Ready here and then check the tp_hash slot again
     */
    if (tp->tp_dict == NULL) {
        if (PyType_Ready(tp) < 0)
            return -1;
        if (tp->tp_hash != NULL)
            return (*tp->tp_hash)(v);
    }
    /* Otherwise, the object can't be hashed */
    return PyObject_HashNotImplemented(v);
}

PyObject *
PyObject_GetAttrString(PyObject *v, const char *name)
{
    PyObject *w, *res;

    if (Py_TYPE(v)->tp_getattr != NULL)
        return (*Py_TYPE(v)->tp_getattr)(v, (char*)name);
    w = PyUnicode_FromString(name);
    if (w == NULL)
        return NULL;
    res = PyObject_GetAttr(v, w);
    Py_DECREF(w);
    return res;
}

int
PyObject_HasAttrString(PyObject *v, const char *name)
{
    PyObject *res = PyObject_GetAttrString(v, name);
    if (res != NULL) {
        Py_DECREF(res);
        return 1;
    }
    PyErr_Clear();
    return 0;
}

int
PyObject_SetAttrString(PyObject *v, const char *name, PyObject *w)
{
    PyObject *s;
    int res;

    if (Py_TYPE(v)->tp_setattr != NULL)
        return (*Py_TYPE(v)->tp_setattr)(v, (char*)name, w);
    s = PyUnicode_InternFromString(name);
    if (s == NULL)
        return -1;
    res = PyObject_SetAttr(v, s, w);
    Py_XDECREF(s);
    return res;
}

int
_PyObject_IsAbstract(PyObject *obj)
{
    int res;
    PyObject* isabstract;

    if (obj == NULL)
        return 0;

    res = _PyObject_LookupAttr(obj, &_Py_ID(__isabstractmethod__), &isabstract);
    if (res > 0) {
        res = PyObject_IsTrue(isabstract);
        Py_DECREF(isabstract);
    }
    return res;
}

PyObject *
_PyObject_GetAttrId(PyObject *v, _Py_Identifier *name)
{
    PyObject *result;
    PyObject *oname = _PyUnicode_FromId(name); /* borrowed */
    if (!oname)
        return NULL;
    result = PyObject_GetAttr(v, oname);
    return result;
}

int
_PyObject_SetAttrId(PyObject *v, _Py_Identifier *name, PyObject *w)
{
    int result;
    PyObject *oname = _PyUnicode_FromId(name); /* borrowed */
    if (!oname)
        return -1;
    result = PyObject_SetAttr(v, oname, w);
    return result;
}

static inline int
set_attribute_error_context(PyObject* v, PyObject* name)
{
    assert(PyErr_Occurred());
    if (!PyErr_ExceptionMatches(PyExc_AttributeError)){
        return 0;
    }
    // Intercept AttributeError exceptions and augment them to offer suggestions later.
    PyObject *exc = PyErr_GetRaisedException();
    if (!PyErr_GivenExceptionMatches(exc, PyExc_AttributeError)) {
        goto restore;
    }
    PyAttributeErrorObject* the_exc = (PyAttributeErrorObject*) exc;
    // Check if this exception was already augmented
    if (the_exc->name || the_exc->obj) {
        goto restore;
    }
    // Augment the exception with the name and object
    if (PyObject_SetAttr(exc, &_Py_ID(name), name) ||
        PyObject_SetAttr(exc, &_Py_ID(obj), v)) {
        return 1;
    }
restore:
    PyErr_SetRaisedException(exc);
    return 0;
}

PyObject *
PyObject_GetAttr(PyObject *v, PyObject *name)
{
    PyTypeObject *tp = Py_TYPE(v);
    if (!PyUnicode_Check(name)) {
        PyErr_Format(PyExc_TypeError,
                     "attribute name must be string, not '%.200s'",
                     Py_TYPE(name)->tp_name);
        return NULL;
    }

    PyObject* result = NULL;
    if (tp->tp_getattro != NULL) {
        result = (*tp->tp_getattro)(v, name);
    }
    else if (tp->tp_getattr != NULL) {
        const char *name_str = PyUnicode_AsUTF8(name);
        if (name_str == NULL) {
            return NULL;
        }
        result = (*tp->tp_getattr)(v, (char *)name_str);
    }
    else {
        PyErr_Format(PyExc_AttributeError,
                    "'%.50s' object has no attribute '%U'",
                    tp->tp_name, name);
    }

    if (result == NULL) {
        set_attribute_error_context(v, name);
    }
    return result;
}

int
_PyObject_LookupAttr(PyObject *v, PyObject *name, PyObject **result)
{
    PyTypeObject *tp = Py_TYPE(v);

    if (!PyUnicode_Check(name)) {
        PyErr_Format(PyExc_TypeError,
                     "attribute name must be string, not '%.200s'",
                     Py_TYPE(name)->tp_name);
        *result = NULL;
        return -1;
    }

    if (tp->tp_getattro == PyObject_GenericGetAttr) {
        *result = _PyObject_GenericGetAttrWithDict(v, name, NULL, 1);
        if (*result != NULL) {
            return 1;
        }
        if (PyErr_Occurred()) {
            return -1;
        }
        return 0;
    }
    if (tp->tp_getattro == (getattrofunc)_Py_type_getattro) {
        int supress_missing_attribute_exception = 0;
        *result = _Py_type_getattro_impl((PyTypeObject*)v, name, &supress_missing_attribute_exception);
        if (supress_missing_attribute_exception) {
            // return 0 without having to clear the exception
            return 0;
        }
    }
    else if (tp->tp_getattro != NULL) {
        *result = (*tp->tp_getattro)(v, name);
    }
    else if (tp->tp_getattr != NULL) {
        const char *name_str = PyUnicode_AsUTF8(name);
        if (name_str == NULL) {
            *result = NULL;
            return -1;
        }
        *result = (*tp->tp_getattr)(v, (char *)name_str);
    }
    else {
        *result = NULL;
        return 0;
    }

    if (*result != NULL) {
        return 1;
    }
    if (!PyErr_ExceptionMatches(PyExc_AttributeError)) {
        return -1;
    }
    PyErr_Clear();
    return 0;
}

int
_PyObject_LookupAttrId(PyObject *v, _Py_Identifier *name, PyObject **result)
{
    PyObject *oname = _PyUnicode_FromId(name); /* borrowed */
    if (!oname) {
        *result = NULL;
        return -1;
    }
    return  _PyObject_LookupAttr(v, oname, result);
}

int
PyObject_HasAttr(PyObject *v, PyObject *name)
{
    PyObject *res;
    if (_PyObject_LookupAttr(v, name, &res) < 0) {
        PyErr_Clear();
        return 0;
    }
    if (res == NULL) {
        return 0;
    }
    Py_DECREF(res);
    return 1;
}

int
PyObject_SetAttr(PyObject *v, PyObject *name, PyObject *value)
{
    PyTypeObject *tp = Py_TYPE(v);
    int err;

    if (!PyUnicode_Check(name)) {
        PyErr_Format(PyExc_TypeError,
                     "attribute name must be string, not '%.200s'",
                     Py_TYPE(name)->tp_name);
        return -1;
    }
    Py_INCREF(name);

    PyUnicode_InternInPlace(&name);
    if (tp->tp_setattro != NULL) {
        err = (*tp->tp_setattro)(v, name, value);
        Py_DECREF(name);
        return err;
    }
    if (tp->tp_setattr != NULL) {
        const char *name_str = PyUnicode_AsUTF8(name);
        if (name_str == NULL) {
            Py_DECREF(name);
            return -1;
        }
        err = (*tp->tp_setattr)(v, (char *)name_str, value);
        Py_DECREF(name);
        return err;
    }
    Py_DECREF(name);
    _PyObject_ASSERT(name, Py_REFCNT(name) >= 1);
    if (tp->tp_getattr == NULL && tp->tp_getattro == NULL)
        PyErr_Format(PyExc_TypeError,
                     "'%.100s' object has no attributes "
                     "(%s .%U)",
                     tp->tp_name,
                     value==NULL ? "del" : "assign to",
                     name);
    else
        PyErr_Format(PyExc_TypeError,
                     "'%.100s' object has only read-only attributes "
                     "(%s .%U)",
                     tp->tp_name,
                     value==NULL ? "del" : "assign to",
                     name);
    return -1;
}

PyObject **
_PyObject_ComputedDictPointer(PyObject *obj)
{
    PyTypeObject *tp = Py_TYPE(obj);
    assert((tp->tp_flags & Py_TPFLAGS_MANAGED_DICT) == 0);

    Py_ssize_t dictoffset = tp->tp_dictoffset;
    if (dictoffset == 0) {
        return NULL;
    }

    if (dictoffset < 0) {
        assert(dictoffset != -1);

        Py_ssize_t tsize = Py_SIZE(obj);
        if (tsize < 0) {
            tsize = -tsize;
        }
        size_t size = _PyObject_VAR_SIZE(tp, tsize);
        assert(size <= (size_t)PY_SSIZE_T_MAX);
        dictoffset += (Py_ssize_t)size;

        _PyObject_ASSERT(obj, dictoffset > 0);
        _PyObject_ASSERT(obj, dictoffset % SIZEOF_VOID_P == 0);
    }
    return (PyObject **) ((char *)obj + dictoffset);
}

/* Helper to get a pointer to an object's __dict__ slot, if any.
 * Creates the dict from inline attributes if necessary.
 * Does not set an exception.
 *
 * Note that the tp_dictoffset docs used to recommend this function,
 * so it should be treated as part of the public API.
 */
PyObject **
_PyObject_GetDictPtr(PyObject *obj)
{
    if ((Py_TYPE(obj)->tp_flags & Py_TPFLAGS_MANAGED_DICT) == 0) {
        return _PyObject_ComputedDictPointer(obj);
    }
    PyDictOrValues *dorv_ptr = _PyObject_DictOrValuesPointer(obj);
    if (_PyDictOrValues_IsValues(*dorv_ptr)) {
        PyObject *dict = _PyObject_MakeDictFromInstanceAttributes(obj, _PyDictOrValues_GetValues(*dorv_ptr));
        if (dict == NULL) {
            PyErr_Clear();
            return NULL;
        }
        dorv_ptr->dict = dict;
    }
    return &dorv_ptr->dict;
}

PyObject *
PyObject_SelfIter(PyObject *obj)
{
    return Py_NewRef(obj);
}

/* Helper used when the __next__ method is removed from a type:
   tp_iternext is never NULL and can be safely called without checking
   on every iteration.
 */

PyObject *
_PyObject_NextNotImplemented(PyObject *self)
{
    PyErr_Format(PyExc_TypeError,
                 "'%.200s' object is not iterable",
                 Py_TYPE(self)->tp_name);
    return NULL;
}


/* Specialized version of _PyObject_GenericGetAttrWithDict
   specifically for the LOAD_METHOD opcode.

   Return 1 if a method is found, 0 if it's a regular attribute
   from __dict__ or something returned by using a descriptor
   protocol.

   `method` will point to the resolved attribute or NULL.  In the
   latter case, an error will be set.
*/
int
_PyObject_GetMethod(PyObject *obj, PyObject *name, PyObject **method)
{
    int meth_found = 0;

    assert(*method == NULL);

    PyTypeObject *tp = Py_TYPE(obj);
    if (!_PyType_IsReady(tp)) {
        if (PyType_Ready(tp) < 0) {
            return 0;
        }
    }

    if (tp->tp_getattro != PyObject_GenericGetAttr || !PyUnicode_CheckExact(name)) {
        *method = PyObject_GetAttr(obj, name);
        return 0;
    }

    PyObject *descr = _PyType_Lookup(tp, name);
    descrgetfunc f = NULL;
    if (descr != NULL) {
        Py_INCREF(descr);
        if (_PyType_HasFeature(Py_TYPE(descr), Py_TPFLAGS_METHOD_DESCRIPTOR)) {
            meth_found = 1;
        } else {
            f = Py_TYPE(descr)->tp_descr_get;
            if (f != NULL && PyDescr_IsData(descr)) {
                *method = f(descr, obj, (PyObject *)Py_TYPE(obj));
                Py_DECREF(descr);
                return 0;
            }
        }
    }
    PyObject *dict;
    if ((tp->tp_flags & Py_TPFLAGS_MANAGED_DICT)) {
        PyDictOrValues* dorv_ptr = _PyObject_DictOrValuesPointer(obj);
        if (_PyDictOrValues_IsValues(*dorv_ptr)) {
            PyDictValues *values = _PyDictOrValues_GetValues(*dorv_ptr);
            PyObject *attr = _PyObject_GetInstanceAttribute(obj, values, name);
            if (attr != NULL) {
                *method = attr;
                Py_XDECREF(descr);
                return 0;
            }
            dict = NULL;
        }
        else {
            dict = dorv_ptr->dict;
        }
    }
    else {
        PyObject **dictptr = _PyObject_ComputedDictPointer(obj);
        if (dictptr != NULL) {
            dict = *dictptr;
        }
        else {
            dict = NULL;
        }
    }
    if (dict != NULL) {
        Py_INCREF(dict);
        PyObject *attr = PyDict_GetItemWithError(dict, name);
        if (attr != NULL) {
            *method = Py_NewRef(attr);
            Py_DECREF(dict);
            Py_XDECREF(descr);
            return 0;
        }
        Py_DECREF(dict);

        if (PyErr_Occurred()) {
            Py_XDECREF(descr);
            return 0;
        }
    }

    if (meth_found) {
        *method = descr;
        return 1;
    }

    if (f != NULL) {
        *method = f(descr, obj, (PyObject *)Py_TYPE(obj));
        Py_DECREF(descr);
        return 0;
    }

    if (descr != NULL) {
        *method = descr;
        return 0;
    }

    PyErr_Format(PyExc_AttributeError,
                 "'%.50s' object has no attribute '%U'",
                 tp->tp_name, name);

    set_attribute_error_context(obj, name);
    return 0;
}

/* Generic GetAttr functions - put these in your tp_[gs]etattro slot. */

PyObject *
_PyObject_GenericGetAttrWithDict(PyObject *obj, PyObject *name,
                                 PyObject *dict, int suppress)
{
    /* Make sure the logic of _PyObject_GetMethod is in sync with
       this method.

       When suppress=1, this function suppresses AttributeError.
    */

    PyTypeObject *tp = Py_TYPE(obj);
    PyObject *descr = NULL;
    PyObject *res = NULL;
    descrgetfunc f;

    if (!PyUnicode_Check(name)){
        PyErr_Format(PyExc_TypeError,
                     "attribute name must be string, not '%.200s'",
                     Py_TYPE(name)->tp_name);
        return NULL;
    }
    Py_INCREF(name);

    if (tp->tp_dict == NULL) {
        if (PyType_Ready(tp) < 0)
            goto done;
    }

    descr = _PyType_Lookup(tp, name);

    f = NULL;
    if (descr != NULL) {
        Py_INCREF(descr);
        f = Py_TYPE(descr)->tp_descr_get;
        if (f != NULL && PyDescr_IsData(descr)) {
            res = f(descr, obj, (PyObject *)Py_TYPE(obj));
            if (res == NULL && suppress &&
                    PyErr_ExceptionMatches(PyExc_AttributeError)) {
                PyErr_Clear();
            }
            goto done;
        }
    }
    if (dict == NULL) {
        if ((tp->tp_flags & Py_TPFLAGS_MANAGED_DICT)) {
            PyDictOrValues* dorv_ptr = _PyObject_DictOrValuesPointer(obj);
            if (_PyDictOrValues_IsValues(*dorv_ptr)) {
                PyDictValues *values = _PyDictOrValues_GetValues(*dorv_ptr);
                if (PyUnicode_CheckExact(name)) {
                    res = _PyObject_GetInstanceAttribute(obj, values, name);
                    if (res != NULL) {
                        goto done;
                    }
                }
                else {
                    dict = _PyObject_MakeDictFromInstanceAttributes(obj, values);
                    if (dict == NULL) {
                        res = NULL;
                        goto done;
                    }
                    dorv_ptr->dict = dict;
                }
            }
            else {
                dict = _PyDictOrValues_GetDict(*dorv_ptr);
            }
        }
        else {
            PyObject **dictptr = _PyObject_ComputedDictPointer(obj);
            if (dictptr) {
                dict = *dictptr;
            }
        }
    }
    if (dict != NULL) {
        Py_INCREF(dict);
        res = PyDict_GetItemWithError(dict, name);
        if (res != NULL) {
            Py_INCREF(res);
            Py_DECREF(dict);
            goto done;
        }
        else {
            Py_DECREF(dict);
            if (PyErr_Occurred()) {
                if (suppress && PyErr_ExceptionMatches(PyExc_AttributeError)) {
                    PyErr_Clear();
                }
                else {
                    goto done;
                }
            }
        }
    }

    if (f != NULL) {
        res = f(descr, obj, (PyObject *)Py_TYPE(obj));
        if (res == NULL && suppress &&
                PyErr_ExceptionMatches(PyExc_AttributeError)) {
            PyErr_Clear();
        }
        goto done;
    }

    if (descr != NULL) {
        res = descr;
        descr = NULL;
        goto done;
    }

    if (!suppress) {
        PyErr_Format(PyExc_AttributeError,
                     "'%.50s' object has no attribute '%U'",
                     tp->tp_name, name);

        set_attribute_error_context(obj, name);
    }
  done:
    Py_XDECREF(descr);
    Py_DECREF(name);
    return res;
}

PyObject *
PyObject_GenericGetAttr(PyObject *obj, PyObject *name)
{
    return _PyObject_GenericGetAttrWithDict(obj, name, NULL, 0);
}

PyObject *
_PyObject_GenericTryGetAttr(PyObject *obj, PyObject *name)
{
    return _PyObject_GenericGetAttrWithDict(obj, name, NULL, 1);
}

int
_PyObject_GenericSetAttrWithDict(PyObject *obj, PyObject *name,
                                 PyObject *value, PyObject *dict)
{
    PyTypeObject *tp = Py_TYPE(obj);
    PyObject *descr;
    descrsetfunc f;
    int res = -1;

    if (!PyUnicode_Check(name)){
        PyErr_Format(PyExc_TypeError,
                     "attribute name must be string, not '%.200s'",
                     Py_TYPE(name)->tp_name);
        return -1;
    }

    if (tp->tp_dict == NULL && PyType_Ready(tp) < 0)
        return -1;

    Py_INCREF(name);
    Py_INCREF(tp);
    descr = _PyType_Lookup(tp, name);

    if (descr != NULL) {
        Py_INCREF(descr);
        f = Py_TYPE(descr)->tp_descr_set;
        if (f != NULL) {
            res = f(descr, obj, value);
            goto done;
        }
    }

    if (dict == NULL) {
        PyObject **dictptr;
        if ((tp->tp_flags & Py_TPFLAGS_MANAGED_DICT)) {
            PyDictOrValues *dorv_ptr = _PyObject_DictOrValuesPointer(obj);
            if (_PyDictOrValues_IsValues(*dorv_ptr)) {
                res = _PyObject_StoreInstanceAttribute(
                    obj, _PyDictOrValues_GetValues(*dorv_ptr), name, value);
                goto error_check;
            }
            dictptr = &dorv_ptr->dict;
        }
        else {
            dictptr = _PyObject_ComputedDictPointer(obj);
        }
        if (dictptr == NULL) {
            if (descr == NULL) {
                PyErr_Format(PyExc_AttributeError,
                            "'%.100s' object has no attribute '%U'",
                            tp->tp_name, name);
            }
            else {
                PyErr_Format(PyExc_AttributeError,
                            "'%.50s' object attribute '%U' is read-only",
                            tp->tp_name, name);
            }
            goto done;
        }
        else {
            res = _PyObjectDict_SetItem(tp, dictptr, name, value);
        }
    }
    else {
        Py_INCREF(dict);
        if (value == NULL)
            res = PyDict_DelItem(dict, name);
        else
            res = PyDict_SetItem(dict, name, value);
        Py_DECREF(dict);
    }
  error_check:
    if (res < 0 && PyErr_ExceptionMatches(PyExc_KeyError)) {
        if (PyType_IsSubtype(tp, &PyType_Type)) {
            PyErr_Format(PyExc_AttributeError,
                         "type object '%.50s' has no attribute '%U'",
                         ((PyTypeObject*)obj)->tp_name, name);
        }
        else {
            PyErr_Format(PyExc_AttributeError,
                         "'%.100s' object has no attribute '%U'",
                         tp->tp_name, name);
        }
    }
  done:
    Py_XDECREF(descr);
    Py_DECREF(tp);
    Py_DECREF(name);
    return res;
}

int
PyObject_GenericSetAttr(PyObject *obj, PyObject *name, PyObject *value)
{
    return _PyObject_GenericSetAttrWithDict(obj, name, value, NULL);
}

int
PyObject_GenericSetDict(PyObject *obj, PyObject *value, void *context)
{
    PyObject **dictptr = _PyObject_GetDictPtr(obj);
    if (dictptr == NULL) {
        if (_PyType_HasFeature(Py_TYPE(obj), Py_TPFLAGS_MANAGED_DICT) &&
            _PyDictOrValues_IsValues(*_PyObject_DictOrValuesPointer(obj)))
        {
            /* Was unable to convert to dict */
            PyErr_NoMemory();
        }
        else {
            PyErr_SetString(PyExc_AttributeError,
                            "This object has no __dict__");
        }
        return -1;
    }
    if (value == NULL) {
        PyErr_SetString(PyExc_TypeError, "cannot delete __dict__");
        return -1;
    }
    if (!PyDict_Check(value)) {
        PyErr_Format(PyExc_TypeError,
                     "__dict__ must be set to a dictionary, "
                     "not a '%.200s'", Py_TYPE(value)->tp_name);
        return -1;
    }
    Py_XSETREF(*dictptr, Py_NewRef(value));
    return 0;
}


/* Test a value used as condition, e.g., in a while or if statement.
   Return -1 if an error occurred */

int
PyObject_IsTrue(PyObject *v)
{
    Py_ssize_t res;
    if (v == Py_True)
        return 1;
    if (v == Py_False)
        return 0;
    if (v == Py_None)
        return 0;
    else if (Py_TYPE(v)->tp_as_number != NULL &&
             Py_TYPE(v)->tp_as_number->nb_bool != NULL)
        res = (*Py_TYPE(v)->tp_as_number->nb_bool)(v);
    else if (Py_TYPE(v)->tp_as_mapping != NULL &&
             Py_TYPE(v)->tp_as_mapping->mp_length != NULL)
        res = (*Py_TYPE(v)->tp_as_mapping->mp_length)(v);
    else if (Py_TYPE(v)->tp_as_sequence != NULL &&
             Py_TYPE(v)->tp_as_sequence->sq_length != NULL)
        res = (*Py_TYPE(v)->tp_as_sequence->sq_length)(v);
    else
        return 1;
    /* if it is negative, it should be either -1 or -2 */
    return (res > 0) ? 1 : Py_SAFE_DOWNCAST(res, Py_ssize_t, int);
}

/* equivalent of 'not v'
   Return -1 if an error occurred */

int
PyObject_Not(PyObject *v)
{
    int res;
    res = PyObject_IsTrue(v);
    if (res < 0)
        return res;
    return res == 0;
}

/* Test whether an object can be called */

int
PyCallable_Check(PyObject *x)
{
    if (x == NULL)
        return 0;
    return Py_TYPE(x)->tp_call != NULL;
}


/* Helper for PyObject_Dir without arguments: returns the local scope. */
static PyObject *
_dir_locals(void)
{
    PyObject *names;
    PyObject *locals;

    locals = PyEval_GetLocals();
    if (locals == NULL)
        return NULL;

    names = PyMapping_Keys(locals);
    if (!names)
        return NULL;
    if (!PyList_Check(names)) {
        PyErr_Format(PyExc_TypeError,
            "dir(): expected keys() of locals to be a list, "
            "not '%.200s'", Py_TYPE(names)->tp_name);
        Py_DECREF(names);
        return NULL;
    }
    if (PyList_Sort(names)) {
        Py_DECREF(names);
        return NULL;
    }
    /* the locals don't need to be DECREF'd */
    return names;
}

/* Helper for PyObject_Dir: object introspection. */
static PyObject *
_dir_object(PyObject *obj)
{
    PyObject *result, *sorted;
    PyObject *dirfunc = _PyObject_LookupSpecial(obj, &_Py_ID(__dir__));

    assert(obj != NULL);
    if (dirfunc == NULL) {
        if (!PyErr_Occurred())
            PyErr_SetString(PyExc_TypeError, "object does not provide __dir__");
        return NULL;
    }
    /* use __dir__ */
    result = _PyObject_CallNoArgs(dirfunc);
    Py_DECREF(dirfunc);
    if (result == NULL)
        return NULL;
    /* return sorted(result) */
    sorted = PySequence_List(result);
    Py_DECREF(result);
    if (sorted == NULL)
        return NULL;
    if (PyList_Sort(sorted)) {
        Py_DECREF(sorted);
        return NULL;
    }
    return sorted;
}

/* Implementation of dir() -- if obj is NULL, returns the names in the current
   (local) scope.  Otherwise, performs introspection of the object: returns a
   sorted list of attribute names (supposedly) accessible from the object
*/
PyObject *
PyObject_Dir(PyObject *obj)
{
    return (obj == NULL) ? _dir_locals() : _dir_object(obj);
}

/*
None is a non-NULL undefined value.
There is (and should be!) no way to create other objects of this type,
so there is exactly one (which is indestructible, by the way).
*/

/* ARGSUSED */
static PyObject *
none_repr(PyObject *op)
{
    return PyUnicode_FromString("None");
}

static void _Py_NO_RETURN
none_dealloc(PyObject* Py_UNUSED(ignore))
{
    _Py_FatalRefcountError("deallocating None");
}

static PyObject *
none_new(PyTypeObject *type, PyObject *args, PyObject *kwargs)
{
    if (PyTuple_GET_SIZE(args) || (kwargs && PyDict_GET_SIZE(kwargs))) {
        PyErr_SetString(PyExc_TypeError, "NoneType takes no arguments");
        return NULL;
    }
    Py_RETURN_NONE;
}

static int
none_bool(PyObject *v)
{
    return 0;
}

static Py_hash_t none_hash(PyObject *v)
{
    return 0xFCA86420;
}

static PyNumberMethods none_as_number = {
    0,                          /* nb_add */
    0,                          /* nb_subtract */
    0,                          /* nb_multiply */
    0,                          /* nb_remainder */
    0,                          /* nb_divmod */
    0,                          /* nb_power */
    0,                          /* nb_negative */
    0,                          /* nb_positive */
    0,                          /* nb_absolute */
    (inquiry)none_bool,         /* nb_bool */
    0,                          /* nb_invert */
    0,                          /* nb_lshift */
    0,                          /* nb_rshift */
    0,                          /* nb_and */
    0,                          /* nb_xor */
    0,                          /* nb_or */
    0,                          /* nb_int */
    0,                          /* nb_reserved */
    0,                          /* nb_float */
    0,                          /* nb_inplace_add */
    0,                          /* nb_inplace_subtract */
    0,                          /* nb_inplace_multiply */
    0,                          /* nb_inplace_remainder */
    0,                          /* nb_inplace_power */
    0,                          /* nb_inplace_lshift */
    0,                          /* nb_inplace_rshift */
    0,                          /* nb_inplace_and */
    0,                          /* nb_inplace_xor */
    0,                          /* nb_inplace_or */
    0,                          /* nb_floor_divide */
    0,                          /* nb_true_divide */
    0,                          /* nb_inplace_floor_divide */
    0,                          /* nb_inplace_true_divide */
    0,                          /* nb_index */
};

PyTypeObject _PyNone_Type = {
    PyVarObject_HEAD_INIT(&PyType_Type, 0)
    "NoneType",
    0,
    0,
    none_dealloc,       /*tp_dealloc*/ /*never called*/
    0,                  /*tp_vectorcall_offset*/
    0,                  /*tp_getattr*/
    0,                  /*tp_setattr*/
    0,                  /*tp_as_async*/
    none_repr,          /*tp_repr*/
    &none_as_number,    /*tp_as_number*/
    0,                  /*tp_as_sequence*/
    0,                  /*tp_as_mapping*/
    (hashfunc)none_hash,/*tp_hash */
    0,                  /*tp_call */
    0,                  /*tp_str */
    0,                  /*tp_getattro */
    0,                  /*tp_setattro */
    0,                  /*tp_as_buffer */
    Py_TPFLAGS_DEFAULT, /*tp_flags */
    0,                  /*tp_doc */
    0,                  /*tp_traverse */
    0,                  /*tp_clear */
    0,                  /*tp_richcompare */
    0,                  /*tp_weaklistoffset */
    0,                  /*tp_iter */
    0,                  /*tp_iternext */
    0,                  /*tp_methods */
    0,                  /*tp_members */
    0,                  /*tp_getset */
    0,                  /*tp_base */
    0,                  /*tp_dict */
    0,                  /*tp_descr_get */
    0,                  /*tp_descr_set */
    0,                  /*tp_dictoffset */
    0,                  /*tp_init */
    0,                  /*tp_alloc */
    none_new,           /*tp_new */
};

PyObject _Py_NoneStruct = {
  _PyObject_EXTRA_INIT
  1, &_PyNone_Type
};

/* NotImplemented is an object that can be used to signal that an
   operation is not implemented for the given type combination. */

static PyObject *
NotImplemented_repr(PyObject *op)
{
    return PyUnicode_FromString("NotImplemented");
}

static PyObject *
NotImplemented_reduce(PyObject *op, PyObject *Py_UNUSED(ignored))
{
    return PyUnicode_FromString("NotImplemented");
}

static PyMethodDef notimplemented_methods[] = {
    {"__reduce__", NotImplemented_reduce, METH_NOARGS, NULL},
    {NULL, NULL}
};

static PyObject *
notimplemented_new(PyTypeObject *type, PyObject *args, PyObject *kwargs)
{
    if (PyTuple_GET_SIZE(args) || (kwargs && PyDict_GET_SIZE(kwargs))) {
        PyErr_SetString(PyExc_TypeError, "NotImplementedType takes no arguments");
        return NULL;
    }
    Py_RETURN_NOTIMPLEMENTED;
}

static void _Py_NO_RETURN
notimplemented_dealloc(PyObject* ignore)
{
    /* This should never get called, but we also don't want to SEGV if
     * we accidentally decref NotImplemented out of existence.
     */
    Py_FatalError("deallocating NotImplemented");
}

static int
notimplemented_bool(PyObject *v)
{
    if (PyErr_WarnEx(PyExc_DeprecationWarning,
                     "NotImplemented should not be used in a boolean context",
                     1) < 0)
    {
        return -1;
    }
    return 1;
}

static PyNumberMethods notimplemented_as_number = {
    .nb_bool = notimplemented_bool,
};

PyTypeObject _PyNotImplemented_Type = {
    PyVarObject_HEAD_INIT(&PyType_Type, 0)
    "NotImplementedType",
    0,
    0,
    notimplemented_dealloc,       /*tp_dealloc*/ /*never called*/
    0,                  /*tp_vectorcall_offset*/
    0,                  /*tp_getattr*/
    0,                  /*tp_setattr*/
    0,                  /*tp_as_async*/
    NotImplemented_repr,        /*tp_repr*/
    &notimplemented_as_number,  /*tp_as_number*/
    0,                  /*tp_as_sequence*/
    0,                  /*tp_as_mapping*/
    0,                  /*tp_hash */
    0,                  /*tp_call */
    0,                  /*tp_str */
    0,                  /*tp_getattro */
    0,                  /*tp_setattro */
    0,                  /*tp_as_buffer */
    Py_TPFLAGS_DEFAULT, /*tp_flags */
    0,                  /*tp_doc */
    0,                  /*tp_traverse */
    0,                  /*tp_clear */
    0,                  /*tp_richcompare */
    0,                  /*tp_weaklistoffset */
    0,                  /*tp_iter */
    0,                  /*tp_iternext */
    notimplemented_methods, /*tp_methods */
    0,                  /*tp_members */
    0,                  /*tp_getset */
    0,                  /*tp_base */
    0,                  /*tp_dict */
    0,                  /*tp_descr_get */
    0,                  /*tp_descr_set */
    0,                  /*tp_dictoffset */
    0,                  /*tp_init */
    0,                  /*tp_alloc */
    notimplemented_new, /*tp_new */
};

PyObject _Py_NotImplementedStruct = {
    _PyObject_EXTRA_INIT
    1, &_PyNotImplemented_Type
};

#ifdef MS_WINDOWS
extern PyTypeObject PyHKEY_Type;
#endif
extern PyTypeObject _Py_GenericAliasIterType;
extern PyTypeObject _PyMemoryIter_Type;
extern PyTypeObject _PyLineIterator;
extern PyTypeObject _PyPositionsIterator;

static PyTypeObject* static_types[] = {
    // The two most important base types: must be initialized first and
    // deallocated last.
    &PyBaseObject_Type,
    &PyType_Type,

    // Static types with base=&PyBaseObject_Type
    &PyAsyncGen_Type,
    &PyByteArrayIter_Type,
    &PyByteArray_Type,
    &PyBytesIter_Type,
    &PyBytes_Type,
    &PyCFunction_Type,
    &PyCallIter_Type,
    &PyCapsule_Type,
    &PyCell_Type,
    &PyClassMethodDescr_Type,
    &PyClassMethod_Type,
    &PyCode_Type,
    &PyComplex_Type,
    &PyContextToken_Type,
    &PyContextVar_Type,
    &PyContext_Type,
    &PyCoro_Type,
    &PyDictItems_Type,
    &PyDictIterItem_Type,
    &PyDictIterKey_Type,
    &PyDictIterValue_Type,
    &PyDictKeys_Type,
    &PyDictProxy_Type,
    &PyDictRevIterItem_Type,
    &PyDictRevIterKey_Type,
    &PyDictRevIterValue_Type,
    &PyDictValues_Type,
    &PyDict_Type,
    &PyEllipsis_Type,
    &PyEnum_Type,
    &PyFilter_Type,
    &PyFloat_Type,
    &PyFrame_Type,
    &PyFrozenSet_Type,
    &PyFunction_Type,
    &PyGen_Type,
    &PyGetSetDescr_Type,
#ifdef MS_WINDOWS
    &PyHKEY_Type,
#endif
    &PyInstanceMethod_Type,
    &PyListIter_Type,
    &PyListRevIter_Type,
    &PyList_Type,
    &PyLongRangeIter_Type,
    &PyLong_Type,
    &PyMap_Type,
    &PyMemberDescr_Type,
    &PyMemoryView_Type,
    &PyMethodDescr_Type,
    &PyMethod_Type,
    &PyModuleDef_Type,
    &PyModule_Type,
    &PyODictIter_Type,
    &PyPickleBuffer_Type,
    &PyProperty_Type,
    &PyRangeIter_Type,
    &PyRange_Type,
    &PyReversed_Type,
    &PySTEntry_Type,
    &PySeqIter_Type,
    &PySetIter_Type,
    &PySet_Type,
    &PySlice_Type,
    &PyStaticMethod_Type,
    &PyStdPrinter_Type,
    &PySuper_Type,
    &PyTraceBack_Type,
    &PyTupleIter_Type,
    &PyTuple_Type,
    &PyUnicodeIter_Type,
    &PyUnicode_Type,
    &PyWrapperDescr_Type,
    &PyZip_Type,
    &Py_GenericAliasType,
    &_PyAnextAwaitable_Type,
    &_PyAsyncGenASend_Type,
    &_PyAsyncGenAThrow_Type,
    &_PyAsyncGenWrappedValue_Type,
    &_PyContextTokenMissing_Type,
    &_PyCoroWrapper_Type,
    &_Py_GenericAliasIterType,
    &_PyHamtItems_Type,
    &_PyHamtKeys_Type,
    &_PyHamtValues_Type,
    &_PyHamt_ArrayNode_Type,
    &_PyHamt_BitmapNode_Type,
    &_PyHamt_CollisionNode_Type,
    &_PyHamt_Type,
    &_PyInterpreterID_Type,
    &_PyLineIterator,
    &_PyManagedBuffer_Type,
    &_PyMemoryIter_Type,
    &_PyMethodWrapper_Type,
    &_PyNamespace_Type,
    &_PyNone_Type,
    &_PyNotImplemented_Type,
    &_PyPositionsIterator,
    &_PyUnicodeASCIIIter_Type,
    &_PyUnion_Type,
    &_PyWeakref_CallableProxyType,
    &_PyWeakref_ProxyType,
    &_PyWeakref_RefType,

    // subclasses: _PyTypes_FiniTypes() deallocates them before their base
    // class
    &PyBool_Type,         // base=&PyLong_Type
    &PyCMethod_Type,      // base=&PyCFunction_Type
    &PyODictItems_Type,   // base=&PyDictItems_Type
    &PyODictKeys_Type,    // base=&PyDictKeys_Type
    &PyODictValues_Type,  // base=&PyDictValues_Type
    &PyODict_Type,        // base=&PyDict_Type
};


PyStatus
_PyTypes_InitTypes(PyInterpreterState *interp)
{
    if (!_Py_IsMainInterpreter(interp)) {
        return _PyStatus_OK();
    }

    // All other static types (unless initialized elsewhere)
    for (size_t i=0; i < Py_ARRAY_LENGTH(static_types); i++) {
        PyTypeObject *type = static_types[i];
        if (_PyStaticType_InitBuiltin(type) < 0) {
            return _PyStatus_ERR("Can't initialize builtin type");
        }
        if (type == &PyType_Type) {
            // Sanitify checks of the two most important types
            assert(PyBaseObject_Type.tp_base == NULL);
            assert(PyType_Type.tp_base == &PyBaseObject_Type);
        }
    }

    return _PyStatus_OK();
}


// Best-effort function clearing static types.
//
// Don't deallocate a type if it still has subclasses. If a Py_Finalize()
// sub-function is interrupted by CTRL+C or fails with MemoryError, some
// subclasses are not cleared properly. Leave the static type unchanged in this
// case.
void
_PyTypes_FiniTypes(PyInterpreterState *interp)
{
    if (!_Py_IsMainInterpreter(interp)) {
        return;
    }

    // Deallocate types in the reverse order to deallocate subclasses before
    // their base classes.
    for (Py_ssize_t i=Py_ARRAY_LENGTH(static_types)-1; i>=0; i--) {
        PyTypeObject *type = static_types[i];
        _PyStaticType_Dealloc(type);
    }
}


static inline void
new_reference(PyObject *op)
{
    if (_PyRuntime.tracemalloc.config.tracing) {
        _PyTraceMalloc_NewReference(op);
    }
    Py_SET_REFCNT(op, 1);
#ifdef Py_TRACE_REFS
    _Py_AddToAllObjects(op, 1);
#endif
}

void
_Py_NewReference(PyObject *op)
{
#ifdef Py_REF_DEBUG
    reftotal_increment(_PyInterpreterState_GET());
#endif
    new_reference(op);
}

void
_Py_NewReferenceNoTotal(PyObject *op)
{
    new_reference(op);
}


#ifdef Py_TRACE_REFS
void
_Py_ForgetReference(PyObject *op)
{
    if (Py_REFCNT(op) < 0) {
        _PyObject_ASSERT_FAILED_MSG(op, "negative refcnt");
    }

    if (op == &refchain ||
        op->_ob_prev->_ob_next != op || op->_ob_next->_ob_prev != op)
    {
        _PyObject_ASSERT_FAILED_MSG(op, "invalid object chain");
    }

#ifdef SLOW_UNREF_CHECK
    PyObject *p;
    for (p = refchain._ob_next; p != &refchain; p = p->_ob_next) {
        if (p == op) {
            break;
        }
    }
    if (p == &refchain) {
        /* Not found */
        _PyObject_ASSERT_FAILED_MSG(op,
                                    "object not found in the objects list");
    }
#endif

    op->_ob_next->_ob_prev = op->_ob_prev;
    op->_ob_prev->_ob_next = op->_ob_next;
    op->_ob_next = op->_ob_prev = NULL;
}

/* Print all live objects.  Because PyObject_Print is called, the
 * interpreter must be in a healthy state.
 */
void
_Py_PrintReferences(FILE *fp)
{
    PyObject *op;
    fprintf(fp, "Remaining objects:\n");
    for (op = refchain._ob_next; op != &refchain; op = op->_ob_next) {
        fprintf(fp, "%p [%zd] ", (void *)op, Py_REFCNT(op));
        if (PyObject_Print(op, fp, 0) != 0) {
            PyErr_Clear();
        }
        putc('\n', fp);
    }
}

/* Print the addresses of all live objects.  Unlike _Py_PrintReferences, this
 * doesn't make any calls to the Python C API, so is always safe to call.
 */
void
_Py_PrintReferenceAddresses(FILE *fp)
{
    PyObject *op;
    fprintf(fp, "Remaining object addresses:\n");
    for (op = refchain._ob_next; op != &refchain; op = op->_ob_next)
        fprintf(fp, "%p [%zd] %s\n", (void *)op,
            Py_REFCNT(op), Py_TYPE(op)->tp_name);
}

PyObject *
_Py_GetObjects(PyObject *self, PyObject *args)
{
    int i, n;
    PyObject *t = NULL;
    PyObject *res, *op;

    if (!PyArg_ParseTuple(args, "i|O", &n, &t))
        return NULL;
    op = refchain._ob_next;
    res = PyList_New(0);
    if (res == NULL)
        return NULL;
    for (i = 0; (n == 0 || i < n) && op != &refchain; i++) {
        while (op == self || op == args || op == res || op == t ||
               (t != NULL && !Py_IS_TYPE(op, (PyTypeObject *) t))) {
            op = op->_ob_next;
            if (op == &refchain)
                return res;
        }
        if (PyList_Append(res, op) < 0) {
            Py_DECREF(res);
            return NULL;
        }
        op = op->_ob_next;
    }
    return res;
}

#endif


/* Hack to force loading of abstract.o */
Py_ssize_t (*_Py_abstract_hack)(PyObject *) = PyObject_Size;


void
_PyObject_DebugTypeStats(FILE *out)
{
    _PyDict_DebugMallocStats(out);
    _PyFloat_DebugMallocStats(out);
    _PyList_DebugMallocStats(out);
    _PyTuple_DebugMallocStats(out);
}

/* These methods are used to control infinite recursion in repr, str, print,
   etc.  Container objects that may recursively contain themselves,
   e.g. builtin dictionaries and lists, should use Py_ReprEnter() and
   Py_ReprLeave() to avoid infinite recursion.

   Py_ReprEnter() returns 0 the first time it is called for a particular
   object and 1 every time thereafter.  It returns -1 if an exception
   occurred.  Py_ReprLeave() has no return value.

   See dictobject.c and listobject.c for examples of use.
*/

int
Py_ReprEnter(PyObject *obj)
{
    PyObject *dict;
    PyObject *list;
    Py_ssize_t i;

    dict = PyThreadState_GetDict();
    /* Ignore a missing thread-state, so that this function can be called
       early on startup. */
    if (dict == NULL)
        return 0;
    list = PyDict_GetItemWithError(dict, &_Py_ID(Py_Repr));
    if (list == NULL) {
        if (PyErr_Occurred()) {
            return -1;
        }
        list = PyList_New(0);
        if (list == NULL)
            return -1;
        if (PyDict_SetItem(dict, &_Py_ID(Py_Repr), list) < 0)
            return -1;
        Py_DECREF(list);
    }
    i = PyList_GET_SIZE(list);
    while (--i >= 0) {
        if (PyList_GET_ITEM(list, i) == obj)
            return 1;
    }
    if (PyList_Append(list, obj) < 0)
        return -1;
    return 0;
}

void
Py_ReprLeave(PyObject *obj)
{
    PyObject *dict;
    PyObject *list;
    Py_ssize_t i;

    PyObject *exc = PyErr_GetRaisedException();

    dict = PyThreadState_GetDict();
    if (dict == NULL)
        goto finally;

    list = PyDict_GetItemWithError(dict, &_Py_ID(Py_Repr));
    if (list == NULL || !PyList_Check(list))
        goto finally;

    i = PyList_GET_SIZE(list);
    /* Count backwards because we always expect obj to be list[-1] */
    while (--i >= 0) {
        if (PyList_GET_ITEM(list, i) == obj) {
            PyList_SetSlice(list, i, i + 1, NULL);
            break;
        }
    }

finally:
    /* ignore exceptions because there is no way to report them. */
    PyErr_SetRaisedException(exc);
}

/* Trashcan support. */

#define _PyTrash_UNWIND_LEVEL 50

/* Add op to the gcstate->trash_delete_later list.  Called when the current
 * call-stack depth gets large.  op must be a currently untracked gc'ed
 * object, with refcount 0.  Py_DECREF must already have been called on it.
 */
static void
_PyTrash_thread_deposit_object(struct _py_trashcan *trash, PyObject *op)
{
    _PyObject_ASSERT(op, _PyObject_IS_GC(op));
    _PyObject_ASSERT(op, !_PyObject_GC_IS_TRACKED(op));
    _PyObject_ASSERT(op, Py_REFCNT(op) == 0);
    _PyGCHead_SET_PREV(_Py_AS_GC(op), (PyGC_Head*)trash->delete_later);
    trash->delete_later = op;
}

/* Deallocate all the objects in the gcstate->trash_delete_later list.
 * Called when the call-stack unwinds again. */
static void
_PyTrash_thread_destroy_chain(struct _py_trashcan *trash)
{
    /* We need to increase trash_delete_nesting here, otherwise,
       _PyTrash_thread_destroy_chain will be called recursively
       and then possibly crash.  An example that may crash without
       increase:
           N = 500000  # need to be large enough
           ob = object()
           tups = [(ob,) for i in range(N)]
           for i in range(49):
               tups = [(tup,) for tup in tups]
           del tups
    */
    assert(trash->delete_nesting == 0);
    ++trash->delete_nesting;
    while (trash->delete_later) {
        PyObject *op = trash->delete_later;
        destructor dealloc = Py_TYPE(op)->tp_dealloc;

        trash->delete_later =
            (PyObject*) _PyGCHead_PREV(_Py_AS_GC(op));

        /* Call the deallocator directly.  This used to try to
         * fool Py_DECREF into calling it indirectly, but
         * Py_DECREF was already called on this object, and in
         * assorted non-release builds calling Py_DECREF again ends
         * up distorting allocation statistics.
         */
        _PyObject_ASSERT(op, Py_REFCNT(op) == 0);
        (*dealloc)(op);
        assert(trash->delete_nesting == 1);
    }
    --trash->delete_nesting;
}


static struct _py_trashcan *
_PyTrash_get_state(PyThreadState *tstate)
{
    if (tstate != NULL) {
        return &tstate->trash;
    }
    // The current thread must be finalizing.
    // Fall back to using thread-local state.
    // XXX Use thread-local variable syntax?
    assert(PyThread_tss_is_created(&_PyRuntime.trashTSSkey));
    struct _py_trashcan *trash =
        (struct _py_trashcan *)PyThread_tss_get(&_PyRuntime.trashTSSkey);
    if (trash == NULL) {
        trash = PyMem_RawMalloc(sizeof(struct _py_trashcan));
        if (trash == NULL) {
            Py_FatalError("Out of memory");
        }
        PyThread_tss_set(&_PyRuntime.trashTSSkey, (void *)trash);
    }
    return trash;
}

static void
_PyTrash_clear_state(PyThreadState *tstate)
{
    if (tstate != NULL) {
        assert(tstate->trash.delete_later == NULL);
        return;
    }
    if (PyThread_tss_is_created(&_PyRuntime.trashTSSkey)) {
        struct _py_trashcan *trash =
            (struct _py_trashcan *)PyThread_tss_get(&_PyRuntime.trashTSSkey);
        if (trash != NULL) {
            PyThread_tss_set(&_PyRuntime.trashTSSkey, (void *)NULL);
            PyMem_RawFree(trash);
        }
    }
}


int
_PyTrash_begin(PyThreadState *tstate, PyObject *op)
{
    // XXX Make sure the GIL is held.
    struct _py_trashcan *trash = _PyTrash_get_state(tstate);
    if (trash->delete_nesting >= _PyTrash_UNWIND_LEVEL) {
        /* Store the object (to be deallocated later) and jump past
         * Py_TRASHCAN_END, skipping the body of the deallocator */
        _PyTrash_thread_deposit_object(trash, op);
        return 1;
    }
    ++trash->delete_nesting;
    return 0;
}


void
_PyTrash_end(PyThreadState *tstate)
{
    // XXX Make sure the GIL is held.
    struct _py_trashcan *trash = _PyTrash_get_state(tstate);
    --trash->delete_nesting;
    if (trash->delete_nesting <= 0) {
        if (trash->delete_later != NULL) {
            _PyTrash_thread_destroy_chain(trash);
        }
        _PyTrash_clear_state(tstate);
    }
}


/* bpo-40170: It's only be used in Py_TRASHCAN_BEGIN macro to hide
   implementation details. */
int
_PyTrash_cond(PyObject *op, destructor dealloc)
{
    return Py_TYPE(op)->tp_dealloc == dealloc;
}


void _Py_NO_RETURN
_PyObject_AssertFailed(PyObject *obj, const char *expr, const char *msg,
                       const char *file, int line, const char *function)
{
    fprintf(stderr, "%s:%d: ", file, line);
    if (function) {
        fprintf(stderr, "%s: ", function);
    }
    fflush(stderr);

    if (expr) {
        fprintf(stderr, "Assertion \"%s\" failed", expr);
    }
    else {
        fprintf(stderr, "Assertion failed");
    }
    fflush(stderr);

    if (msg) {
        fprintf(stderr, ": %s", msg);
    }
    fprintf(stderr, "\n");
    fflush(stderr);

    if (_PyObject_IsFreed(obj)) {
        /* It seems like the object memory has been freed:
           don't access it to prevent a segmentation fault. */
        fprintf(stderr, "<object at %p is freed>\n", obj);
        fflush(stderr);
    }
    else {
        /* Display the traceback where the object has been allocated.
           Do it before dumping repr(obj), since repr() is more likely
           to crash than dumping the traceback. */
        PyTypeObject *type = Py_TYPE(obj);
        const size_t presize = _PyType_PreHeaderSize(type);
        void *ptr = (void *)((char *)obj - presize);
        _PyMem_DumpTraceback(fileno(stderr), ptr);

        /* This might succeed or fail, but we're about to abort, so at least
           try to provide any extra info we can: */
        _PyObject_Dump(obj);

        fprintf(stderr, "\n");
        fflush(stderr);
    }

    Py_FatalError("_PyObject_AssertFailed");
}


void
_Py_Dealloc(PyObject *op)
{
    PyTypeObject *type = Py_TYPE(op);
    destructor dealloc = type->tp_dealloc;
#ifdef Py_DEBUG
    PyThreadState *tstate = _PyThreadState_GET();
    PyObject *old_exc = tstate != NULL ? tstate->current_exception : NULL;
    // Keep the old exception type alive to prevent undefined behavior
    // on (tstate->curexc_type != old_exc_type) below
    Py_XINCREF(old_exc);
    // Make sure that type->tp_name remains valid
    Py_INCREF(type);
#endif

#ifdef Py_TRACE_REFS
    _Py_ForgetReference(op);
#endif
    (*dealloc)(op);

#ifdef Py_DEBUG
    // gh-89373: The tp_dealloc function must leave the current exception
    // unchanged.
    if (tstate != NULL && tstate->current_exception != old_exc) {
        const char *err;
        if (old_exc == NULL) {
            err = "Deallocator of type '%s' raised an exception";
        }
        else if (tstate->current_exception == NULL) {
            err = "Deallocator of type '%s' cleared the current exception";
        }
        else {
            // It can happen if dealloc() normalized the current exception.
            // A deallocator function must not change the current exception,
            // not even normalize it.
            err = "Deallocator of type '%s' overrode the current exception";
        }
        _Py_FatalErrorFormat(__func__, err, type->tp_name);
    }
    Py_XDECREF(old_exc);
    Py_DECREF(type);
#endif
}


PyObject **
PyObject_GET_WEAKREFS_LISTPTR(PyObject *op)
{
    return _PyObject_GET_WEAKREFS_LISTPTR(op);
}


#undef Py_NewRef
#undef Py_XNewRef

// Export Py_NewRef() and Py_XNewRef() as regular functions for the stable ABI.
PyObject*
Py_NewRef(PyObject *obj)
{
    return _Py_NewRef(obj);
}

PyObject*
Py_XNewRef(PyObject *obj)
{
    return _Py_XNewRef(obj);
}

#undef Py_Is
#undef Py_IsNone
#undef Py_IsTrue
#undef Py_IsFalse

// Export Py_Is(), Py_IsNone(), Py_IsTrue(), Py_IsFalse() as regular functions
// for the stable ABI.
int Py_Is(PyObject *x, PyObject *y)
{
    return (x == y);
}

int Py_IsNone(PyObject *x)
{
    return Py_Is(x, Py_None);
}

int Py_IsTrue(PyObject *x)
{
    return Py_Is(x, Py_True);
}

int Py_IsFalse(PyObject *x)
{
    return Py_Is(x, Py_False);
}

#ifdef __cplusplus
}
#endif<|MERGE_RESOLUTION|>--- conflicted
+++ resolved
@@ -145,13 +145,9 @@
     _PyRuntimeState *runtime = &_PyRuntime;
     fprintf(stderr,
             "[%zd refs, %zd blocks]\n",
-<<<<<<< HEAD
-            _Py_GetRefTotal(), _Py_GetGlobalAllocatedBlocks());
-=======
-            get_global_reftotal(runtime), _Py_GetAllocatedBlocks());
+            get_global_reftotal(runtime), _Py_GetGlobalAllocatedBlocks());
     /* It may be helpful to also print the "legacy" reftotal separately.
        Likewise for the total for each interpreter. */
->>>>>>> e647dbad
 }
 #endif /* Py_REF_DEBUG */
 
