--- conflicted
+++ resolved
@@ -3009,1726 +3009,6 @@
     Py_RETURN_NONE;
 }
 
-<<<<<<< HEAD
-
-static PyObject*
-check_pyobject_null_is_freed(PyObject *self, PyObject *Py_UNUSED(args))
-{
-    PyObject *op = NULL;
-    return test_pyobject_is_freed("check_pyobject_null_is_freed", op);
-}
-
-
-static PyObject*
-check_pyobject_uninitialized_is_freed(PyObject *self, PyObject *Py_UNUSED(args))
-{
-    PyObject *op = (PyObject *)PyObject_Malloc(sizeof(PyObject));
-    if (op == NULL) {
-        return NULL;
-    }
-    /* Initialize reference count to avoid early crash in ceval or GC */
-    Py_SET_REFCNT(op, 1);
-    /* object fields like ob_type are uninitialized! */
-    return test_pyobject_is_freed("check_pyobject_uninitialized_is_freed", op);
-}
-
-
-static PyObject*
-check_pyobject_forbidden_bytes_is_freed(PyObject *self, PyObject *Py_UNUSED(args))
-{
-    /* Allocate an incomplete PyObject structure: truncate 'ob_type' field */
-    PyObject *op = (PyObject *)PyObject_Malloc(offsetof(PyObject, ob_type));
-    if (op == NULL) {
-        return NULL;
-    }
-    /* Initialize reference count to avoid early crash in ceval or GC */
-    Py_SET_REFCNT(op, 1);
-    /* ob_type field is after the memory block: part of "forbidden bytes"
-       when using debug hooks on memory allocators! */
-    return test_pyobject_is_freed("check_pyobject_forbidden_bytes_is_freed", op);
-}
-
-
-static PyObject*
-check_pyobject_freed_is_freed(PyObject *self, PyObject *Py_UNUSED(args))
-{
-    /* This test would fail if run with the address sanitizer */
-#ifdef _Py_ADDRESS_SANITIZER
-    Py_RETURN_NONE;
-#else
-    PyObject *op = PyObject_CallNoArgs((PyObject *)&PyBaseObject_Type);
-    if (op == NULL) {
-        return NULL;
-    }
-    Py_TYPE(op)->tp_dealloc(op);
-    /* Reset reference count to avoid early crash in ceval or GC */
-    Py_SET_REFCNT(op, 1);
-    /* object memory is freed! */
-    return test_pyobject_is_freed("check_pyobject_freed_is_freed", op);
-#endif
-}
-
-
-static PyObject*
-pyobject_malloc_without_gil(PyObject *self, PyObject *args)
-{
-    char *buffer;
-
-    /* Deliberate bug to test debug hooks on Python memory allocators:
-       call PyObject_Malloc() without holding the GIL */
-    Py_BEGIN_ALLOW_THREADS
-    buffer = PyObject_Malloc(10);
-    Py_END_ALLOW_THREADS
-
-    PyObject_Free(buffer);
-
-    Py_RETURN_NONE;
-}
-
-static PyObject *
-tracemalloc_track(PyObject *self, PyObject *args)
-{
-    unsigned int domain;
-    PyObject *ptr_obj;
-    void *ptr;
-    Py_ssize_t size;
-    int release_gil = 0;
-    int res;
-
-    if (!PyArg_ParseTuple(args, "IOn|i", &domain, &ptr_obj, &size, &release_gil))
-        return NULL;
-    ptr = PyLong_AsVoidPtr(ptr_obj);
-    if (PyErr_Occurred())
-        return NULL;
-
-    if (release_gil) {
-        Py_BEGIN_ALLOW_THREADS
-        res = PyTraceMalloc_Track(domain, (uintptr_t)ptr, size);
-        Py_END_ALLOW_THREADS
-    }
-    else {
-        res = PyTraceMalloc_Track(domain, (uintptr_t)ptr, size);
-    }
-
-    if (res < 0) {
-        PyErr_SetString(PyExc_RuntimeError, "PyTraceMalloc_Track error");
-        return NULL;
-    }
-
-    Py_RETURN_NONE;
-}
-
-static PyObject *
-tracemalloc_untrack(PyObject *self, PyObject *args)
-{
-    unsigned int domain;
-    PyObject *ptr_obj;
-    void *ptr;
-    int res;
-
-    if (!PyArg_ParseTuple(args, "IO", &domain, &ptr_obj))
-        return NULL;
-    ptr = PyLong_AsVoidPtr(ptr_obj);
-    if (PyErr_Occurred())
-        return NULL;
-
-    res = PyTraceMalloc_Untrack(domain, (uintptr_t)ptr);
-    if (res < 0) {
-        PyErr_SetString(PyExc_RuntimeError, "PyTraceMalloc_Untrack error");
-        return NULL;
-    }
-
-    Py_RETURN_NONE;
-}
-
-static PyObject *
-tracemalloc_get_traceback(PyObject *self, PyObject *args)
-{
-    unsigned int domain;
-    PyObject *ptr_obj;
-    void *ptr;
-
-    if (!PyArg_ParseTuple(args, "IO", &domain, &ptr_obj))
-        return NULL;
-    ptr = PyLong_AsVoidPtr(ptr_obj);
-    if (PyErr_Occurred())
-        return NULL;
-
-    return _PyTraceMalloc_GetTraceback(domain, (uintptr_t)ptr);
-}
-
-static PyObject *
-dict_get_version(PyObject *self, PyObject *args)
-{
-    PyDictObject *dict;
-    uint64_t version;
-
-    if (!PyArg_ParseTuple(args, "O!", &PyDict_Type, &dict))
-        return NULL;
-
-    version = dict->ma_version_tag;
-
-    static_assert(sizeof(unsigned long long) >= sizeof(version),
-                  "version is larger than unsigned long long");
-    return PyLong_FromUnsignedLongLong((unsigned long long)version);
-}
-
-
-static PyObject *
-raise_SIGINT_then_send_None(PyObject *self, PyObject *args)
-{
-    _Py_IDENTIFIER(send);
-    PyGenObject *gen;
-
-    if (!PyArg_ParseTuple(args, "O!", &PyGen_Type, &gen))
-        return NULL;
-
-    /* This is used in a test to check what happens if a signal arrives just
-       as we're in the process of entering a yield from chain (see
-       bpo-30039).
-
-       Needs to be done in C, because:
-       - we don't have a Python wrapper for raise()
-       - we need to make sure that the Python-level signal handler doesn't run
-         *before* we enter the generator frame, which is impossible in Python
-         because we check for signals before every bytecode operation.
-     */
-    raise(SIGINT);
-    return _PyObject_CallMethodIdOneArg((PyObject *)gen, &PyId_send, Py_None);
-}
-
-
-static int
-fastcall_args(PyObject *args, PyObject ***stack, Py_ssize_t *nargs)
-{
-    if (args == Py_None) {
-        *stack = NULL;
-        *nargs = 0;
-    }
-    else if (PyTuple_Check(args)) {
-        *stack = ((PyTupleObject *)args)->ob_item;
-        *nargs = PyTuple_GET_SIZE(args);
-    }
-    else {
-        PyErr_SetString(PyExc_TypeError, "args must be None or a tuple");
-        return -1;
-    }
-    return 0;
-}
-
-
-static PyObject *
-test_pyobject_fastcall(PyObject *self, PyObject *args)
-{
-    PyObject *func, *func_args;
-    PyObject **stack;
-    Py_ssize_t nargs;
-
-    if (!PyArg_ParseTuple(args, "OO", &func, &func_args)) {
-        return NULL;
-    }
-
-    if (fastcall_args(func_args, &stack, &nargs) < 0) {
-        return NULL;
-    }
-    return _PyObject_FastCall(func, stack, nargs);
-}
-
-
-static PyObject *
-test_pyobject_fastcalldict(PyObject *self, PyObject *args)
-{
-    PyObject *func, *func_args, *kwargs;
-    PyObject **stack;
-    Py_ssize_t nargs;
-
-    if (!PyArg_ParseTuple(args, "OOO", &func, &func_args, &kwargs)) {
-        return NULL;
-    }
-
-    if (fastcall_args(func_args, &stack, &nargs) < 0) {
-        return NULL;
-    }
-
-    if (kwargs == Py_None) {
-        kwargs = NULL;
-    }
-    else if (!PyDict_Check(kwargs)) {
-        PyErr_SetString(PyExc_TypeError, "kwnames must be None or a dict");
-        return NULL;
-    }
-
-    return PyObject_VectorcallDict(func, stack, nargs, kwargs);
-}
-
-
-static PyObject *
-test_pyobject_vectorcall(PyObject *self, PyObject *args)
-{
-    PyObject *func, *func_args, *kwnames = NULL;
-    PyObject **stack;
-    Py_ssize_t nargs, nkw;
-
-    if (!PyArg_ParseTuple(args, "OOO", &func, &func_args, &kwnames)) {
-        return NULL;
-    }
-
-    if (fastcall_args(func_args, &stack, &nargs) < 0) {
-        return NULL;
-    }
-
-    if (kwnames == Py_None) {
-        kwnames = NULL;
-    }
-    else if (PyTuple_Check(kwnames)) {
-        nkw = PyTuple_GET_SIZE(kwnames);
-        if (nargs < nkw) {
-            PyErr_SetString(PyExc_ValueError, "kwnames longer than args");
-            return NULL;
-        }
-        nargs -= nkw;
-    }
-    else {
-        PyErr_SetString(PyExc_TypeError, "kwnames must be None or a tuple");
-        return NULL;
-    }
-    return PyObject_Vectorcall(func, stack, nargs, kwnames);
-}
-
-
-static PyObject *
-test_pyvectorcall_call(PyObject *self, PyObject *args)
-{
-    PyObject *func;
-    PyObject *argstuple;
-    PyObject *kwargs = NULL;
-
-    if (!PyArg_ParseTuple(args, "OO|O", &func, &argstuple, &kwargs)) {
-        return NULL;
-    }
-
-    if (!PyTuple_Check(argstuple)) {
-        PyErr_SetString(PyExc_TypeError, "args must be a tuple");
-        return NULL;
-    }
-    if (kwargs != NULL && !PyDict_Check(kwargs)) {
-        PyErr_SetString(PyExc_TypeError, "kwargs must be a dict");
-        return NULL;
-    }
-
-    return PyVectorcall_Call(func, argstuple, kwargs);
-}
-
-
-static PyObject*
-stack_pointer(PyObject *self, PyObject *args)
-{
-    int v = 5;
-    return PyLong_FromVoidPtr(&v);
-}
-
-
-#ifdef W_STOPCODE
-static PyObject*
-py_w_stopcode(PyObject *self, PyObject *args)
-{
-    int sig, status;
-    if (!PyArg_ParseTuple(args, "i", &sig)) {
-        return NULL;
-    }
-    status = W_STOPCODE(sig);
-    return PyLong_FromLong(status);
-}
-#endif
-
-
-static PyObject *
-get_mapping_keys(PyObject* self, PyObject *obj)
-{
-    return PyMapping_Keys(obj);
-}
-
-static PyObject *
-get_mapping_values(PyObject* self, PyObject *obj)
-{
-    return PyMapping_Values(obj);
-}
-
-static PyObject *
-get_mapping_items(PyObject* self, PyObject *obj)
-{
-    return PyMapping_Items(obj);
-}
-
-
-static PyObject *
-test_pythread_tss_key_state(PyObject *self, PyObject *args)
-{
-    Py_tss_t tss_key = Py_tss_NEEDS_INIT;
-    if (PyThread_tss_is_created(&tss_key)) {
-        return raiseTestError("test_pythread_tss_key_state",
-                              "TSS key not in an uninitialized state at "
-                              "creation time");
-    }
-    if (PyThread_tss_create(&tss_key) != 0) {
-        PyErr_SetString(PyExc_RuntimeError, "PyThread_tss_create failed");
-        return NULL;
-    }
-    if (!PyThread_tss_is_created(&tss_key)) {
-        return raiseTestError("test_pythread_tss_key_state",
-                              "PyThread_tss_create succeeded, "
-                              "but with TSS key in an uninitialized state");
-    }
-    if (PyThread_tss_create(&tss_key) != 0) {
-        return raiseTestError("test_pythread_tss_key_state",
-                              "PyThread_tss_create unsuccessful with "
-                              "an already initialized key");
-    }
-#define CHECK_TSS_API(expr) \
-        (void)(expr); \
-        if (!PyThread_tss_is_created(&tss_key)) { \
-            return raiseTestError("test_pythread_tss_key_state", \
-                                  "TSS key initialization state was not " \
-                                  "preserved after calling " #expr); }
-    CHECK_TSS_API(PyThread_tss_set(&tss_key, NULL));
-    CHECK_TSS_API(PyThread_tss_get(&tss_key));
-#undef CHECK_TSS_API
-    PyThread_tss_delete(&tss_key);
-    if (PyThread_tss_is_created(&tss_key)) {
-        return raiseTestError("test_pythread_tss_key_state",
-                              "PyThread_tss_delete called, but did not "
-                              "set the key state to uninitialized");
-    }
-
-    Py_tss_t *ptr_key = PyThread_tss_alloc();
-    if (ptr_key == NULL) {
-        PyErr_SetString(PyExc_RuntimeError, "PyThread_tss_alloc failed");
-        return NULL;
-    }
-    if (PyThread_tss_is_created(ptr_key)) {
-        return raiseTestError("test_pythread_tss_key_state",
-                              "TSS key not in an uninitialized state at "
-                              "allocation time");
-    }
-    PyThread_tss_free(ptr_key);
-    ptr_key = NULL;
-    Py_RETURN_NONE;
-}
-
-
-static PyObject*
-new_hamt(PyObject *self, PyObject *args)
-{
-    return _PyContext_NewHamtForTests();
-}
-
-
-/* def bad_get(self, obj, cls):
-       cls()
-       return repr(self)
-*/
-static PyObject*
-bad_get(PyObject *module, PyObject *const *args, Py_ssize_t nargs)
-{
-    PyObject *self, *obj, *cls;
-    if (!_PyArg_UnpackStack(args, nargs, "bad_get", 3, 3, &self, &obj, &cls)) {
-        return NULL;
-    }
-
-    PyObject *res = PyObject_CallNoArgs(cls);
-    if (res == NULL) {
-        return NULL;
-    }
-    Py_DECREF(res);
-
-    return PyObject_Repr(self);
-}
-
-
-#ifdef Py_REF_DEBUG
-static PyObject *
-negative_refcount(PyObject *self, PyObject *Py_UNUSED(args))
-{
-    PyObject *obj = PyFloat_FromDouble(123.456);
-    if (obj == NULL) {
-        return NULL;
-    }
-    assert(Py_REFCNT(obj) == 1);
-
-    Py_SET_REFCNT(obj,  0);
-    /* Py_DECREF() must call _Py_NegativeRefcount() and abort Python */
-    Py_DECREF(obj);
-
-    Py_RETURN_NONE;
-}
-#endif
-
-
-static PyObject*
-test_write_unraisable_exc(PyObject *self, PyObject *args)
-{
-    PyObject *exc, *err_msg, *obj;
-    if (!PyArg_ParseTuple(args, "OOO", &exc, &err_msg, &obj)) {
-        return NULL;
-    }
-
-    const char *err_msg_utf8;
-    if (err_msg != Py_None) {
-        err_msg_utf8 = PyUnicode_AsUTF8(err_msg);
-        if (err_msg_utf8 == NULL) {
-            return NULL;
-        }
-    }
-    else {
-        err_msg_utf8 = NULL;
-    }
-
-    PyErr_SetObject((PyObject *)Py_TYPE(exc), exc);
-    _PyErr_WriteUnraisableMsg(err_msg_utf8, obj);
-    Py_RETURN_NONE;
-}
-
-
-static PyObject *
-sequence_getitem(PyObject *self, PyObject *args)
-{
-    PyObject *seq;
-    Py_ssize_t i;
-    if (!PyArg_ParseTuple(args, "On", &seq, &i)) {
-        return NULL;
-    }
-    return PySequence_GetItem(seq, i);
-}
-
-
-/* Functions for testing C calling conventions (METH_*) are named meth_*,
- * e.g. "meth_varargs" for METH_VARARGS.
- *
- * They all return a tuple of their C-level arguments, with None instead
- * of NULL and Python tuples instead of C arrays.
- */
-
-
-static PyObject*
-_null_to_none(PyObject* obj)
-{
-    if (obj == NULL) {
-        Py_RETURN_NONE;
-    }
-    Py_INCREF(obj);
-    return obj;
-}
-
-static PyObject*
-meth_varargs(PyObject* self, PyObject* args)
-{
-    return Py_BuildValue("NO", _null_to_none(self), args);
-}
-
-static PyObject*
-meth_varargs_keywords(PyObject* self, PyObject* args, PyObject* kwargs)
-{
-    return Py_BuildValue("NON", _null_to_none(self), args, _null_to_none(kwargs));
-}
-
-static PyObject*
-meth_o(PyObject* self, PyObject* obj)
-{
-    return Py_BuildValue("NO", _null_to_none(self), obj);
-}
-
-static PyObject*
-meth_noargs(PyObject* self, PyObject* ignored)
-{
-    return _null_to_none(self);
-}
-
-static PyObject*
-_fastcall_to_tuple(PyObject* const* args, Py_ssize_t nargs)
-{
-    PyObject *tuple = PyTuple_New(nargs);
-    if (tuple == NULL) {
-        return NULL;
-    }
-    for (Py_ssize_t i=0; i < nargs; i++) {
-        Py_INCREF(args[i]);
-        PyTuple_SET_ITEM(tuple, i, args[i]);
-    }
-    return tuple;
-}
-
-static PyObject*
-meth_fastcall(PyObject* self, PyObject* const* args, Py_ssize_t nargs)
-{
-    return Py_BuildValue(
-        "NN", _null_to_none(self), _fastcall_to_tuple(args, nargs)
-    );
-}
-
-static PyObject*
-meth_fastcall_keywords(PyObject* self, PyObject* const* args,
-                       Py_ssize_t nargs, PyObject* kwargs)
-{
-    PyObject *pyargs = _fastcall_to_tuple(args, nargs);
-    if (pyargs == NULL) {
-        return NULL;
-    }
-    PyObject *pykwargs = PyObject_Vectorcall((PyObject*)&PyDict_Type,
-                                              args + nargs, 0, kwargs);
-    return Py_BuildValue("NNN", _null_to_none(self), pyargs, pykwargs);
-}
-
-
-static PyObject*
-pynumber_tobase(PyObject *module, PyObject *args)
-{
-    PyObject *obj;
-    int base;
-    if (!PyArg_ParseTuple(args, "Oi:pynumber_tobase",
-                          &obj, &base)) {
-        return NULL;
-    }
-    return PyNumber_ToBase(obj, base);
-}
-
-
-static PyObject*
-test_set_type_size(PyObject *self, PyObject *Py_UNUSED(ignored))
-{
-    PyObject *obj = PyList_New(0);
-    if (obj == NULL) {
-        return NULL;
-    }
-
-    // Ensure that following tests don't modify the object,
-    // to ensure that Py_DECREF() will not crash.
-    assert(Py_TYPE(obj) == &PyList_Type);
-    assert(Py_SIZE(obj) == 0);
-
-    // bpo-39573: Test Py_SET_TYPE() and Py_SET_SIZE() functions.
-    Py_SET_TYPE(obj, &PyList_Type);
-    Py_SET_SIZE(obj, 0);
-
-    Py_DECREF(obj);
-    Py_RETURN_NONE;
-}
-
-
-#define TEST_REFCOUNT() \
-    do { \
-        PyObject *obj = PyList_New(0); \
-        if (obj == NULL) { \
-            return NULL; \
-        } \
-        assert(Py_REFCNT(obj) == 1); \
-        \
-        /* test Py_NewRef() */ \
-        PyObject *ref = Py_NewRef(obj); \
-        assert(ref == obj); \
-        assert(Py_REFCNT(obj) == 2); \
-        Py_DECREF(ref); \
-        \
-        /* test Py_XNewRef() */ \
-        PyObject *xref = Py_XNewRef(obj); \
-        assert(xref == obj); \
-        assert(Py_REFCNT(obj) == 2); \
-        Py_DECREF(xref); \
-        \
-        assert(Py_XNewRef(NULL) == NULL); \
-        \
-        Py_DECREF(obj); \
-        Py_RETURN_NONE; \
-    } while (0) \
-
-
-// Test Py_NewRef() and Py_XNewRef() macros
-static PyObject*
-test_refcount_macros(PyObject *self, PyObject *Py_UNUSED(ignored))
-{
-    TEST_REFCOUNT();
-}
-
-#undef Py_NewRef
-#undef Py_XNewRef
-
-// Test Py_NewRef() and Py_XNewRef() functions, after undefining macros.
-static PyObject*
-test_refcount_funcs(PyObject *self, PyObject *Py_UNUSED(ignored))
-{
-    TEST_REFCOUNT();
-}
-
-
-// Test Py_Is() function
-#define TEST_PY_IS() \
-    do { \
-        PyObject *o_none = Py_None; \
-        PyObject *o_true = Py_True; \
-        PyObject *o_false = Py_False; \
-        PyObject *obj = PyList_New(0); \
-        if (obj == NULL) { \
-            return NULL; \
-        } \
-        \
-        /* test Py_Is() */ \
-        assert(Py_Is(obj, obj)); \
-        assert(!Py_Is(obj, o_none)); \
-        \
-        /* test Py_None */ \
-        assert(Py_Is(o_none, o_none)); \
-        assert(!Py_Is(obj, o_none)); \
-        \
-        /* test Py_True */ \
-        assert(Py_Is(o_true, o_true)); \
-        assert(!Py_Is(o_false, o_true)); \
-        assert(!Py_Is(obj, o_true)); \
-        \
-        /* test Py_False */ \
-        assert(Py_Is(o_false, o_false)); \
-        assert(!Py_Is(o_true, o_false)); \
-        assert(!Py_Is(obj, o_false)); \
-        \
-        Py_DECREF(obj); \
-        Py_RETURN_NONE; \
-    } while (0)
-
-// Test Py_Is() macro
-static PyObject*
-test_py_is_macros(PyObject *self, PyObject *Py_UNUSED(ignored))
-{
-    TEST_PY_IS();
-}
-
-#undef Py_Is
-
-// Test Py_Is() function, after undefining its macro.
-static PyObject*
-test_py_is_funcs(PyObject *self, PyObject *Py_UNUSED(ignored))
-{
-    TEST_PY_IS();
-}
-
-
-static PyObject *
-test_fatal_error(PyObject *self, PyObject *args)
-{
-    char *message;
-    int release_gil = 0;
-    if (!PyArg_ParseTuple(args, "y|i:fatal_error", &message, &release_gil))
-        return NULL;
-    if (release_gil) {
-        Py_BEGIN_ALLOW_THREADS
-        Py_FatalError(message);
-        Py_END_ALLOW_THREADS
-    }
-    else {
-        Py_FatalError(message);
-    }
-    // Py_FatalError() does not return, but exits the process.
-    Py_RETURN_NONE;
-}
-
-// type->tp_version_tag
-static PyObject *
-type_get_version(PyObject *self, PyObject *type)
-{
-    if (!PyType_Check(type)) {
-        PyErr_SetString(PyExc_TypeError, "argument must be a type");
-        return NULL;
-    }
-    PyObject *res = PyLong_FromUnsignedLong(
-        ((PyTypeObject *)type)->tp_version_tag);
-    if (res == NULL) {
-        assert(PyErr_Occurred());
-        return NULL;
-    }
-    return res;
-}
-
-
-// Test PyThreadState C API
-static PyObject *
-test_tstate_capi(PyObject *self, PyObject *Py_UNUSED(args))
-{
-    // PyThreadState_Get()
-    PyThreadState *tstate = PyThreadState_Get();
-    assert(tstate != NULL);
-
-    // PyThreadState_GET()
-    PyThreadState *tstate2 = PyThreadState_Get();
-    assert(tstate2 == tstate);
-
-    // private _PyThreadState_UncheckedGet()
-    PyThreadState *tstate3 = _PyThreadState_UncheckedGet();
-    assert(tstate3 == tstate);
-
-    // PyThreadState_EnterTracing(), PyThreadState_LeaveTracing()
-    PyThreadState_EnterTracing(tstate);
-    PyThreadState_LeaveTracing(tstate);
-
-    // PyThreadState_GetDict(): no tstate argument
-    PyObject *dict = PyThreadState_GetDict();
-    // PyThreadState_GetDict() API can return NULL if PyDict_New() fails,
-    // but it should not occur in practice.
-    assert(dict != NULL);
-    assert(PyDict_Check(dict));
-    // dict is a borrowed reference
-
-    // private _PyThreadState_GetDict()
-    PyObject *dict2 = _PyThreadState_GetDict(tstate);
-    assert(dict2 == dict);
-    // dict2 is a borrowed reference
-
-    // PyThreadState_GetInterpreter()
-    PyInterpreterState *interp = PyThreadState_GetInterpreter(tstate);
-    assert(interp != NULL);
-
-    // PyThreadState_GetFrame()
-    PyFrameObject*frame = PyThreadState_GetFrame(tstate);
-    assert(frame != NULL);
-    assert(PyFrame_Check(frame));
-    Py_DECREF(frame);
-
-    // PyThreadState_GetID()
-    uint64_t id = PyThreadState_GetID(tstate);
-    assert(id >= 1);
-
-    Py_RETURN_NONE;
-}
-
-
-// Test PyFloat_Pack2(), PyFloat_Pack4() and PyFloat_Pack8()
-static PyObject *
-test_float_pack(PyObject *self, PyObject *args)
-{
-    int size;
-    double d;
-    int le;
-    if (!PyArg_ParseTuple(args, "idi", &size, &d, &le)) {
-        return NULL;
-    }
-    switch (size)
-    {
-    case 2:
-    {
-        char data[2];
-        if (PyFloat_Pack2(d, data, le) < 0) {
-            return NULL;
-        }
-        return PyBytes_FromStringAndSize(data, Py_ARRAY_LENGTH(data));
-    }
-    case 4:
-    {
-        char data[4];
-        if (PyFloat_Pack4(d, data, le) < 0) {
-            return NULL;
-        }
-        return PyBytes_FromStringAndSize(data, Py_ARRAY_LENGTH(data));
-    }
-    case 8:
-    {
-        char data[8];
-        if (PyFloat_Pack8(d, data, le) < 0) {
-            return NULL;
-        }
-        return PyBytes_FromStringAndSize(data, Py_ARRAY_LENGTH(data));
-    }
-    default: break;
-    }
-
-    PyErr_SetString(PyExc_ValueError, "size must 2, 4 or 8");
-    return NULL;
-}
-
-
-// Test PyFloat_Unpack2(), PyFloat_Unpack4() and PyFloat_Unpack8()
-static PyObject *
-test_float_unpack(PyObject *self, PyObject *args)
-{
-    assert(!PyErr_Occurred());
-    const char *data;
-    Py_ssize_t size;
-    int le;
-    if (!PyArg_ParseTuple(args, "y#i", &data, &size, &le)) {
-        return NULL;
-    }
-    double d;
-    switch (size)
-    {
-    case 2:
-        d = PyFloat_Unpack2(data, le);
-        break;
-    case 4:
-        d = PyFloat_Unpack4(data, le);
-        break;
-    case 8:
-        d = PyFloat_Unpack8(data, le);
-        break;
-    default:
-        PyErr_SetString(PyExc_ValueError, "data length must 2, 4 or 8 bytes");
-        return NULL;
-    }
-
-    if (d == -1.0 && PyErr_Occurred()) {
-        return NULL;
-    }
-    return PyFloat_FromDouble(d);
-}
-
-static PyObject *
-frame_getlocals(PyObject *self, PyObject *frame)
-{
-    if (!PyFrame_Check(frame)) {
-        PyErr_SetString(PyExc_TypeError, "argument must be a frame");
-        return NULL;
-    }
-    return PyFrame_GetLocals((PyFrameObject *)frame);
-}
-
-static PyObject *
-frame_getglobals(PyObject *self, PyObject *frame)
-{
-    if (!PyFrame_Check(frame)) {
-        PyErr_SetString(PyExc_TypeError, "argument must be a frame");
-        return NULL;
-    }
-    return PyFrame_GetGlobals((PyFrameObject *)frame);
-}
-
-static PyObject *
-frame_getgenerator(PyObject *self, PyObject *frame)
-{
-    if (!PyFrame_Check(frame)) {
-        PyErr_SetString(PyExc_TypeError, "argument must be a frame");
-        return NULL;
-    }
-    return PyFrame_GetGenerator((PyFrameObject *)frame);
-}
-
-static PyObject *
-frame_getbuiltins(PyObject *self, PyObject *frame)
-{
-    if (!PyFrame_Check(frame)) {
-        PyErr_SetString(PyExc_TypeError, "argument must be a frame");
-        return NULL;
-    }
-    return PyFrame_GetBuiltins((PyFrameObject *)frame);
-}
-
-static PyObject *
-frame_getlasti(PyObject *self, PyObject *frame)
-{
-    if (!PyFrame_Check(frame)) {
-        PyErr_SetString(PyExc_TypeError, "argument must be a frame");
-        return NULL;
-    }
-    int lasti = PyFrame_GetLasti((PyFrameObject *)frame);
-    if (lasti < 0) {
-        assert(lasti == -1);
-        Py_RETURN_NONE;
-    }
-    return PyLong_FromLong(lasti);
-}
-
-static PyObject *
-get_feature_macros(PyObject *self, PyObject *Py_UNUSED(args))
-{
-    PyObject *result = PyDict_New();
-    if (!result) {
-        return NULL;
-    }
-    int res;
-#include "_testcapi_feature_macros.inc"
-    return result;
-}
-
-static PyObject *
-test_code_api(PyObject *self, PyObject *Py_UNUSED(args))
-{
-    PyCodeObject *co = PyCode_NewEmpty("_testcapi", "dummy", 1);
-    if (co == NULL) {
-        return NULL;
-    }
-    PyObject *co_code = PyCode_GetCode(co);
-    if (co_code == NULL) {
-        Py_DECREF(co);
-        return NULL;
-    }
-    assert(PyBytes_CheckExact(co_code));
-    if (PyObject_Length(co_code) == 0) {
-        PyErr_SetString(PyExc_ValueError, "empty co_code");
-        Py_DECREF(co);
-        Py_DECREF(co_code);
-        return NULL;
-    }
-    Py_DECREF(co);
-    Py_DECREF(co_code);
-    Py_RETURN_NONE;
-}
-
-static int
-record_func(PyObject *obj, PyFrameObject *f, int what, PyObject *arg)
-{
-    assert(PyList_Check(obj));
-    PyObject *what_obj = NULL;
-    PyObject *line_obj = NULL;
-    PyObject *tuple = NULL;
-    int res = -1;
-    what_obj = PyLong_FromLong(what);
-    if (what_obj == NULL) {
-        goto error;
-    }
-    int line = PyFrame_GetLineNumber(f);
-    line_obj = PyLong_FromLong(line);
-    if (line_obj == NULL) {
-        goto error;
-    }
-    tuple = PyTuple_Pack(3, what_obj, line_obj, arg);
-    if (tuple == NULL) {
-        goto error;
-    }
-    PyTuple_SET_ITEM(tuple, 0, what_obj);
-    if (PyList_Append(obj, tuple)) {
-        goto error;
-    }
-    res = 0;
-error:
-    Py_XDECREF(what_obj);
-    Py_XDECREF(line_obj);
-    Py_XDECREF(tuple);
-    return res;
-}
-
-static PyObject *
-settrace_to_record(PyObject *self, PyObject *list)
-{
-
-   if (!PyList_Check(list)) {
-        PyErr_SetString(PyExc_TypeError, "argument must be a list");
-        return NULL;
-    }
-    PyEval_SetTrace(record_func, list);
-    Py_RETURN_NONE;
-}
-
-static PyObject *negative_dictoffset(PyObject *, PyObject *);
-static PyObject *test_buildvalue_issue38913(PyObject *, PyObject *);
-static PyObject *getargs_s_hash_int(PyObject *, PyObject *, PyObject*);
-
-static PyMethodDef TestMethods[] = {
-    {"raise_exception",         raise_exception,                 METH_VARARGS},
-    {"raise_memoryerror",       raise_memoryerror,               METH_NOARGS},
-    {"set_errno",               set_errno,                       METH_VARARGS},
-    {"test_config",             test_config,                     METH_NOARGS},
-    {"test_sizeof_c_types",     test_sizeof_c_types,             METH_NOARGS},
-    {"test_datetime_capi",      test_datetime_capi,              METH_NOARGS},
-    {"datetime_check_date",     datetime_check_date,             METH_VARARGS},
-    {"datetime_check_time",     datetime_check_time,             METH_VARARGS},
-    {"datetime_check_datetime",     datetime_check_datetime,     METH_VARARGS},
-    {"datetime_check_delta",     datetime_check_delta,           METH_VARARGS},
-    {"datetime_check_tzinfo",     datetime_check_tzinfo,         METH_VARARGS},
-    {"make_timezones_capi",     make_timezones_capi,             METH_NOARGS},
-    {"get_timezones_offset_zero",   get_timezones_offset_zero,   METH_NOARGS},
-    {"get_timezone_utc_capi",    get_timezone_utc_capi,          METH_VARARGS},
-    {"get_date_fromdate",        get_date_fromdate,              METH_VARARGS},
-    {"get_datetime_fromdateandtime", get_datetime_fromdateandtime, METH_VARARGS},
-    {"get_datetime_fromdateandtimeandfold", get_datetime_fromdateandtimeandfold, METH_VARARGS},
-    {"get_time_fromtime",        get_time_fromtime,              METH_VARARGS},
-    {"get_time_fromtimeandfold", get_time_fromtimeandfold,       METH_VARARGS},
-    {"get_delta_fromdsu",        get_delta_fromdsu,              METH_VARARGS},
-    {"get_date_fromtimestamp",   get_date_fromtimestamp,         METH_VARARGS},
-    {"get_datetime_fromtimestamp", get_datetime_fromtimestamp,   METH_VARARGS},
-    {"PyDateTime_GET",             test_PyDateTime_GET,           METH_O},
-    {"PyDateTime_DATE_GET",        test_PyDateTime_DATE_GET,      METH_O},
-    {"PyDateTime_TIME_GET",        test_PyDateTime_TIME_GET,      METH_O},
-    {"PyDateTime_DELTA_GET",       test_PyDateTime_DELTA_GET,     METH_O},
-    {"test_gc_control",         test_gc_control,                 METH_NOARGS},
-    {"test_list_api",           test_list_api,                   METH_NOARGS},
-    {"test_dict_iteration",     test_dict_iteration,             METH_NOARGS},
-    {"dict_getitem_knownhash",  dict_getitem_knownhash,          METH_VARARGS},
-    {"test_lazy_hash_inheritance",      test_lazy_hash_inheritance,METH_NOARGS},
-    {"test_long_api",           test_long_api,                   METH_NOARGS},
-    {"test_xincref_doesnt_leak",test_xincref_doesnt_leak,        METH_NOARGS},
-    {"test_incref_doesnt_leak", test_incref_doesnt_leak,         METH_NOARGS},
-    {"test_xdecref_doesnt_leak",test_xdecref_doesnt_leak,        METH_NOARGS},
-    {"test_decref_doesnt_leak", test_decref_doesnt_leak,         METH_NOARGS},
-    {"test_structseq_newtype_doesnt_leak",
-        test_structseq_newtype_doesnt_leak, METH_NOARGS},
-    {"test_structseq_newtype_null_descr_doc",
-        test_structseq_newtype_null_descr_doc, METH_NOARGS},
-    {"test_incref_decref_API",  test_incref_decref_API,          METH_NOARGS},
-    {"test_long_and_overflow",  test_long_and_overflow,          METH_NOARGS},
-    {"test_long_as_double",     test_long_as_double,             METH_NOARGS},
-    {"test_long_as_size_t",     test_long_as_size_t,             METH_NOARGS},
-    {"test_long_as_unsigned_long_long_mask",
-        test_long_as_unsigned_long_long_mask, METH_NOARGS},
-    {"test_long_numbits",       test_long_numbits,               METH_NOARGS},
-    {"test_k_code",             test_k_code,                     METH_NOARGS},
-    {"test_empty_argparse",     test_empty_argparse,             METH_NOARGS},
-    {"parse_tuple_and_keywords", parse_tuple_and_keywords, METH_VARARGS},
-    {"pyobject_repr_from_null", pyobject_repr_from_null, METH_NOARGS},
-    {"pyobject_str_from_null",  pyobject_str_from_null, METH_NOARGS},
-    {"pyobject_bytes_from_null", pyobject_bytes_from_null, METH_NOARGS},
-    {"test_string_from_format", (PyCFunction)test_string_from_format, METH_NOARGS},
-    {"test_with_docstring",     test_with_docstring,             METH_NOARGS,
-     PyDoc_STR("This is a pretty normal docstring.")},
-    {"test_string_to_double",   test_string_to_double,           METH_NOARGS},
-    {"test_unicode_compare_with_ascii", test_unicode_compare_with_ascii,
-     METH_NOARGS},
-    {"test_capsule", (PyCFunction)test_capsule, METH_NOARGS},
-    {"test_from_contiguous", (PyCFunction)test_from_contiguous, METH_NOARGS},
-#if (defined(__linux__) || defined(__FreeBSD__)) && defined(__GNUC__)
-    {"test_pep3118_obsolete_write_locks", (PyCFunction)test_pep3118_obsolete_write_locks, METH_NOARGS},
-#endif
-    {"getbuffer_with_null_view", getbuffer_with_null_view,       METH_O},
-    {"PyBuffer_SizeFromFormat",  test_PyBuffer_SizeFromFormat,   METH_VARARGS},
-    {"test_buildvalue_N",        test_buildvalue_N,              METH_NOARGS},
-    {"negative_dictoffset",      negative_dictoffset,            METH_NOARGS},
-    {"test_buildvalue_issue38913", test_buildvalue_issue38913,   METH_NOARGS},
-    {"get_args",                  get_args,                      METH_VARARGS},
-    {"test_get_statictype_slots", test_get_statictype_slots,     METH_NOARGS},
-    {"test_get_type_name",        test_get_type_name,            METH_NOARGS},
-    {"test_get_type_qualname",    test_get_type_qualname,        METH_NOARGS},
-    {"test_type_from_ephemeral_spec", test_type_from_ephemeral_spec, METH_NOARGS},
-    {"get_kwargs", _PyCFunction_CAST(get_kwargs),
-      METH_VARARGS|METH_KEYWORDS},
-    {"getargs_tuple",           getargs_tuple,                   METH_VARARGS},
-    {"getargs_keywords", _PyCFunction_CAST(getargs_keywords),
-      METH_VARARGS|METH_KEYWORDS},
-    {"getargs_keyword_only", _PyCFunction_CAST(getargs_keyword_only),
-      METH_VARARGS|METH_KEYWORDS},
-    {"getargs_positional_only_and_keywords",
-      _PyCFunction_CAST(getargs_positional_only_and_keywords),
-      METH_VARARGS|METH_KEYWORDS},
-    {"getargs_b",               getargs_b,                       METH_VARARGS},
-    {"getargs_B",               getargs_B,                       METH_VARARGS},
-    {"getargs_h",               getargs_h,                       METH_VARARGS},
-    {"getargs_H",               getargs_H,                       METH_VARARGS},
-    {"getargs_I",               getargs_I,                       METH_VARARGS},
-    {"getargs_k",               getargs_k,                       METH_VARARGS},
-    {"getargs_i",               getargs_i,                       METH_VARARGS},
-    {"getargs_l",               getargs_l,                       METH_VARARGS},
-    {"getargs_n",               getargs_n,                       METH_VARARGS},
-    {"getargs_p",               getargs_p,                       METH_VARARGS},
-    {"getargs_L",               getargs_L,                       METH_VARARGS},
-    {"getargs_K",               getargs_K,                       METH_VARARGS},
-    {"test_longlong_api",       test_longlong_api,               METH_NOARGS},
-    {"test_long_long_and_overflow",test_long_long_and_overflow,  METH_NOARGS},
-    {"test_L_code",             test_L_code,                     METH_NOARGS},
-    {"getargs_f",               getargs_f,                       METH_VARARGS},
-    {"getargs_d",               getargs_d,                       METH_VARARGS},
-    {"getargs_D",               getargs_D,                       METH_VARARGS},
-    {"getargs_S",               getargs_S,                       METH_VARARGS},
-    {"getargs_Y",               getargs_Y,                       METH_VARARGS},
-    {"getargs_U",               getargs_U,                       METH_VARARGS},
-    {"getargs_c",               getargs_c,                       METH_VARARGS},
-    {"getargs_C",               getargs_C,                       METH_VARARGS},
-    {"getargs_s",               getargs_s,                       METH_VARARGS},
-    {"getargs_s_star",          getargs_s_star,                  METH_VARARGS},
-    {"getargs_s_hash",          getargs_s_hash,                  METH_VARARGS},
-    {"getargs_s_hash_int",      _PyCFunction_CAST(getargs_s_hash_int),
-      METH_VARARGS|METH_KEYWORDS},
-    {"getargs_z",               getargs_z,                       METH_VARARGS},
-    {"getargs_z_star",          getargs_z_star,                  METH_VARARGS},
-    {"getargs_z_hash",          getargs_z_hash,                  METH_VARARGS},
-    {"getargs_y",               getargs_y,                       METH_VARARGS},
-    {"getargs_y_star",          getargs_y_star,                  METH_VARARGS},
-    {"getargs_y_hash",          getargs_y_hash,                  METH_VARARGS},
-    {"getargs_u",               getargs_u,                       METH_VARARGS},
-    {"getargs_u_hash",          getargs_u_hash,                  METH_VARARGS},
-    {"getargs_Z",               getargs_Z,                       METH_VARARGS},
-    {"getargs_Z_hash",          getargs_Z_hash,                  METH_VARARGS},
-    {"getargs_w_star",          getargs_w_star,                  METH_VARARGS},
-    {"getargs_es",              getargs_es,                      METH_VARARGS},
-    {"getargs_et",              getargs_et,                      METH_VARARGS},
-    {"getargs_es_hash",         getargs_es_hash,                 METH_VARARGS},
-    {"getargs_et_hash",         getargs_et_hash,                 METH_VARARGS},
-    {"codec_incrementalencoder",
-     (PyCFunction)codec_incrementalencoder,                      METH_VARARGS},
-    {"codec_incrementaldecoder",
-     (PyCFunction)codec_incrementaldecoder,                      METH_VARARGS},
-    {"test_s_code",             test_s_code,                     METH_NOARGS},
-    {"test_widechar",           test_widechar,                   METH_NOARGS},
-    {"unicode_aswidechar",      unicode_aswidechar,              METH_VARARGS},
-    {"unicode_aswidecharstring",unicode_aswidecharstring,        METH_VARARGS},
-    {"unicode_asucs4",          unicode_asucs4,                  METH_VARARGS},
-    {"unicode_asutf8",          unicode_asutf8,                  METH_VARARGS},
-    {"unicode_asutf8andsize",   unicode_asutf8andsize,           METH_VARARGS},
-    {"unicode_findchar",        unicode_findchar,                METH_VARARGS},
-    {"unicode_copycharacters",  unicode_copycharacters,          METH_VARARGS},
-    {"_test_thread_state",      test_thread_state,               METH_VARARGS},
-    {"_pending_threadfunc",     pending_threadfunc,              METH_VARARGS},
-#ifdef HAVE_GETTIMEOFDAY
-    {"profile_int",             profile_int,                     METH_NOARGS},
-#endif
-    {"traceback_print",         traceback_print,                 METH_VARARGS},
-    {"exception_print",         exception_print,                 METH_VARARGS},
-    {"set_exception",           test_set_exception,              METH_O},
-    {"set_exc_info",            test_set_exc_info,               METH_VARARGS},
-    {"argparsing",              argparsing,                      METH_VARARGS},
-    {"code_newempty",           code_newempty,                   METH_VARARGS},
-    {"make_exception_with_doc", _PyCFunction_CAST(make_exception_with_doc),
-     METH_VARARGS | METH_KEYWORDS},
-    {"make_memoryview_from_NULL_pointer", make_memoryview_from_NULL_pointer,
-     METH_NOARGS},
-    {"crash_no_current_thread", crash_no_current_thread,         METH_NOARGS},
-    {"run_in_subinterp",        run_in_subinterp,                METH_VARARGS},
-    {"pytime_object_to_time_t", test_pytime_object_to_time_t,  METH_VARARGS},
-    {"pytime_object_to_timeval", test_pytime_object_to_timeval,  METH_VARARGS},
-    {"pytime_object_to_timespec", test_pytime_object_to_timespec,  METH_VARARGS},
-    {"with_tp_del",             with_tp_del,                     METH_VARARGS},
-    {"create_cfunction",        create_cfunction,                METH_NOARGS},
-    {"test_pymem_alloc0",       test_pymem_alloc0,               METH_NOARGS},
-    {"test_pymem_setrawallocators",test_pymem_setrawallocators,  METH_NOARGS},
-    {"test_pymem_setallocators",test_pymem_setallocators,        METH_NOARGS},
-    {"test_pyobject_setallocators",test_pyobject_setallocators,  METH_NOARGS},
-    {"set_nomemory", (PyCFunction)set_nomemory, METH_VARARGS,
-     PyDoc_STR("set_nomemory(start:int, stop:int = 0)")},
-    {"remove_mem_hooks",        remove_mem_hooks,                METH_NOARGS,
-     PyDoc_STR("Remove memory hooks.")},
-    {"no_docstring",
-        (PyCFunction)test_with_docstring, METH_NOARGS},
-    {"docstring_empty",
-        (PyCFunction)test_with_docstring, METH_NOARGS,
-        docstring_empty},
-    {"docstring_no_signature",
-        (PyCFunction)test_with_docstring, METH_NOARGS,
-        docstring_no_signature},
-    {"docstring_with_invalid_signature",
-        (PyCFunction)test_with_docstring, METH_NOARGS,
-        docstring_with_invalid_signature},
-    {"docstring_with_invalid_signature2",
-        (PyCFunction)test_with_docstring, METH_NOARGS,
-        docstring_with_invalid_signature2},
-    {"docstring_with_signature",
-        (PyCFunction)test_with_docstring, METH_NOARGS,
-        docstring_with_signature},
-    {"docstring_with_signature_but_no_doc",
-        (PyCFunction)test_with_docstring, METH_NOARGS,
-        docstring_with_signature_but_no_doc},
-    {"docstring_with_signature_and_extra_newlines",
-        (PyCFunction)test_with_docstring, METH_NOARGS,
-        docstring_with_signature_and_extra_newlines},
-    {"docstring_with_signature_with_defaults",
-        (PyCFunction)test_with_docstring, METH_NOARGS,
-        docstring_with_signature_with_defaults},
-    {"call_in_temporary_c_thread", call_in_temporary_c_thread, METH_O,
-     PyDoc_STR("set_error_class(error_class) -> None")},
-    {"pymarshal_write_long_to_file",
-        pymarshal_write_long_to_file, METH_VARARGS},
-    {"pymarshal_write_object_to_file",
-        pymarshal_write_object_to_file, METH_VARARGS},
-    {"pymarshal_read_short_from_file",
-        pymarshal_read_short_from_file, METH_VARARGS},
-    {"pymarshal_read_long_from_file",
-        pymarshal_read_long_from_file, METH_VARARGS},
-    {"pymarshal_read_last_object_from_file",
-        pymarshal_read_last_object_from_file, METH_VARARGS},
-    {"pymarshal_read_object_from_file",
-        pymarshal_read_object_from_file, METH_VARARGS},
-    {"return_null_without_error", return_null_without_error, METH_NOARGS},
-    {"return_result_with_error", return_result_with_error, METH_NOARGS},
-    {"getitem_with_error", getitem_with_error, METH_VARARGS},
-    {"Py_CompileString",     pycompilestring, METH_O},
-    {"PyTime_FromSeconds", test_pytime_fromseconds,  METH_VARARGS},
-    {"PyTime_FromSecondsObject", test_pytime_fromsecondsobject,  METH_VARARGS},
-    {"PyTime_AsSecondsDouble", test_pytime_assecondsdouble, METH_VARARGS},
-    {"PyTime_AsTimeval", test_PyTime_AsTimeval, METH_VARARGS},
-    {"PyTime_AsTimeval_clamp", test_PyTime_AsTimeval_clamp, METH_VARARGS},
-#ifdef HAVE_CLOCK_GETTIME
-    {"PyTime_AsTimespec", test_PyTime_AsTimespec, METH_VARARGS},
-    {"PyTime_AsTimespec_clamp", test_PyTime_AsTimespec_clamp, METH_VARARGS},
-#endif
-    {"PyTime_AsMilliseconds", test_PyTime_AsMilliseconds, METH_VARARGS},
-    {"PyTime_AsMicroseconds", test_PyTime_AsMicroseconds, METH_VARARGS},
-    {"pymem_buffer_overflow", pymem_buffer_overflow, METH_NOARGS},
-    {"pymem_api_misuse", pymem_api_misuse, METH_NOARGS},
-    {"pymem_malloc_without_gil", pymem_malloc_without_gil, METH_NOARGS},
-    {"pymem_getallocatorsname", test_pymem_getallocatorsname, METH_NOARGS},
-    {"check_pyobject_null_is_freed", check_pyobject_null_is_freed, METH_NOARGS},
-    {"check_pyobject_uninitialized_is_freed", check_pyobject_uninitialized_is_freed, METH_NOARGS},
-    {"check_pyobject_forbidden_bytes_is_freed", check_pyobject_forbidden_bytes_is_freed, METH_NOARGS},
-    {"check_pyobject_freed_is_freed", check_pyobject_freed_is_freed, METH_NOARGS},
-    {"pyobject_malloc_without_gil", pyobject_malloc_without_gil, METH_NOARGS},
-    {"tracemalloc_track", tracemalloc_track, METH_VARARGS},
-    {"tracemalloc_untrack", tracemalloc_untrack, METH_VARARGS},
-    {"tracemalloc_get_traceback", tracemalloc_get_traceback, METH_VARARGS},
-    {"dict_get_version", dict_get_version, METH_VARARGS},
-    {"raise_SIGINT_then_send_None", raise_SIGINT_then_send_None, METH_VARARGS},
-    {"pyobject_fastcall", test_pyobject_fastcall, METH_VARARGS},
-    {"pyobject_fastcalldict", test_pyobject_fastcalldict, METH_VARARGS},
-    {"pyobject_vectorcall", test_pyobject_vectorcall, METH_VARARGS},
-    {"pyvectorcall_call", test_pyvectorcall_call, METH_VARARGS},
-    {"stack_pointer", stack_pointer, METH_NOARGS},
-#ifdef W_STOPCODE
-    {"W_STOPCODE", py_w_stopcode, METH_VARARGS},
-#endif
-    {"get_mapping_keys", get_mapping_keys, METH_O},
-    {"get_mapping_values", get_mapping_values, METH_O},
-    {"get_mapping_items", get_mapping_items, METH_O},
-    {"test_pythread_tss_key_state", test_pythread_tss_key_state, METH_VARARGS},
-    {"hamt", new_hamt, METH_NOARGS},
-    {"bad_get", _PyCFunction_CAST(bad_get), METH_FASTCALL},
-#ifdef Py_REF_DEBUG
-    {"negative_refcount", negative_refcount, METH_NOARGS},
-#endif
-    {"write_unraisable_exc", test_write_unraisable_exc, METH_VARARGS},
-    {"sequence_getitem", sequence_getitem, METH_VARARGS},
-    {"meth_varargs", meth_varargs, METH_VARARGS},
-    {"meth_varargs_keywords", _PyCFunction_CAST(meth_varargs_keywords), METH_VARARGS|METH_KEYWORDS},
-    {"meth_o", meth_o, METH_O},
-    {"meth_noargs", meth_noargs, METH_NOARGS},
-    {"meth_fastcall", _PyCFunction_CAST(meth_fastcall), METH_FASTCALL},
-    {"meth_fastcall_keywords", _PyCFunction_CAST(meth_fastcall_keywords), METH_FASTCALL|METH_KEYWORDS},
-    {"pynumber_tobase", pynumber_tobase, METH_VARARGS},
-    {"without_gc", without_gc, METH_O},
-    {"test_set_type_size", test_set_type_size, METH_NOARGS},
-    {"test_refcount_macros", test_refcount_macros, METH_NOARGS},
-    {"test_refcount_funcs", test_refcount_funcs, METH_NOARGS},
-    {"test_py_is_macros", test_py_is_macros, METH_NOARGS},
-    {"test_py_is_funcs", test_py_is_funcs, METH_NOARGS},
-    {"fatal_error", test_fatal_error, METH_VARARGS,
-     PyDoc_STR("fatal_error(message, release_gil=False): call Py_FatalError(message)")},
-    {"type_get_version", type_get_version, METH_O, PyDoc_STR("type->tp_version_tag")},
-    {"test_tstate_capi", test_tstate_capi, METH_NOARGS, NULL},
-    {"float_pack", test_float_pack, METH_VARARGS, NULL},
-    {"float_unpack", test_float_unpack, METH_VARARGS, NULL},
-    {"frame_getlocals", frame_getlocals, METH_O, NULL},
-    {"frame_getglobals", frame_getglobals, METH_O, NULL},
-    {"frame_getgenerator", frame_getgenerator, METH_O, NULL},
-    {"frame_getbuiltins", frame_getbuiltins, METH_O, NULL},
-    {"frame_getlasti", frame_getlasti, METH_O, NULL},
-    {"get_feature_macros", get_feature_macros, METH_NOARGS, NULL},
-    {"test_code_api", test_code_api, METH_NOARGS, NULL},
-    {"settrace_to_record", settrace_to_record, METH_O, NULL},
-    {NULL, NULL} /* sentinel */
-};
-
-typedef struct {
-    char bool_member;
-    char byte_member;
-    unsigned char ubyte_member;
-    short short_member;
-    unsigned short ushort_member;
-    int int_member;
-    unsigned int uint_member;
-    long long_member;
-    unsigned long ulong_member;
-    Py_ssize_t pyssizet_member;
-    float float_member;
-    double double_member;
-    char inplace_member[6];
-    long long longlong_member;
-    unsigned long long ulonglong_member;
-} all_structmembers;
-
-typedef struct {
-    PyObject_HEAD
-    all_structmembers structmembers;
-} test_structmembers;
-
-static struct PyMemberDef test_members[] = {
-    {"T_BOOL", T_BOOL, offsetof(test_structmembers, structmembers.bool_member), 0, NULL},
-    {"T_BYTE", T_BYTE, offsetof(test_structmembers, structmembers.byte_member), 0, NULL},
-    {"T_UBYTE", T_UBYTE, offsetof(test_structmembers, structmembers.ubyte_member), 0, NULL},
-    {"T_SHORT", T_SHORT, offsetof(test_structmembers, structmembers.short_member), 0, NULL},
-    {"T_USHORT", T_USHORT, offsetof(test_structmembers, structmembers.ushort_member), 0, NULL},
-    {"T_INT", T_INT, offsetof(test_structmembers, structmembers.int_member), 0, NULL},
-    {"T_UINT", T_UINT, offsetof(test_structmembers, structmembers.uint_member), 0, NULL},
-    {"T_LONG", T_LONG, offsetof(test_structmembers, structmembers.long_member), 0, NULL},
-    {"T_ULONG", T_ULONG, offsetof(test_structmembers, structmembers.ulong_member), 0, NULL},
-    {"T_PYSSIZET", T_PYSSIZET, offsetof(test_structmembers, structmembers.pyssizet_member), 0, NULL},
-    {"T_FLOAT", T_FLOAT, offsetof(test_structmembers, structmembers.float_member), 0, NULL},
-    {"T_DOUBLE", T_DOUBLE, offsetof(test_structmembers, structmembers.double_member), 0, NULL},
-    {"T_STRING_INPLACE", T_STRING_INPLACE, offsetof(test_structmembers, structmembers.inplace_member), 0, NULL},
-    {"T_LONGLONG", T_LONGLONG, offsetof(test_structmembers, structmembers.longlong_member), 0, NULL},
-    {"T_ULONGLONG", T_ULONGLONG, offsetof(test_structmembers, structmembers.ulonglong_member), 0, NULL},
-    {NULL}
-};
-
-
-static PyObject *
-test_structmembers_new(PyTypeObject *type, PyObject *args, PyObject *kwargs)
-{
-    static char *keywords[] = {
-        "T_BOOL", "T_BYTE", "T_UBYTE", "T_SHORT", "T_USHORT",
-        "T_INT", "T_UINT", "T_LONG", "T_ULONG", "T_PYSSIZET",
-        "T_FLOAT", "T_DOUBLE", "T_STRING_INPLACE",
-        "T_LONGLONG", "T_ULONGLONG",
-        NULL};
-    static const char fmt[] = "|bbBhHiIlknfds#LK";
-    test_structmembers *ob;
-    const char *s = NULL;
-    Py_ssize_t string_len = 0;
-    ob = PyObject_New(test_structmembers, type);
-    if (ob == NULL)
-        return NULL;
-    memset(&ob->structmembers, 0, sizeof(all_structmembers));
-    if (!PyArg_ParseTupleAndKeywords(args, kwargs, fmt, keywords,
-                                     &ob->structmembers.bool_member,
-                                     &ob->structmembers.byte_member,
-                                     &ob->structmembers.ubyte_member,
-                                     &ob->structmembers.short_member,
-                                     &ob->structmembers.ushort_member,
-                                     &ob->structmembers.int_member,
-                                     &ob->structmembers.uint_member,
-                                     &ob->structmembers.long_member,
-                                     &ob->structmembers.ulong_member,
-                                     &ob->structmembers.pyssizet_member,
-                                     &ob->structmembers.float_member,
-                                     &ob->structmembers.double_member,
-                                     &s, &string_len
-                                     , &ob->structmembers.longlong_member,
-                                     &ob->structmembers.ulonglong_member
-        )) {
-        Py_DECREF(ob);
-        return NULL;
-    }
-    if (s != NULL) {
-        if (string_len > 5) {
-            Py_DECREF(ob);
-            PyErr_SetString(PyExc_ValueError, "string too long");
-            return NULL;
-        }
-        strcpy(ob->structmembers.inplace_member, s);
-    }
-    else {
-        strcpy(ob->structmembers.inplace_member, "");
-    }
-    return (PyObject *)ob;
-}
-
-static void
-test_structmembers_free(PyObject *ob)
-{
-    PyObject_Free(ob);
-}
-
-static PyTypeObject test_structmembersType = {
-    PyVarObject_HEAD_INIT(NULL, 0)
-    "test_structmembersType",
-    sizeof(test_structmembers),         /* tp_basicsize */
-    0,                                  /* tp_itemsize */
-    test_structmembers_free,            /* destructor tp_dealloc */
-    0,                                  /* tp_vectorcall_offset */
-    0,                                  /* tp_getattr */
-    0,                                  /* tp_setattr */
-    0,                                  /* tp_as_async */
-    0,                                  /* tp_repr */
-    0,                                  /* tp_as_number */
-    0,                                  /* tp_as_sequence */
-    0,                                  /* tp_as_mapping */
-    0,                                  /* tp_hash */
-    0,                                  /* tp_call */
-    0,                                  /* tp_str */
-    PyObject_GenericGetAttr,            /* tp_getattro */
-    PyObject_GenericSetAttr,            /* tp_setattro */
-    0,                                  /* tp_as_buffer */
-    0,                                  /* tp_flags */
-    "Type containing all structmember types",
-    0,                                  /* traverseproc tp_traverse */
-    0,                                  /* tp_clear */
-    0,                                  /* tp_richcompare */
-    0,                                  /* tp_weaklistoffset */
-    0,                                  /* tp_iter */
-    0,                                  /* tp_iternext */
-    0,                                  /* tp_methods */
-    test_members,                       /* tp_members */
-    0,
-    0,
-    0,
-    0,
-    0,
-    0,
-    0,
-    0,
-    test_structmembers_new,             /* tp_new */
-};
-
-
-typedef struct {
-    PyObject_HEAD
-} matmulObject;
-
-static PyObject *
-matmulType_matmul(PyObject *self, PyObject *other)
-{
-    return Py_BuildValue("(sOO)", "matmul", self, other);
-}
-
-static PyObject *
-matmulType_imatmul(PyObject *self, PyObject *other)
-{
-    return Py_BuildValue("(sOO)", "imatmul", self, other);
-}
-
-static void
-matmulType_dealloc(PyObject *self)
-{
-    Py_TYPE(self)->tp_free(self);
-}
-
-static PyNumberMethods matmulType_as_number = {
-    0,                          /* nb_add */
-    0,                          /* nb_subtract */
-    0,                          /* nb_multiply */
-    0,                          /* nb_remainde r*/
-    0,                          /* nb_divmod */
-    0,                          /* nb_power */
-    0,                          /* nb_negative */
-    0,                          /* tp_positive */
-    0,                          /* tp_absolute */
-    0,                          /* tp_bool */
-    0,                          /* nb_invert */
-    0,                          /* nb_lshift */
-    0,                          /* nb_rshift */
-    0,                          /* nb_and */
-    0,                          /* nb_xor */
-    0,                          /* nb_or */
-    0,                          /* nb_int */
-    0,                          /* nb_reserved */
-    0,                          /* nb_float */
-    0,                          /* nb_inplace_add */
-    0,                          /* nb_inplace_subtract */
-    0,                          /* nb_inplace_multiply */
-    0,                          /* nb_inplace_remainder */
-    0,                          /* nb_inplace_power */
-    0,                          /* nb_inplace_lshift */
-    0,                          /* nb_inplace_rshift */
-    0,                          /* nb_inplace_and */
-    0,                          /* nb_inplace_xor */
-    0,                          /* nb_inplace_or */
-    0,                          /* nb_floor_divide */
-    0,                          /* nb_true_divide */
-    0,                          /* nb_inplace_floor_divide */
-    0,                          /* nb_inplace_true_divide */
-    0,                          /* nb_index */
-    matmulType_matmul,        /* nb_matrix_multiply */
-    matmulType_imatmul        /* nb_matrix_inplace_multiply */
-};
-
-static PyTypeObject matmulType = {
-    PyVarObject_HEAD_INIT(NULL, 0)
-    "matmulType",
-    sizeof(matmulObject),               /* tp_basicsize */
-    0,                                  /* tp_itemsize */
-    matmulType_dealloc,                 /* destructor tp_dealloc */
-    0,                                  /* tp_vectorcall_offset */
-    0,                                  /* tp_getattr */
-    0,                                  /* tp_setattr */
-    0,                                  /* tp_as_async */
-    0,                                  /* tp_repr */
-    &matmulType_as_number,              /* tp_as_number */
-    0,                                  /* tp_as_sequence */
-    0,                                  /* tp_as_mapping */
-    0,                                  /* tp_hash */
-    0,                                  /* tp_call */
-    0,                                  /* tp_str */
-    PyObject_GenericGetAttr,            /* tp_getattro */
-    PyObject_GenericSetAttr,            /* tp_setattro */
-    0,                                  /* tp_as_buffer */
-    0,                                  /* tp_flags */
-    "C level type with matrix operations defined",
-    0,                                  /* traverseproc tp_traverse */
-    0,                                  /* tp_clear */
-    0,                                  /* tp_richcompare */
-    0,                                  /* tp_weaklistoffset */
-    0,                                  /* tp_iter */
-    0,                                  /* tp_iternext */
-    0,                                  /* tp_methods */
-    0,                                  /* tp_members */
-    0,
-    0,
-    0,
-    0,
-    0,
-    0,
-    0,
-    0,
-    PyType_GenericNew,                  /* tp_new */
-    PyObject_Del,                       /* tp_free */
-};
-
-typedef struct {
-    PyObject_HEAD
-} ipowObject;
-
-static PyObject *
-ipowType_ipow(PyObject *self, PyObject *other, PyObject *mod)
-{
-    return Py_BuildValue("OO", other, mod);
-}
-
-static PyNumberMethods ipowType_as_number = {
-    .nb_inplace_power = ipowType_ipow
-};
-
-static PyTypeObject ipowType = {
-    PyVarObject_HEAD_INIT(NULL, 0)
-    .tp_name = "ipowType",
-    .tp_basicsize = sizeof(ipowObject),
-    .tp_as_number = &ipowType_as_number,
-    .tp_new = PyType_GenericNew
-};
-
-typedef struct {
-    PyObject_HEAD
-    PyObject *ao_iterator;
-} awaitObject;
-
-
-static PyObject *
-awaitObject_new(PyTypeObject *type, PyObject *args, PyObject *kwds)
-{
-    PyObject *v;
-    awaitObject *ao;
-
-    if (!PyArg_UnpackTuple(args, "awaitObject", 1, 1, &v))
-        return NULL;
-
-    ao = (awaitObject *)type->tp_alloc(type, 0);
-    if (ao == NULL) {
-        return NULL;
-    }
-
-    Py_INCREF(v);
-    ao->ao_iterator = v;
-
-    return (PyObject *)ao;
-}
-
-
-static void
-awaitObject_dealloc(awaitObject *ao)
-{
-    Py_CLEAR(ao->ao_iterator);
-    Py_TYPE(ao)->tp_free(ao);
-}
-
-
-static PyObject *
-awaitObject_await(awaitObject *ao)
-{
-    Py_INCREF(ao->ao_iterator);
-    return ao->ao_iterator;
-}
-
-static PyAsyncMethods awaitType_as_async = {
-    (unaryfunc)awaitObject_await,           /* am_await */
-    0,                                      /* am_aiter */
-    0,                                      /* am_anext */
-    0,                                      /* am_send  */
-};
-
-
-static PyTypeObject awaitType = {
-    PyVarObject_HEAD_INIT(NULL, 0)
-    "awaitType",
-    sizeof(awaitObject),                /* tp_basicsize */
-    0,                                  /* tp_itemsize */
-    (destructor)awaitObject_dealloc,    /* destructor tp_dealloc */
-    0,                                  /* tp_vectorcall_offset */
-    0,                                  /* tp_getattr */
-    0,                                  /* tp_setattr */
-    &awaitType_as_async,                /* tp_as_async */
-    0,                                  /* tp_repr */
-    0,                                  /* tp_as_number */
-    0,                                  /* tp_as_sequence */
-    0,                                  /* tp_as_mapping */
-    0,                                  /* tp_hash */
-    0,                                  /* tp_call */
-    0,                                  /* tp_str */
-    PyObject_GenericGetAttr,            /* tp_getattro */
-    PyObject_GenericSetAttr,            /* tp_setattro */
-    0,                                  /* tp_as_buffer */
-    0,                                  /* tp_flags */
-    "C level type with tp_as_async",
-    0,                                  /* traverseproc tp_traverse */
-    0,                                  /* tp_clear */
-    0,                                  /* tp_richcompare */
-    0,                                  /* tp_weaklistoffset */
-    0,                                  /* tp_iter */
-    0,                                  /* tp_iternext */
-    0,                                  /* tp_methods */
-    0,                                  /* tp_members */
-    0,
-    0,
-    0,
-    0,
-    0,
-    0,
-    0,
-    0,
-    awaitObject_new,                    /* tp_new */
-    PyObject_Del,                       /* tp_free */
-};
-
-
-static int recurse_infinitely_error_init(PyObject *, PyObject *, PyObject *);
-
-static PyTypeObject PyRecursingInfinitelyError_Type = {
-    PyVarObject_HEAD_INIT(NULL, 0)
-    "RecursingInfinitelyError",   /* tp_name */
-    sizeof(PyBaseExceptionObject), /* tp_basicsize */
-    0,                          /* tp_itemsize */
-    0,                          /* tp_dealloc */
-    0,                          /* tp_vectorcall_offset */
-    0,                          /* tp_getattr */
-    0,                          /* tp_setattr */
-    0,                          /* tp_as_async */
-    0,                          /* tp_repr */
-    0,                          /* tp_as_number */
-    0,                          /* tp_as_sequence */
-    0,                          /* tp_as_mapping */
-    0,                          /* tp_hash */
-    0,                          /* tp_call */
-    0,                          /* tp_str */
-    0,                          /* tp_getattro */
-    0,                          /* tp_setattro */
-    0,                          /* tp_as_buffer */
-    Py_TPFLAGS_DEFAULT | Py_TPFLAGS_BASETYPE, /* tp_flags */
-    PyDoc_STR("Instantiating this exception starts infinite recursion."), /* tp_doc */
-    0,                          /* tp_traverse */
-    0,                          /* tp_clear */
-    0,                          /* tp_richcompare */
-    0,                          /* tp_weaklistoffset */
-    0,                          /* tp_iter */
-    0,                          /* tp_iternext */
-    0,                          /* tp_methods */
-    0,                          /* tp_members */
-    0,                          /* tp_getset */
-    0,                          /* tp_base */
-    0,                          /* tp_dict */
-    0,                          /* tp_descr_get */
-    0,                          /* tp_descr_set */
-    0,                          /* tp_dictoffset */
-    (initproc)recurse_infinitely_error_init, /* tp_init */
-    0,                          /* tp_alloc */
-    0,                          /* tp_new */
-};
-
-static int
-recurse_infinitely_error_init(PyObject *self, PyObject *args, PyObject *kwds)
-{
-    PyObject *type = (PyObject *)&PyRecursingInfinitelyError_Type;
-
-    /* Instantiating this exception starts infinite recursion. */
-    Py_INCREF(type);
-    PyErr_SetObject(type, NULL);
-    return -1;
-}
-
-
-/* Test bpo-35983: create a subclass of "list" which checks that instances
- * are not deallocated twice */
-
-typedef struct {
-    PyListObject list;
-    int deallocated;
-} MyListObject;
-
-=======
->>>>>>> dfc2732a
 static PyObject *
 clear_managed_dict(PyObject *self, PyObject *obj)
 {
