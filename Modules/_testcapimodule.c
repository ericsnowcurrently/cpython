--- conflicted
+++ resolved
@@ -839,11 +839,7 @@
         Py_INCREF(callable);
     }
 
-<<<<<<< HEAD
-    PyThreadState *save_tstate;
-=======
     PyThreadState *save_tstate = NULL;
->>>>>>> 09c29475
     if (!blocking) {
         save_tstate = PyEval_SaveThread();
     }
@@ -3266,11 +3262,7 @@
     {"_spawn_pthread_waiter",   spawn_pthread_waiter,            METH_NOARGS},
     {"_end_spawned_pthread",    end_spawned_pthread,             METH_NOARGS},
 #endif
-<<<<<<< HEAD
-    {"_pending_threadfunc",     (PyCFunction)pending_threadfunc,
-=======
     {"_pending_threadfunc",     _PyCFunction_CAST(pending_threadfunc),
->>>>>>> 09c29475
      METH_VARARGS|METH_KEYWORDS},
 #ifdef HAVE_GETTIMEOFDAY
     {"profile_int",             profile_int,                     METH_NOARGS},
