--- conflicted
+++ resolved
@@ -37,8 +37,7 @@
 
 struct _pending_calls {
     int busy;
-<<<<<<< HEAD
-    PyThread_type_lock lock;
+    PyMutex mutex;
     /* The number of pending calls. */
     int32_t npending;
     int32_t max;
@@ -54,19 +53,6 @@
     int _first;
     int _next;
     struct _pending_call _preallocated[NPENDINGCALLSARRAY];
-=======
-    PyMutex mutex;
-    /* Request for running pending calls. */
-    int32_t calls_to_do;
-#define NPENDINGCALLS 32
-    struct _pending_call {
-        _Py_pending_call_func func;
-        void *arg;
-        int flags;
-    } calls[NPENDINGCALLS];
-    int first;
-    int last;
->>>>>>> d2f1b0eb
 };
 
 typedef enum {
