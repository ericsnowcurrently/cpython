--- conflicted
+++ resolved
@@ -17,17 +17,10 @@
 /* This value provides *effective* immortality, meaning the object should never
     be deallocated (until runtime finalization).  See PEP 683 for more details about
     immortality, as well as a proposed mechanism for proper immortality. */
-#define _PyObject_IMMORTAL_REFCNT 999999999
-
 #define _PyObject_IMMORTAL_INIT(type) \
     { \
-<<<<<<< HEAD
         .ob_refcnt = _Py_IMMORTAL_REFCNT, \
         .ob_type = type, \
-=======
-        .ob_refcnt = _PyObject_IMMORTAL_REFCNT, \
-        .ob_type = (type), \
->>>>>>> dfc2732a
     }
 #define _PyVarObject_IMMORTAL_INIT(type, size) \
     { \
