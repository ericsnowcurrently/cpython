#ifndef Py_CPYTHON_UNICODEOBJECT_H
#  error "this header file must not be included directly"
#endif

/* Py_UNICODE was the native Unicode storage format (code unit) used by
   Python and represents a single Unicode element in the Unicode type.
   With PEP 393, Py_UNICODE is deprecated and replaced with a
   typedef to wchar_t. */
#define PY_UNICODE_TYPE wchar_t
/* Py_DEPRECATED(3.3) */ typedef wchar_t Py_UNICODE;

/* --- Internal Unicode Operations ---------------------------------------- */

// Static inline functions to work with surrogates
static inline int Py_UNICODE_IS_SURROGATE(Py_UCS4 ch) {
    return (0xD800 <= ch && ch <= 0xDFFF);
}
static inline int Py_UNICODE_IS_HIGH_SURROGATE(Py_UCS4 ch) {
    return (0xD800 <= ch && ch <= 0xDBFF);
}
static inline int Py_UNICODE_IS_LOW_SURROGATE(Py_UCS4 ch) {
    return (0xDC00 <= ch && ch <= 0xDFFF);
}

// Join two surrogate characters and return a single Py_UCS4 value.
static inline Py_UCS4 Py_UNICODE_JOIN_SURROGATES(Py_UCS4 high, Py_UCS4 low)  {
    assert(Py_UNICODE_IS_HIGH_SURROGATE(high));
    assert(Py_UNICODE_IS_LOW_SURROGATE(low));
    return 0x10000 + (((high & 0x03FF) << 10) | (low & 0x03FF));
}

// High surrogate = top 10 bits added to 0xD800.
// The character must be in the range [U+10000; U+10ffff].
static inline Py_UCS4 Py_UNICODE_HIGH_SURROGATE(Py_UCS4 ch) {
    assert(0x10000 <= ch && ch <= 0x10ffff);
    return (0xD800 - (0x10000 >> 10) + (ch >> 10));
}

// Low surrogate = bottom 10 bits added to 0xDC00.
// The character must be in the range [U+10000; U+10ffff].
static inline Py_UCS4 Py_UNICODE_LOW_SURROGATE(Py_UCS4 ch) {
    assert(0x10000 <= ch && ch <= 0x10ffff);
    return (0xDC00 + (ch & 0x3FF));
}

/* --- Unicode Type ------------------------------------------------------- */

/* ASCII-only strings created through PyUnicode_New use the PyASCIIObject
   structure. state.ascii and state.compact are set, and the data
   immediately follow the structure. utf8_length can be found
   in the length field; the utf8 pointer is equal to the data pointer. */
typedef struct {
    /* There are 4 forms of Unicode strings:

       - compact ascii:

         * structure = PyASCIIObject
         * test: PyUnicode_IS_COMPACT_ASCII(op)
         * kind = PyUnicode_1BYTE_KIND
         * compact = 1
         * ascii = 1
         * (length is the length of the utf8)
         * (data starts just after the structure)
         * (since ASCII is decoded from UTF-8, the utf8 string are the data)

       - compact:

         * structure = PyCompactUnicodeObject
         * test: PyUnicode_IS_COMPACT(op) && !PyUnicode_IS_ASCII(op)
         * kind = PyUnicode_1BYTE_KIND, PyUnicode_2BYTE_KIND or
           PyUnicode_4BYTE_KIND
         * compact = 1
         * ascii = 0
         * utf8 is not shared with data
         * utf8_length = 0 if utf8 is NULL
         * (data starts just after the structure)

       - legacy string:

         * structure = PyUnicodeObject structure
         * test: !PyUnicode_IS_COMPACT(op)
         * kind = PyUnicode_1BYTE_KIND, PyUnicode_2BYTE_KIND or
           PyUnicode_4BYTE_KIND
         * compact = 0
         * data.any is not NULL
         * utf8 is shared and utf8_length = length with data.any if ascii = 1
         * utf8_length = 0 if utf8 is NULL

       Compact strings use only one memory block (structure + characters),
       whereas legacy strings use one block for the structure and one block
       for characters.

       Legacy strings are created by subclasses of Unicode.

       See also _PyUnicode_CheckConsistency().
    */
    PyObject_HEAD
    Py_ssize_t length;          /* Number of code points in the string */
    Py_hash_t hash;             /* Hash value; -1 if not set */
    struct {
<<<<<<< HEAD
        /*
           SSTATE_NOT_INTERNED (0)
           SSTATE_INTERNED_MORTAL (1)
           SSTATE_INTERNED_IMMORTAL (2)
           SSTATE_INTERNED_IMMORTAL_STATIC (3)

           If interned != SSTATE_NOT_INTERNED, the two references from the
           dictionary to this object are *not* counted in ob_refcnt.
         */
        unsigned int interned:2;
=======
        /* If interned is set, the two references from the
           dictionary to this object are *not* counted in ob_refcnt. */
        unsigned int interned:1;
>>>>>>> 953ab079
        /* Character size:

           - PyUnicode_1BYTE_KIND (1):

             * character type = Py_UCS1 (8 bits, unsigned)
             * all characters are in the range U+0000-U+00FF (latin1)
             * if ascii is set, all characters are in the range U+0000-U+007F
               (ASCII), otherwise at least one character is in the range
               U+0080-U+00FF

           - PyUnicode_2BYTE_KIND (2):

             * character type = Py_UCS2 (16 bits, unsigned)
             * all characters are in the range U+0000-U+FFFF (BMP)
             * at least one character is in the range U+0100-U+FFFF

           - PyUnicode_4BYTE_KIND (4):

             * character type = Py_UCS4 (32 bits, unsigned)
             * all characters are in the range U+0000-U+10FFFF
             * at least one character is in the range U+10000-U+10FFFF
         */
        unsigned int kind:3;
        /* Compact is with respect to the allocation scheme. Compact unicode
           objects only require one memory block while non-compact objects use
           one block for the PyUnicodeObject struct and another for its data
           buffer. */
        unsigned int compact:1;
        /* The string only contains characters in the range U+0000-U+007F (ASCII)
           and the kind is PyUnicode_1BYTE_KIND. If ascii is set and compact is
           set, use the PyASCIIObject structure. */
        unsigned int ascii:1;
        /* Padding to ensure that PyUnicode_DATA() is always aligned to
           4 bytes (see issue #19537 on m68k). */
        unsigned int :25;
    } state;
} PyASCIIObject;

/* Non-ASCII strings allocated through PyUnicode_New use the
   PyCompactUnicodeObject structure. state.compact is set, and the data
   immediately follow the structure. */
typedef struct {
    PyASCIIObject _base;
    Py_ssize_t utf8_length;     /* Number of bytes in utf8, excluding the
                                 * terminating \0. */
    char *utf8;                 /* UTF-8 representation (null-terminated) */
} PyCompactUnicodeObject;

/* Object format for Unicode subclasses. */
typedef struct {
    PyCompactUnicodeObject _base;
    union {
        void *any;
        Py_UCS1 *latin1;
        Py_UCS2 *ucs2;
        Py_UCS4 *ucs4;
    } data;                     /* Canonical, smallest-form Unicode buffer */
} PyUnicodeObject;

PyAPI_FUNC(int) _PyUnicode_CheckConsistency(
    PyObject *op,
    int check_content);


#define _PyASCIIObject_CAST(op) \
    (assert(PyUnicode_Check(op)), \
     _Py_CAST(PyASCIIObject*, (op)))
#define _PyCompactUnicodeObject_CAST(op) \
    (assert(PyUnicode_Check(op)), \
     _Py_CAST(PyCompactUnicodeObject*, (op)))
#define _PyUnicodeObject_CAST(op) \
    (assert(PyUnicode_Check(op)), \
     _Py_CAST(PyUnicodeObject*, (op)))


/* --- Flexible String Representation Helper Macros (PEP 393) -------------- */

/* Values for PyASCIIObject.state: */

/* Interning state. */
#define SSTATE_NOT_INTERNED 0
#define SSTATE_INTERNED_MORTAL 1
<<<<<<< HEAD
#define SSTATE_INTERNED_IMMORTAL 2
#define SSTATE_INTERNED_IMMORTAL_STATIC 3
=======
>>>>>>> 953ab079

/* Use only if you know it's a string */
static inline unsigned int PyUnicode_CHECK_INTERNED(PyObject *op) {
    return _PyASCIIObject_CAST(op)->state.interned;
}
#if !defined(Py_LIMITED_API) || Py_LIMITED_API+0 < 0x030b0000
#  define PyUnicode_CHECK_INTERNED(op) PyUnicode_CHECK_INTERNED(_PyObject_CAST(op))
#endif

/* For backward compatibility */
static inline unsigned int PyUnicode_IS_READY(PyObject *op) {
    return 1;
}
#if !defined(Py_LIMITED_API) || Py_LIMITED_API+0 < 0x030b0000
#  define PyUnicode_IS_READY(op) PyUnicode_IS_READY(_PyObject_CAST(op))
#endif

/* Return true if the string contains only ASCII characters, or 0 if not. The
   string may be compact (PyUnicode_IS_COMPACT_ASCII) or not, but must be
   ready. */
static inline unsigned int PyUnicode_IS_ASCII(PyObject *op) {
    return _PyASCIIObject_CAST(op)->state.ascii;
}
#if !defined(Py_LIMITED_API) || Py_LIMITED_API+0 < 0x030b0000
#  define PyUnicode_IS_ASCII(op) PyUnicode_IS_ASCII(_PyObject_CAST(op))
#endif

/* Return true if the string is compact or 0 if not.
   No type checks or Ready calls are performed. */
static inline unsigned int PyUnicode_IS_COMPACT(PyObject *op) {
    return _PyASCIIObject_CAST(op)->state.compact;
}
#if !defined(Py_LIMITED_API) || Py_LIMITED_API+0 < 0x030b0000
#  define PyUnicode_IS_COMPACT(op) PyUnicode_IS_COMPACT(_PyObject_CAST(op))
#endif

/* Return true if the string is a compact ASCII string (use PyASCIIObject
   structure), or 0 if not.  No type checks or Ready calls are performed. */
static inline int PyUnicode_IS_COMPACT_ASCII(PyObject *op) {
    return (_PyASCIIObject_CAST(op)->state.ascii && PyUnicode_IS_COMPACT(op));
}
#if !defined(Py_LIMITED_API) || Py_LIMITED_API+0 < 0x030b0000
#  define PyUnicode_IS_COMPACT_ASCII(op) PyUnicode_IS_COMPACT_ASCII(_PyObject_CAST(op))
#endif

enum PyUnicode_Kind {
/* Return values of the PyUnicode_KIND() function: */
    PyUnicode_1BYTE_KIND = 1,
    PyUnicode_2BYTE_KIND = 2,
    PyUnicode_4BYTE_KIND = 4
};

// PyUnicode_KIND(): Return one of the PyUnicode_*_KIND values defined above.
#if !defined(Py_LIMITED_API) || Py_LIMITED_API+0 < 0x030c0000
// gh-89653: Converting this macro to a static inline function would introduce
// new compiler warnings on "kind < PyUnicode_KIND(str)" (compare signed and
// unsigned numbers) where kind type is an int or on
// "unsigned int kind = PyUnicode_KIND(str)" (cast signed to unsigned).
// Only declare the function as static inline function in the limited C API
// version 3.12 which is stricter.
#define PyUnicode_KIND(op) \
    (_PyASCIIObject_CAST(op)->state.kind)
#else
// Limited C API 3.12 and newer
static inline int PyUnicode_KIND(PyObject *op) {
    assert(PyUnicode_IS_READY(op));
    return _PyASCIIObject_CAST(op)->state.kind;
}
#endif

/* Return a void pointer to the raw unicode buffer. */
static inline void* _PyUnicode_COMPACT_DATA(PyObject *op) {
    if (PyUnicode_IS_ASCII(op)) {
        return _Py_STATIC_CAST(void*, (_PyASCIIObject_CAST(op) + 1));
    }
    return _Py_STATIC_CAST(void*, (_PyCompactUnicodeObject_CAST(op) + 1));
}

static inline void* _PyUnicode_NONCOMPACT_DATA(PyObject *op) {
    void *data;
    assert(!PyUnicode_IS_COMPACT(op));
    data = _PyUnicodeObject_CAST(op)->data.any;
    assert(data != NULL);
    return data;
}

static inline void* PyUnicode_DATA(PyObject *op) {
    if (PyUnicode_IS_COMPACT(op)) {
        return _PyUnicode_COMPACT_DATA(op);
    }
    return _PyUnicode_NONCOMPACT_DATA(op);
}
#if !defined(Py_LIMITED_API) || Py_LIMITED_API+0 < 0x030b0000
#  define PyUnicode_DATA(op) PyUnicode_DATA(_PyObject_CAST(op))
#endif

/* Return pointers to the canonical representation cast to unsigned char,
   Py_UCS2, or Py_UCS4 for direct character access.
   No checks are performed, use PyUnicode_KIND() before to ensure
   these will work correctly. */

#define PyUnicode_1BYTE_DATA(op) _Py_STATIC_CAST(Py_UCS1*, PyUnicode_DATA(op))
#define PyUnicode_2BYTE_DATA(op) _Py_STATIC_CAST(Py_UCS2*, PyUnicode_DATA(op))
#define PyUnicode_4BYTE_DATA(op) _Py_STATIC_CAST(Py_UCS4*, PyUnicode_DATA(op))

/* Returns the length of the unicode string. */
static inline Py_ssize_t PyUnicode_GET_LENGTH(PyObject *op) {
    return _PyASCIIObject_CAST(op)->length;
}
#if !defined(Py_LIMITED_API) || Py_LIMITED_API+0 < 0x030b0000
#  define PyUnicode_GET_LENGTH(op) PyUnicode_GET_LENGTH(_PyObject_CAST(op))
#endif

/* Write into the canonical representation, this function does not do any sanity
   checks and is intended for usage in loops.  The caller should cache the
   kind and data pointers obtained from other function calls.
   index is the index in the string (starts at 0) and value is the new
   code point value which should be written to that location. */
static inline void PyUnicode_WRITE(int kind, void *data,
                                   Py_ssize_t index, Py_UCS4 value)
{
    if (kind == PyUnicode_1BYTE_KIND) {
        assert(value <= 0xffU);
        _Py_STATIC_CAST(Py_UCS1*, data)[index] = _Py_STATIC_CAST(Py_UCS1, value);
    }
    else if (kind == PyUnicode_2BYTE_KIND) {
        assert(value <= 0xffffU);
        _Py_STATIC_CAST(Py_UCS2*, data)[index] = _Py_STATIC_CAST(Py_UCS2, value);
    }
    else {
        assert(kind == PyUnicode_4BYTE_KIND);
        assert(value <= 0x10ffffU);
        _Py_STATIC_CAST(Py_UCS4*, data)[index] = value;
    }
}
#if !defined(Py_LIMITED_API) || Py_LIMITED_API+0 < 0x030b0000
#define PyUnicode_WRITE(kind, data, index, value) \
    PyUnicode_WRITE(_Py_STATIC_CAST(int, kind), _Py_CAST(void*, data), \
                    (index), _Py_STATIC_CAST(Py_UCS4, value))
#endif

/* Read a code point from the string's canonical representation.  No checks
   or ready calls are performed. */
static inline Py_UCS4 PyUnicode_READ(int kind,
                                     const void *data, Py_ssize_t index)
{
    if (kind == PyUnicode_1BYTE_KIND) {
        return _Py_STATIC_CAST(const Py_UCS1*, data)[index];
    }
    if (kind == PyUnicode_2BYTE_KIND) {
        return _Py_STATIC_CAST(const Py_UCS2*, data)[index];
    }
    assert(kind == PyUnicode_4BYTE_KIND);
    return _Py_STATIC_CAST(const Py_UCS4*, data)[index];
}
#if !defined(Py_LIMITED_API) || Py_LIMITED_API+0 < 0x030b0000
#define PyUnicode_READ(kind, data, index) \
    PyUnicode_READ(_Py_STATIC_CAST(int, kind), _Py_CAST(const void*, data), \
                   (index))
#endif

/* PyUnicode_READ_CHAR() is less efficient than PyUnicode_READ() because it
   calls PyUnicode_KIND() and might call it twice.  For single reads, use
   PyUnicode_READ_CHAR, for multiple consecutive reads callers should
   cache kind and use PyUnicode_READ instead. */
static inline Py_UCS4 PyUnicode_READ_CHAR(PyObject *unicode, Py_ssize_t index)
{
    int kind = PyUnicode_KIND(unicode);
    if (kind == PyUnicode_1BYTE_KIND) {
        return PyUnicode_1BYTE_DATA(unicode)[index];
    }
    if (kind == PyUnicode_2BYTE_KIND) {
        return PyUnicode_2BYTE_DATA(unicode)[index];
    }
    assert(kind == PyUnicode_4BYTE_KIND);
    return PyUnicode_4BYTE_DATA(unicode)[index];
}
#if !defined(Py_LIMITED_API) || Py_LIMITED_API+0 < 0x030b0000
#  define PyUnicode_READ_CHAR(unicode, index) \
       PyUnicode_READ_CHAR(_PyObject_CAST(unicode), (index))
#endif

/* Return a maximum character value which is suitable for creating another
   string based on op.  This is always an approximation but more efficient
   than iterating over the string. */
static inline Py_UCS4 PyUnicode_MAX_CHAR_VALUE(PyObject *op)
{
    int kind;

    if (PyUnicode_IS_ASCII(op)) {
        return 0x7fU;
    }

    kind = PyUnicode_KIND(op);
    if (kind == PyUnicode_1BYTE_KIND) {
       return 0xffU;
    }
    if (kind == PyUnicode_2BYTE_KIND) {
        return 0xffffU;
    }
    assert(kind == PyUnicode_4BYTE_KIND);
    return 0x10ffffU;
}
#if !defined(Py_LIMITED_API) || Py_LIMITED_API+0 < 0x030b0000
#  define PyUnicode_MAX_CHAR_VALUE(op) \
       PyUnicode_MAX_CHAR_VALUE(_PyObject_CAST(op))
#endif

/* === Public API ========================================================= */

/* --- Plain Py_UNICODE --------------------------------------------------- */

/* With PEP 393, this is the recommended way to allocate a new unicode object.
   This function will allocate the object and its buffer in a single memory
   block.  Objects created using this function are not resizable. */
PyAPI_FUNC(PyObject*) PyUnicode_New(
    Py_ssize_t size,            /* Number of code points in the new string */
    Py_UCS4 maxchar             /* maximum code point value in the string */
    );

/* For backward compatibility */
static inline int PyUnicode_READY(PyObject *op)
{
    return 0;
}
#if !defined(Py_LIMITED_API) || Py_LIMITED_API+0 < 0x030b0000
#  define PyUnicode_READY(op) PyUnicode_READY(_PyObject_CAST(op))
#endif

/* Get a copy of a Unicode string. */
PyAPI_FUNC(PyObject*) _PyUnicode_Copy(
    PyObject *unicode
    );

/* Copy character from one unicode object into another, this function performs
   character conversion when necessary and falls back to memcpy() if possible.

   Fail if to is too small (smaller than *how_many* or smaller than
   len(from)-from_start), or if kind(from[from_start:from_start+how_many]) >
   kind(to), or if *to* has more than 1 reference.

   Return the number of written character, or return -1 and raise an exception
   on error.

   Pseudo-code:

       how_many = min(how_many, len(from) - from_start)
       to[to_start:to_start+how_many] = from[from_start:from_start+how_many]
       return how_many

   Note: The function doesn't write a terminating null character.
   */
PyAPI_FUNC(Py_ssize_t) PyUnicode_CopyCharacters(
    PyObject *to,
    Py_ssize_t to_start,
    PyObject *from,
    Py_ssize_t from_start,
    Py_ssize_t how_many
    );

/* Unsafe version of PyUnicode_CopyCharacters(): don't check arguments and so
   may crash if parameters are invalid (e.g. if the output string
   is too short). */
PyAPI_FUNC(void) _PyUnicode_FastCopyCharacters(
    PyObject *to,
    Py_ssize_t to_start,
    PyObject *from,
    Py_ssize_t from_start,
    Py_ssize_t how_many
    );

/* Fill a string with a character: write fill_char into
   unicode[start:start+length].

   Fail if fill_char is bigger than the string maximum character, or if the
   string has more than 1 reference.

   Return the number of written character, or return -1 and raise an exception
   on error. */
PyAPI_FUNC(Py_ssize_t) PyUnicode_Fill(
    PyObject *unicode,
    Py_ssize_t start,
    Py_ssize_t length,
    Py_UCS4 fill_char
    );

/* Unsafe version of PyUnicode_Fill(): don't check arguments and so may crash
   if parameters are invalid (e.g. if length is longer than the string). */
PyAPI_FUNC(void) _PyUnicode_FastFill(
    PyObject *unicode,
    Py_ssize_t start,
    Py_ssize_t length,
    Py_UCS4 fill_char
    );

/* Create a new string from a buffer of Py_UCS1, Py_UCS2 or Py_UCS4 characters.
   Scan the string to find the maximum character. */
PyAPI_FUNC(PyObject*) PyUnicode_FromKindAndData(
    int kind,
    const void *buffer,
    Py_ssize_t size);

/* Create a new string from a buffer of ASCII characters.
   WARNING: Don't check if the string contains any non-ASCII character. */
PyAPI_FUNC(PyObject*) _PyUnicode_FromASCII(
    const char *buffer,
    Py_ssize_t size);

/* Compute the maximum character of the substring unicode[start:end].
   Return 127 for an empty string. */
PyAPI_FUNC(Py_UCS4) _PyUnicode_FindMaxChar (
    PyObject *unicode,
    Py_ssize_t start,
    Py_ssize_t end);

/* --- _PyUnicodeWriter API ----------------------------------------------- */

typedef struct {
    PyObject *buffer;
    void *data;
    int kind;
    Py_UCS4 maxchar;
    Py_ssize_t size;
    Py_ssize_t pos;

    /* minimum number of allocated characters (default: 0) */
    Py_ssize_t min_length;

    /* minimum character (default: 127, ASCII) */
    Py_UCS4 min_char;

    /* If non-zero, overallocate the buffer (default: 0). */
    unsigned char overallocate;

    /* If readonly is 1, buffer is a shared string (cannot be modified)
       and size is set to 0. */
    unsigned char readonly;
} _PyUnicodeWriter ;

/* Initialize a Unicode writer.
 *
 * By default, the minimum buffer size is 0 character and overallocation is
 * disabled. Set min_length, min_char and overallocate attributes to control
 * the allocation of the buffer. */
PyAPI_FUNC(void)
_PyUnicodeWriter_Init(_PyUnicodeWriter *writer);

/* Prepare the buffer to write 'length' characters
   with the specified maximum character.

   Return 0 on success, raise an exception and return -1 on error. */
#define _PyUnicodeWriter_Prepare(WRITER, LENGTH, MAXCHAR)             \
    (((MAXCHAR) <= (WRITER)->maxchar                                  \
      && (LENGTH) <= (WRITER)->size - (WRITER)->pos)                  \
     ? 0                                                              \
     : (((LENGTH) == 0)                                               \
        ? 0                                                           \
        : _PyUnicodeWriter_PrepareInternal((WRITER), (LENGTH), (MAXCHAR))))

/* Don't call this function directly, use the _PyUnicodeWriter_Prepare() macro
   instead. */
PyAPI_FUNC(int)
_PyUnicodeWriter_PrepareInternal(_PyUnicodeWriter *writer,
                                 Py_ssize_t length, Py_UCS4 maxchar);

/* Prepare the buffer to have at least the kind KIND.
   For example, kind=PyUnicode_2BYTE_KIND ensures that the writer will
   support characters in range U+000-U+FFFF.

   Return 0 on success, raise an exception and return -1 on error. */
#define _PyUnicodeWriter_PrepareKind(WRITER, KIND)                    \
    ((KIND) <= (WRITER)->kind                                         \
     ? 0                                                              \
     : _PyUnicodeWriter_PrepareKindInternal((WRITER), (KIND)))

/* Don't call this function directly, use the _PyUnicodeWriter_PrepareKind()
   macro instead. */
PyAPI_FUNC(int)
_PyUnicodeWriter_PrepareKindInternal(_PyUnicodeWriter *writer,
                                     int kind);

/* Append a Unicode character.
   Return 0 on success, raise an exception and return -1 on error. */
PyAPI_FUNC(int)
_PyUnicodeWriter_WriteChar(_PyUnicodeWriter *writer,
    Py_UCS4 ch
    );

/* Append a Unicode string.
   Return 0 on success, raise an exception and return -1 on error. */
PyAPI_FUNC(int)
_PyUnicodeWriter_WriteStr(_PyUnicodeWriter *writer,
    PyObject *str               /* Unicode string */
    );

/* Append a substring of a Unicode string.
   Return 0 on success, raise an exception and return -1 on error. */
PyAPI_FUNC(int)
_PyUnicodeWriter_WriteSubstring(_PyUnicodeWriter *writer,
    PyObject *str,              /* Unicode string */
    Py_ssize_t start,
    Py_ssize_t end
    );

/* Append an ASCII-encoded byte string.
   Return 0 on success, raise an exception and return -1 on error. */
PyAPI_FUNC(int)
_PyUnicodeWriter_WriteASCIIString(_PyUnicodeWriter *writer,
    const char *str,           /* ASCII-encoded byte string */
    Py_ssize_t len             /* number of bytes, or -1 if unknown */
    );

/* Append a latin1-encoded byte string.
   Return 0 on success, raise an exception and return -1 on error. */
PyAPI_FUNC(int)
_PyUnicodeWriter_WriteLatin1String(_PyUnicodeWriter *writer,
    const char *str,           /* latin1-encoded byte string */
    Py_ssize_t len             /* length in bytes */
    );

/* Get the value of the writer as a Unicode string. Clear the
   buffer of the writer. Raise an exception and return NULL
   on error. */
PyAPI_FUNC(PyObject *)
_PyUnicodeWriter_Finish(_PyUnicodeWriter *writer);

/* Deallocate memory of a writer (clear its internal buffer). */
PyAPI_FUNC(void)
_PyUnicodeWriter_Dealloc(_PyUnicodeWriter *writer);


/* Format the object based on the format_spec, as defined in PEP 3101
   (Advanced String Formatting). */
PyAPI_FUNC(int) _PyUnicode_FormatAdvancedWriter(
    _PyUnicodeWriter *writer,
    PyObject *obj,
    PyObject *format_spec,
    Py_ssize_t start,
    Py_ssize_t end);

/* --- Manage the default encoding ---------------------------------------- */

/* Returns a pointer to the default encoding (UTF-8) of the
   Unicode object unicode.

   Like PyUnicode_AsUTF8AndSize(), this also caches the UTF-8 representation
   in the unicodeobject.

   _PyUnicode_AsString is a #define for PyUnicode_AsUTF8 to
   support the previous internal function with the same behaviour.

   Use of this API is DEPRECATED since no size information can be
   extracted from the returned data.
*/

PyAPI_FUNC(const char *) PyUnicode_AsUTF8(PyObject *unicode);

#define _PyUnicode_AsString PyUnicode_AsUTF8

/* --- UTF-7 Codecs ------------------------------------------------------- */

PyAPI_FUNC(PyObject*) _PyUnicode_EncodeUTF7(
    PyObject *unicode,          /* Unicode object */
    int base64SetO,             /* Encode RFC2152 Set O characters in base64 */
    int base64WhiteSpace,       /* Encode whitespace (sp, ht, nl, cr) in base64 */
    const char *errors          /* error handling */
    );

/* --- UTF-8 Codecs ------------------------------------------------------- */

PyAPI_FUNC(PyObject*) _PyUnicode_AsUTF8String(
    PyObject *unicode,
    const char *errors);

/* --- UTF-32 Codecs ------------------------------------------------------ */

PyAPI_FUNC(PyObject*) _PyUnicode_EncodeUTF32(
    PyObject *object,           /* Unicode object */
    const char *errors,         /* error handling */
    int byteorder               /* byteorder to use 0=BOM+native;-1=LE,1=BE */
    );

/* --- UTF-16 Codecs ------------------------------------------------------ */

/* Returns a Python string object holding the UTF-16 encoded value of
   the Unicode data.

   If byteorder is not 0, output is written according to the following
   byte order:

   byteorder == -1: little endian
   byteorder == 0:  native byte order (writes a BOM mark)
   byteorder == 1:  big endian

   If byteorder is 0, the output string will always start with the
   Unicode BOM mark (U+FEFF). In the other two modes, no BOM mark is
   prepended.
*/
PyAPI_FUNC(PyObject*) _PyUnicode_EncodeUTF16(
    PyObject* unicode,          /* Unicode object */
    const char *errors,         /* error handling */
    int byteorder               /* byteorder to use 0=BOM+native;-1=LE,1=BE */
    );

/* --- Unicode-Escape Codecs ---------------------------------------------- */

/* Variant of PyUnicode_DecodeUnicodeEscape that supports partial decoding. */
PyAPI_FUNC(PyObject*) _PyUnicode_DecodeUnicodeEscapeStateful(
        const char *string,     /* Unicode-Escape encoded string */
        Py_ssize_t length,      /* size of string */
        const char *errors,     /* error handling */
        Py_ssize_t *consumed    /* bytes consumed */
);
/* Helper for PyUnicode_DecodeUnicodeEscape that detects invalid escape
   chars. */
PyAPI_FUNC(PyObject*) _PyUnicode_DecodeUnicodeEscapeInternal(
        const char *string,     /* Unicode-Escape encoded string */
        Py_ssize_t length,      /* size of string */
        const char *errors,     /* error handling */
        Py_ssize_t *consumed,   /* bytes consumed */
        const char **first_invalid_escape  /* on return, points to first
                                              invalid escaped char in
                                              string. */
);

/* --- Raw-Unicode-Escape Codecs ---------------------------------------------- */

/* Variant of PyUnicode_DecodeRawUnicodeEscape that supports partial decoding. */
PyAPI_FUNC(PyObject*) _PyUnicode_DecodeRawUnicodeEscapeStateful(
        const char *string,     /* Unicode-Escape encoded string */
        Py_ssize_t length,      /* size of string */
        const char *errors,     /* error handling */
        Py_ssize_t *consumed    /* bytes consumed */
);

/* --- Latin-1 Codecs ----------------------------------------------------- */

PyAPI_FUNC(PyObject*) _PyUnicode_AsLatin1String(
    PyObject* unicode,
    const char* errors);

/* --- ASCII Codecs ------------------------------------------------------- */

PyAPI_FUNC(PyObject*) _PyUnicode_AsASCIIString(
    PyObject* unicode,
    const char* errors);

/* --- Character Map Codecs ----------------------------------------------- */

/* Translate an Unicode object by applying a character mapping table to
   it and return the resulting Unicode object.

   The mapping table must map Unicode ordinal integers to Unicode strings,
   Unicode ordinal integers or None (causing deletion of the character).

   Mapping tables may be dictionaries or sequences. Unmapped character
   ordinals (ones which cause a LookupError) are left untouched and
   are copied as-is.
*/
PyAPI_FUNC(PyObject*) _PyUnicode_EncodeCharmap(
    PyObject *unicode,          /* Unicode object */
    PyObject *mapping,          /* encoding mapping */
    const char *errors          /* error handling */
    );

/* --- Decimal Encoder ---------------------------------------------------- */

/* Coverts a Unicode object holding a decimal value to an ASCII string
   for using in int, float and complex parsers.
   Transforms code points that have decimal digit property to the
   corresponding ASCII digit code points.  Transforms spaces to ASCII.
   Transforms code points starting from the first non-ASCII code point that
   is neither a decimal digit nor a space to the end into '?'. */

PyAPI_FUNC(PyObject*) _PyUnicode_TransformDecimalAndSpaceToASCII(
    PyObject *unicode           /* Unicode object */
    );

/* --- Methods & Slots ---------------------------------------------------- */

PyAPI_FUNC(PyObject *) _PyUnicode_JoinArray(
    PyObject *separator,
    PyObject *const *items,
    Py_ssize_t seqlen
    );

/* Test whether a unicode is equal to ASCII identifier.  Return 1 if true,
   0 otherwise.  The right argument must be ASCII identifier.
   Any error occurs inside will be cleared before return. */
PyAPI_FUNC(int) _PyUnicode_EqualToASCIIId(
    PyObject *left,             /* Left string */
    _Py_Identifier *right       /* Right identifier */
    );

/* Test whether a unicode is equal to ASCII string.  Return 1 if true,
   0 otherwise.  The right argument must be ASCII-encoded string.
   Any error occurs inside will be cleared before return. */
PyAPI_FUNC(int) _PyUnicode_EqualToASCIIString(
    PyObject *left,
    const char *right           /* ASCII-encoded string */
    );

/* Externally visible for str.strip(unicode) */
PyAPI_FUNC(PyObject *) _PyUnicode_XStrip(
    PyObject *self,
    int striptype,
    PyObject *sepobj
    );

/* Using explicit passed-in values, insert the thousands grouping
   into the string pointed to by buffer.  For the argument descriptions,
   see Objects/stringlib/localeutil.h */
PyAPI_FUNC(Py_ssize_t) _PyUnicode_InsertThousandsGrouping(
    _PyUnicodeWriter *writer,
    Py_ssize_t n_buffer,
    PyObject *digits,
    Py_ssize_t d_pos,
    Py_ssize_t n_digits,
    Py_ssize_t min_width,
    const char *grouping,
    PyObject *thousands_sep,
    Py_UCS4 *maxchar);

/* === Characters Type APIs =============================================== */

/* These should not be used directly. Use the Py_UNICODE_IS* and
   Py_UNICODE_TO* macros instead.

   These APIs are implemented in Objects/unicodectype.c.

*/

PyAPI_FUNC(int) _PyUnicode_IsLowercase(
    Py_UCS4 ch       /* Unicode character */
    );

PyAPI_FUNC(int) _PyUnicode_IsUppercase(
    Py_UCS4 ch       /* Unicode character */
    );

PyAPI_FUNC(int) _PyUnicode_IsTitlecase(
    Py_UCS4 ch       /* Unicode character */
    );

PyAPI_FUNC(int) _PyUnicode_IsXidStart(
    Py_UCS4 ch       /* Unicode character */
    );

PyAPI_FUNC(int) _PyUnicode_IsXidContinue(
    Py_UCS4 ch       /* Unicode character */
    );

PyAPI_FUNC(int) _PyUnicode_IsWhitespace(
    const Py_UCS4 ch         /* Unicode character */
    );

PyAPI_FUNC(int) _PyUnicode_IsLinebreak(
    const Py_UCS4 ch         /* Unicode character */
    );

/* Py_DEPRECATED(3.3) */ PyAPI_FUNC(Py_UCS4) _PyUnicode_ToLowercase(
    Py_UCS4 ch       /* Unicode character */
    );

/* Py_DEPRECATED(3.3) */ PyAPI_FUNC(Py_UCS4) _PyUnicode_ToUppercase(
    Py_UCS4 ch       /* Unicode character */
    );

Py_DEPRECATED(3.3) PyAPI_FUNC(Py_UCS4) _PyUnicode_ToTitlecase(
    Py_UCS4 ch       /* Unicode character */
    );

PyAPI_FUNC(int) _PyUnicode_ToLowerFull(
    Py_UCS4 ch,       /* Unicode character */
    Py_UCS4 *res
    );

PyAPI_FUNC(int) _PyUnicode_ToTitleFull(
    Py_UCS4 ch,       /* Unicode character */
    Py_UCS4 *res
    );

PyAPI_FUNC(int) _PyUnicode_ToUpperFull(
    Py_UCS4 ch,       /* Unicode character */
    Py_UCS4 *res
    );

PyAPI_FUNC(int) _PyUnicode_ToFoldedFull(
    Py_UCS4 ch,       /* Unicode character */
    Py_UCS4 *res
    );

PyAPI_FUNC(int) _PyUnicode_IsCaseIgnorable(
    Py_UCS4 ch         /* Unicode character */
    );

PyAPI_FUNC(int) _PyUnicode_IsCased(
    Py_UCS4 ch         /* Unicode character */
    );

PyAPI_FUNC(int) _PyUnicode_ToDecimalDigit(
    Py_UCS4 ch       /* Unicode character */
    );

PyAPI_FUNC(int) _PyUnicode_ToDigit(
    Py_UCS4 ch       /* Unicode character */
    );

PyAPI_FUNC(double) _PyUnicode_ToNumeric(
    Py_UCS4 ch       /* Unicode character */
    );

PyAPI_FUNC(int) _PyUnicode_IsDecimalDigit(
    Py_UCS4 ch       /* Unicode character */
    );

PyAPI_FUNC(int) _PyUnicode_IsDigit(
    Py_UCS4 ch       /* Unicode character */
    );

PyAPI_FUNC(int) _PyUnicode_IsNumeric(
    Py_UCS4 ch       /* Unicode character */
    );

PyAPI_FUNC(int) _PyUnicode_IsPrintable(
    Py_UCS4 ch       /* Unicode character */
    );

PyAPI_FUNC(int) _PyUnicode_IsAlpha(
    Py_UCS4 ch       /* Unicode character */
    );

// Helper array used by Py_UNICODE_ISSPACE().
PyAPI_DATA(const unsigned char) _Py_ascii_whitespace[];

// Since splitting on whitespace is an important use case, and
// whitespace in most situations is solely ASCII whitespace, we
// optimize for the common case by using a quick look-up table
// _Py_ascii_whitespace (see below) with an inlined check.
static inline int Py_UNICODE_ISSPACE(Py_UCS4 ch) {
    if (ch < 128) {
        return _Py_ascii_whitespace[ch];
    }
    return _PyUnicode_IsWhitespace(ch);
}

#define Py_UNICODE_ISLOWER(ch) _PyUnicode_IsLowercase(ch)
#define Py_UNICODE_ISUPPER(ch) _PyUnicode_IsUppercase(ch)
#define Py_UNICODE_ISTITLE(ch) _PyUnicode_IsTitlecase(ch)
#define Py_UNICODE_ISLINEBREAK(ch) _PyUnicode_IsLinebreak(ch)

#define Py_UNICODE_TOLOWER(ch) _PyUnicode_ToLowercase(ch)
#define Py_UNICODE_TOUPPER(ch) _PyUnicode_ToUppercase(ch)
#define Py_UNICODE_TOTITLE(ch) _PyUnicode_ToTitlecase(ch)

#define Py_UNICODE_ISDECIMAL(ch) _PyUnicode_IsDecimalDigit(ch)
#define Py_UNICODE_ISDIGIT(ch) _PyUnicode_IsDigit(ch)
#define Py_UNICODE_ISNUMERIC(ch) _PyUnicode_IsNumeric(ch)
#define Py_UNICODE_ISPRINTABLE(ch) _PyUnicode_IsPrintable(ch)

#define Py_UNICODE_TODECIMAL(ch) _PyUnicode_ToDecimalDigit(ch)
#define Py_UNICODE_TODIGIT(ch) _PyUnicode_ToDigit(ch)
#define Py_UNICODE_TONUMERIC(ch) _PyUnicode_ToNumeric(ch)

#define Py_UNICODE_ISALPHA(ch) _PyUnicode_IsAlpha(ch)

static inline int Py_UNICODE_ISALNUM(Py_UCS4 ch) {
   return (Py_UNICODE_ISALPHA(ch)
           || Py_UNICODE_ISDECIMAL(ch)
           || Py_UNICODE_ISDIGIT(ch)
           || Py_UNICODE_ISNUMERIC(ch));
}


/* === Misc functions ===================================================== */

PyAPI_FUNC(PyObject*) _PyUnicode_FormatLong(PyObject *, int, int, int);

/* Return an interned Unicode object for an Identifier; may fail if there is no memory.*/
PyAPI_FUNC(PyObject*) _PyUnicode_FromId(_Py_Identifier*);

/* Fast equality check when the inputs are known to be exact unicode types
   and where the hash values are equal (i.e. a very probable match) */
PyAPI_FUNC(int) _PyUnicode_EQ(PyObject *, PyObject *);

/* Equality check. Returns -1 on failure. */
PyAPI_FUNC(int) _PyUnicode_Equal(PyObject *, PyObject *);

PyAPI_FUNC(int) _PyUnicode_WideCharString_Converter(PyObject *, void *);
PyAPI_FUNC(int) _PyUnicode_WideCharString_Opt_Converter(PyObject *, void *);

PyAPI_FUNC(Py_ssize_t) _PyUnicode_ScanIdentifier(PyObject *);<|MERGE_RESOLUTION|>--- conflicted
+++ resolved
@@ -98,22 +98,9 @@
     Py_ssize_t length;          /* Number of code points in the string */
     Py_hash_t hash;             /* Hash value; -1 if not set */
     struct {
-<<<<<<< HEAD
-        /*
-           SSTATE_NOT_INTERNED (0)
-           SSTATE_INTERNED_MORTAL (1)
-           SSTATE_INTERNED_IMMORTAL (2)
-           SSTATE_INTERNED_IMMORTAL_STATIC (3)
-
-           If interned != SSTATE_NOT_INTERNED, the two references from the
-           dictionary to this object are *not* counted in ob_refcnt.
-         */
-        unsigned int interned:2;
-=======
         /* If interned is set, the two references from the
            dictionary to this object are *not* counted in ob_refcnt. */
         unsigned int interned:1;
->>>>>>> 953ab079
         /* Character size:
 
            - PyUnicode_1BYTE_KIND (1):
@@ -196,11 +183,7 @@
 /* Interning state. */
 #define SSTATE_NOT_INTERNED 0
 #define SSTATE_INTERNED_MORTAL 1
-<<<<<<< HEAD
-#define SSTATE_INTERNED_IMMORTAL 2
 #define SSTATE_INTERNED_IMMORTAL_STATIC 3
-=======
->>>>>>> 953ab079
 
 /* Use only if you know it's a string */
 static inline unsigned int PyUnicode_CHECK_INTERNED(PyObject *op) {
